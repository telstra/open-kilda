--- conflicted
+++ resolved
@@ -1,24 +1,11 @@
 # Changelog
 
-<<<<<<< HEAD
-## v1.73.1 (13/10/2020)
-=======
 ## v1.74.0 (13/10/2020)
 
 ### Features:
 -  [#3731](https://github.com/telstra/open-kilda/pull/3731) Adding support to login with saml(UI will be available on https) (Issue: [#3715](https://github.com/telstra/open-kilda/issues/3715)) [**gui**]
 -  [#3764](https://github.com/telstra/open-kilda/pull/3764) Add `max_latency_tier2` field to the Flow object (Issue: [#3740](https://github.com/telstra/open-kilda/issues/3740)) [**northbound**][**storm-topologies**]
->>>>>>> 2b056d07
-
-### Bug Fixes:
--  [#3778](https://github.com/telstra/open-kilda/pull/3778) Fix memory leaks in OrientDB sessions. [**storm-topologies**]
-
-<<<<<<< HEAD
-For the complete list of changes, check out [the commit log](https://github.com/telstra/open-kilda/compare/v1.73.0...v1.73.1).
-
-### Affected Components:
-isllatency, reroute, portstate, network, stats, flow-hs, swmanager, ping, connected, stats-router, nb, nbworker, router, otsdb
-=======
+
 ### Improvements:
 -  [#3755](https://github.com/telstra/open-kilda/pull/3755) ignore grpc tests according to #3754 [**tests**]
 -  [#3756](https://github.com/telstra/open-kilda/pull/3756) fix CheckLoggingSpec [**tests**]
@@ -33,8 +20,19 @@
 For the complete list of changes, check out [the commit log](https://github.com/telstra/open-kilda/compare/v1.73.0...v1.74.0).
 
 ### Affected Components:
-isllatency, reroute, portstate, network, stats, flow-hs, swmanager, ping, connected, stats-router, nb, gui, nbworker, router, otsdb
->>>>>>> 2b056d07
+flow-hs, nb, gui, nbworker
+
+---
+
+## v1.73.1 (13/10/2020)
+
+### Bug Fixes:
+-  [#3778](https://github.com/telstra/open-kilda/pull/3778) Fix memory leaks in OrientDB sessions. [**storm-topologies**]
+
+For the complete list of changes, check out [the commit log](https://github.com/telstra/open-kilda/compare/v1.73.0...v1.73.1).
+
+### Affected Components:
+isllatency, reroute, portstate, network, stats, flow-hs, swmanager, ping, connected, stats-router, nb, nbworker, router, otsdb
 
 ---
 
