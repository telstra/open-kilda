--- conflicted
+++ resolved
@@ -1,6 +1,4 @@
 # Changelog
-<<<<<<< HEAD
-=======
 ## v1.153.0 (29/01/2024)
 
 ### Improvements:
@@ -13,7 +11,6 @@
 For the complete list of changes, check out [the commit log](https://github.com/telstra/open-kilda/compare/v1.152.0...v1.153.0).
 
 ---
->>>>>>> 52165f9b
 
 ## v1.152.0 (19/01/2024)
 
