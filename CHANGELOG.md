--- conflicted
+++ resolved
@@ -1,7 +1,5 @@
 # Changelog
 
-<<<<<<< HEAD
-=======
 ## v1.111.0 (04/01/2022)
 
 ### Features:
@@ -34,7 +32,6 @@
 stats, flow-monitor, network, fl, flow-hs
 
 
->>>>>>> 7c20a8ae
 ## v1.110.0 (21/12/2021)
 
 ### Features:
