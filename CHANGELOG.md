# Changelog

<<<<<<< HEAD
## v1.68.0 (03/08/2020)

### Features:
-  [#3604](https://github.com/telstra/open-kilda/pull/3604) Implementation of smart discovery feature. (Issue: [#3548](https://github.com/telstra/open-kilda/issues/3548)) [**storm-topologies**]

### Bug Fixes:
-  [#3654](https://github.com/telstra/open-kilda/pull/3654) Improve flow history dumps (Issue: [#3031](https://github.com/telstra/open-kilda/issues/3031)) 

### Improvements:
-  [#3653](https://github.com/telstra/open-kilda/pull/3653) Add missing fields to flow patch operation. [**northbound**][**storm-topologies**]
-  [#3657](https://github.com/telstra/open-kilda/pull/3657) improve cleanup in swapEndpointSpec [**tests**]
-  [#3666](https://github.com/telstra/open-kilda/pull/3666) Floodlight repo fetch tag insead branch 
-  [#3640](https://github.com/telstra/open-kilda/pull/3640) refactor rest according to #3639 [**tests**]

### Other changes:
-  [#3576](https://github.com/telstra/open-kilda/pull/3576) Decrease amount of kafka bolts in flrouter [**storm-topologies**]

For the complete list of changes, check out [the commit log](https://github.com/telstra/open-kilda/compare/v1.67.0...v1.68.0).

### Affected Components:
nb, flow-hs, router, nbworker, network
=======
## v1.68.1 (10/08/2020)

### Features:
-  [#2746](https://github.com/telstra/open-kilda/pull/2746) Design for kilda apps 

### Bug Fixes:
-  [#3660](https://github.com/telstra/open-kilda/pull/3660) Fix link deleting in the Network topology (Issue: [#3656](https://github.com/telstra/open-kilda/issues/3656)) [**storm-topologies**]
-  [#3664](https://github.com/telstra/open-kilda/pull/3664) Fix possible race condition in get flow by switch operation (Issue: [#3603](https://github.com/telstra/open-kilda/issues/3603)) [**storm-topologies**]

### Improvements:
-  [#3672](https://github.com/telstra/open-kilda/pull/3672) Add catch of an exception when the ISL controller is not found [**storm-topologies**]
-  [#3676](https://github.com/telstra/open-kilda/pull/3676) Build outside of git repo 


For the complete list of changes, check out [the commit log](https://github.com/telstra/open-kilda/compare/v1.68.0...v1.68.1).

### Affected Components:
network, nbworker
>>>>>>> 6da5aa8c

---

## v1.67.0 (29/07/2020)

### Features:
-  [#3641](https://github.com/telstra/open-kilda/pull/3641) Disable IPv6 on interfaces(VLAN) created by traffexam [**tests**]

### Improvements:
-  [#3569](https://github.com/telstra/open-kilda/pull/3569) Bump storm and kafka client libs (Issue: [#2977](https://github.com/telstra/open-kilda/issues/2977)) [**configuration**][**storm-topologies**]
-  [#3642](https://github.com/telstra/open-kilda/pull/3642) remove ignore annotation for "Traffic counters in ingress rule are reset on flow rerouting" (Issues: [#3641](https://github.com/telstra/open-kilda/issues/3641) [#3641](https://github.com/telstra/open-kilda/issues/3641)) [**tests**]
-  [#3644](https://github.com/telstra/open-kilda/pull/3644) minor fixes according to v1.66 [**tests**]


For the complete list of changes, check out [the commit log](https://github.com/telstra/open-kilda/compare/v1.66.1...v1.67.0).

### Affected Components:
isllatency, swmanager, ping, reroute, nbworker, stats, grpc, stats-router, network, flow-hs, router, otsdb, connected, portstate

---

## v1.66.1 (27/07/2020)

### Bug Fixes:
-  [#3662](https://github.com/telstra/open-kilda/pull/3662) Fix for issue in updating vlan for Flow (Issue: [#3661](https://github.com/telstra/open-kilda/issues/3661)) [**gui**]

For the complete list of changes, check out [the commit log](https://github.com/telstra/open-kilda/compare/v1.66.0...v1.66.1).

### Affected Components:
gui

---

## v1.66.0 (22/07/2020)

### Features:
-  [#3617](https://github.com/telstra/open-kilda/pull/3617) Add a filter by the flow status for the flow get operation (Issue: [#3615](https://github.com/telstra/open-kilda/issues/3615)) [**northbound**][**storm-topologies**]

### Bug Fixes:
-  [#3549](https://github.com/telstra/open-kilda/pull/3549) Correct calculataion of expected set vlan actions in flow validation (Issue: [#3077](https://github.com/telstra/open-kilda/issues/3077)) [**storm-topologies**]
-  [#3638](https://github.com/telstra/open-kilda/pull/3638) Fix kilda GUI cleanup issue on build (Issue: [#3637](https://github.com/telstra/open-kilda/issues/3637)) [**gui**]

### Improvements:
-  [#3602](https://github.com/telstra/open-kilda/pull/3602) add test for partialSwitchUpdate [**tests**]
-  [#3614](https://github.com/telstra/open-kilda/pull/3614) enable server42FlowRtt in feature toogle by default for func test [**tests**]
-  [#3620](https://github.com/telstra/open-kilda/pull/3620) fix "System does not create flow when reverse path has different bandwidth than forward path on the second link" [**tests**]
-  [#3632](https://github.com/telstra/open-kilda/pull/3632) ignore test according to #3627 [**tests**]
-  [#3592](https://github.com/telstra/open-kilda/pull/3592) Add more tests for rerouting pinned flows [**tests**]
-  [#3554](https://github.com/telstra/open-kilda/pull/3554) Add replug tests for round-trip case and no portDown case [**tests**]
-  [#3619](https://github.com/telstra/open-kilda/pull/3619) Add more verifications to MultiRerouteSpec [**tests**]
-  [#3624](https://github.com/telstra/open-kilda/pull/3624) Remove FlowReroteFact 
-  [#3629](https://github.com/telstra/open-kilda/pull/3629) Add test that shows no-retry behavior after global timeout on operation [**tests**]
-  [#3630](https://github.com/telstra/open-kilda/pull/3630) Minor test adjustments [**tests**]
-  [#3631](https://github.com/telstra/open-kilda/pull/3631) Minor fixes in perf tests [**tests**]
-  [#3634](https://github.com/telstra/open-kilda/pull/3634) Improvement/flows fields update (Issue: [#3601](https://github.com/telstra/open-kilda/issues/3601)) [**gui**]

For the complete list of changes, check out [the commit log](https://github.com/telstra/open-kilda/compare/v1.65.0...v1.66.0).

### Affected Components:
nb, gui, swmanager, nbworker

---

## v1.65.0 (14/07/2020)

### Features:
-  [#3594](https://github.com/telstra/open-kilda/pull/3594) Feature to filter down/Degraded flows and re-route them from flow list (Issue: [#3584](https://github.com/telstra/open-kilda/issues/3584)) [**gui**]
-  [#3548](https://github.com/telstra/open-kilda/pull/3548) Design for Smart discovery feature [**docs**]
-  [#3583](https://github.com/telstra/open-kilda/pull/3583) check status_info field in func tests [**tests**]

### Improvements:
-  [#3597](https://github.com/telstra/open-kilda/pull/3597) Add test for partial update of 'pinned' field [**tests**]
-  [#3599](https://github.com/telstra/open-kilda/pull/3599) Change format of History records in DB from ISO to epoch 
-  [#3600](https://github.com/telstra/open-kilda/pull/3600) fix FlowDiversitySpec according to #3591 [**tests**]
-  [#3606](https://github.com/telstra/open-kilda/pull/3606) ignore test related to server42+opentsdb [**tests**]
-  [#3518](https://github.com/telstra/open-kilda/pull/3518) Suppress stale discovery requests on FL side [**floodlight**]

### Other changes:
-  [#3586](https://github.com/telstra/open-kilda/pull/3586) Use logstash for test logs [**tests**]
-  [#3587](https://github.com/telstra/open-kilda/pull/3587) Added max_count parameter into flow history API [**api**][**northbound**][**storm-topologies**]
-  [#3089](https://github.com/telstra/open-kilda/pull/3089) Do not emit reroute commands for path, where edge switches are inactive [**storm-topologies**]
-  [#3607](https://github.com/telstra/open-kilda/pull/3607) Add an ability to remove pop [**northbound**][**storm-topologies**]
-  [#3608](https://github.com/telstra/open-kilda/pull/3608) Add func tests for history max_count [**tests**]
-  [#3622](https://github.com/telstra/open-kilda/pull/3622) Feature/down flows report (Issue: [#3585](https://github.com/telstra/open-kilda/issues/3585)) [**gui**]
-  [#3496](https://github.com/telstra/open-kilda/pull/3496) Revert "QinQ limit capabilities" [**floodlight**][**storm-topologies**]
-  [#3626](https://github.com/telstra/open-kilda/pull/3626) Added limits to migration 1.25 for performance

For the complete list of changes, check out [the commit log](https://github.com/telstra/open-kilda/compare/v1.64.2...v1.65.0).

### Affected Components:
reroute, fl, neo4j, swmanager, flow-hs, nb, nbworker, gui

### Upgrade notes:
Consider using the following migration scripts to update db:

- [1.25 migration-script](https://github.com/telstra/open-kilda/blob/v1.65.0/services/src/neo4j/migrations/1.25-change-type-of-flow-event-timestamp/1-change-type-of-history-timestamps-form-iso-to-epoch.xml)


In case of issues these rollback scripts should be executed:

- [1.25 rollback.cql](https://github.com/telstra/open-kilda/blob/v1.65.0/services/src/neo4j/migrations/1.25-change-type-of-flow-event-timestamp/rollback.cql)

---

## v1.64.2 (10/07/2020)

### Bug Fixes:
-  [#3598](https://github.com/telstra/open-kilda/pull/3598) On reroute failure retry it with ignore bw [**storm-topologies**]

For the complete list of changes, check out [the commit log](https://github.com/telstra/open-kilda/compare/v1.64.1...v1.64.2).

### Affected Components:
flow-hs, reroute

---

## v1.64.1 (08/07/2020)

### Bug Fixes:
-  [#3612](https://github.com/telstra/open-kilda/pull/3612) Hotfix for issue in flow list to get and display inventory flows (Issue: [#3611](https://github.com/telstra/open-kilda/issues/3611)) [**gui**]

For the complete list of changes, check out [the commit log](https://github.com/telstra/open-kilda/compare/v1.64.0...v1.64.1).

### Affected Components:
gui

---

## v1.64.0 (06/07/2020)

### Features:
-  [#3589](https://github.com/telstra/open-kilda/pull/3589) Added `location` field to Switch DTO (Issue: [#3571](https://github.com/telstra/open-kilda/issues/3571)) [**northbound**]
-  [#3595](https://github.com/telstra/open-kilda/pull/3595) Added PATCH Switch operation for `location` and `pop` fields. (Issue: [#3572](https://github.com/telstra/open-kilda/issues/3572)) [**northbound**][**storm-topologies**]
-  [#3542](https://github.com/telstra/open-kilda/pull/3542) Feature to display isl and switch maintenance mode on list pages (Issues: [#3532](https://github.com/telstra/open-kilda/issues/3532) [#3533](https://github.com/telstra/open-kilda/issues/3533)) [**gui**]
-  [#3579](https://github.com/telstra/open-kilda/pull/3579) Add `status_info` field to Flow (Issue: [#3570](https://github.com/telstra/open-kilda/issues/3570)) 

### Bug Fixes:
-  [#3593](https://github.com/telstra/open-kilda/pull/3593) Fix merge pr issues 
-  [#3541](https://github.com/telstra/open-kilda/pull/3541) Skip reroute requests for flows without affected path segment (Issue: [#3390](https://github.com/telstra/open-kilda/issues/3390)) [**storm-topologies**]
-  [#3562](https://github.com/telstra/open-kilda/pull/3562) Fix for authentication Xss and permission access issue  (Issue: [#3553](https://github.com/telstra/open-kilda/issues/3553)) [**gui**]
-  [#3574](https://github.com/telstra/open-kilda/pull/3574) One switch flows update status on switch events (Issue: [#1464](https://github.com/telstra/open-kilda/issues/1464)) [**storm-topologies**]
-  [#3578](https://github.com/telstra/open-kilda/pull/3578) Handle case when trying to update available bandwidth of non existent ISL (Issue: [#3255](https://github.com/telstra/open-kilda/issues/3255)) 

### Improvements:
-  [#3590](https://github.com/telstra/open-kilda/pull/3590) Add `pinned` flag to FlowPatchDto [**northbound**][**storm-topologies**]
-  [#3591](https://github.com/telstra/open-kilda/pull/3591) Forbid intentional reroutes for pinned flows [**storm-topologies**]
-  [#3537](https://github.com/telstra/open-kilda/pull/3537) Switch validation cleanup [**storm-topologies**]
-  [#3550](https://github.com/telstra/open-kilda/pull/3550) remove TODOs related to mapping [**tests**]
-  [#3556](https://github.com/telstra/open-kilda/pull/3556) minor improvements/fixes for func tests [**tests**]
-  [#3561](https://github.com/telstra/open-kilda/pull/3561) Add more tests to smoke_switches suite [**tests**]
-  [#3568](https://github.com/telstra/open-kilda/pull/3568) Add test that tries to create a single-sw flow with periodic pings [**tests**]
-  [#3581](https://github.com/telstra/open-kilda/pull/3581) Add group-id to history flow dump objects [**northbound**]
-  [#3582](https://github.com/telstra/open-kilda/pull/3582) Don't drop group id when updating flow without diverse_flowid param 

### Other changes:
-  [#3588](https://github.com/telstra/open-kilda/pull/3588) Improve Delete ISL logs [**northbound**][**storm-topologies**]
-  [#3525](https://github.com/telstra/open-kilda/pull/3525) In functional tests where possible remove the VIRTUAL tag [**tests**]
-  [#3538](https://github.com/telstra/open-kilda/pull/3538) Server42 Part 3 Storm Control Topology [**storm-topologies**]

For the complete list of changes, check out [the commit log](https://github.com/telstra/open-kilda/compare/v1.63.0...v1.64.0).

### Affected Components:
network, nb, swmanager, flow-hs, nbworker, gui, reroute

---

## v1.63.0 (24/06/2020)

### Bug Fixes:
-  [#3555](https://github.com/telstra/open-kilda/pull/3555) Raise moved discovery state priority [**storm-topologies**]

### Improvements:
-  [#3521](https://github.com/telstra/open-kilda/pull/3521) Repripritize reroute requests [**storm-topologies**]
-  [#3522](https://github.com/telstra/open-kilda/pull/3522) Fix log types for grpc speaker and server42
-  [#3526](https://github.com/telstra/open-kilda/pull/3526) Remove CopyField action from the VxLAN ingress rule. [**floodlight**][**storm-topologies**]
-  [#3529](https://github.com/telstra/open-kilda/pull/3529) Make COST_AND_AVAILABLE_BANDWIDTH a default PCE strategy.
-  [#3530](https://github.com/telstra/open-kilda/pull/3530) Added ping cache update for flow operations and check the `periodic_ping` flag for one switch flow. (Issue: [#3526](https://github.com/telstra/open-kilda/issues/3526))
-  [#3539](https://github.com/telstra/open-kilda/pull/3539) add assumeTrue for grpcStat test [**tests**]
-  [#3540](https://github.com/telstra/open-kilda/pull/3540) refactor depracated methods in func tests [**tests**]
-  [#3543](https://github.com/telstra/open-kilda/pull/3543) improve VxlanFlowV2Spec [**tests**]
-  [#3519](https://github.com/telstra/open-kilda/pull/3519) Bump kafka and storm client libs versions (Issue: [#3545](https://github.com/telstra/open-kilda/issues/3545)) [**configuration**][**northbound**][**storm-topologies**]

### Other changes:
-  [#3544](https://github.com/telstra/open-kilda/pull/3544) Minor stability adjustments in tests [**tests**]
-  [#3545](https://github.com/telstra/open-kilda/pull/3545) Revert "Bump kafka and storm client libs versions" (Issues: [#2977](https://github.com/telstra/open-kilda/issues/2977) [#3519](https://github.com/telstra/open-kilda/issues/3519)) [**storm-topologies**]

For the complete list of changes, check out [the commit log](https://github.com/telstra/open-kilda/compare/v1.61.0...v1.63.0).

### Affected Components:
grpc, router, otsdb, connected, isllatency, stats, flow-hs, nbworker, stats-router, portstate, reroute, ping, swmanager, network, fl, nb

### Upgrade notes:

---

## v1.61.0 (05/06/2020)

### Features:
-  [#3500](https://github.com/telstra/open-kilda/pull/3500) Server42 Part 2 DPDK (Issue: [#3436](https://github.com/telstra/open-kilda/issues/3436))
-  [#3504](https://github.com/telstra/open-kilda/pull/3504) Server 42 RTT: Remove goto meter from server 42 ingress rule [**storm-topologies**]
-  [#3516](https://github.com/telstra/open-kilda/pull/3516) Server 42 RTT: enable on WB switches [**floodlight**]

### Bug Fixes:
-  [#3515](https://github.com/telstra/open-kilda/pull/3515) Remove undefined activeEnter action reference from IslFsm [**storm-topologies**]

### Improvements:
-  [#3520](https://github.com/telstra/open-kilda/pull/3520) Improve GRPC error messages
-  [#3527](https://github.com/telstra/open-kilda/pull/3527) fix qinq + vxlan [**tests**]
-  [#3465](https://github.com/telstra/open-kilda/pull/3465) Bump storm and kafka versions [**storm-topologies**]
-  [#3083](https://github.com/telstra/open-kilda/pull/3083) Prevent network topology from altering ISL status into offline region [**storm-topologies**]
-  [#3511](https://github.com/telstra/open-kilda/pull/3511) Delete Flow Topology (Issue: [#3291](https://github.com/telstra/open-kilda/issues/3291)) [**floodlight**][**storm-topologies**]
-  [#3512](https://github.com/telstra/open-kilda/pull/3512) Reduce logging level for unhandled input in Flow H&S Speaker Worker
-  [#3485](https://github.com/telstra/open-kilda/pull/3485) kildaGui security vulnerabilitiy fixes (Issue: [#3482](https://github.com/telstra/open-kilda/issues/3482)) [**gui**]

### Other changes:
-  [#3509](https://github.com/telstra/open-kilda/pull/3509) Increase reliability of OfFlowStatsMapper [**floodlight**]
-  [#3514](https://github.com/telstra/open-kilda/pull/3514) Adjustments to allow running tests in non-default situations [**tests**]
-  [#3517](https://github.com/telstra/open-kilda/pull/3517) Add mirror group validation [**floodlight**][**storm-topologies**]

For the complete list of changes, check out [the commit log](https://github.com/telstra/open-kilda/compare/v1.60.0...v1.61.0).

### Affected Components:
grpc, stats, network, router, flow, flow-hs, swmanager, fl, gui

---

## v1.60.0 (01/06/2020)

### Features:
-  [#3438](https://github.com/telstra/open-kilda/pull/3438) Introducing flow with 2 levels of VLAN tagging on endpoints [**floodlight**][**storm-topologies**]


### Improvements:
-  [#3494](https://github.com/telstra/open-kilda/pull/3494) Add tests for partial update v2 api [**tests**]
-  [#3499](https://github.com/telstra/open-kilda/pull/3499) Add proper history wait in tests after path swap [**tests**]
-  [#3505](https://github.com/telstra/open-kilda/pull/3505) Run checkstyle task in Travis builds 
-  [#3506](https://github.com/telstra/open-kilda/pull/3506) add test to cover #3498 (Issue: [#3498](https://github.com/telstra/open-kilda/issues/3498)) [**tests**]
-  [#3510](https://github.com/telstra/open-kilda/pull/3510) fix tests according to 1.59.0 v [**tests**]
-  [#3484](https://github.com/telstra/open-kilda/pull/3484) Various test stability fixes [**tests**]


For the complete list of changes, check out [the commit log](https://github.com/telstra/open-kilda/compare/v1.59.0...v1.60.0).

### Affected Components:
flow-hs, swmanager, fl

---

## v1.59.0 (26/05/2020)

### Features:
-  [#3462](https://github.com/telstra/open-kilda/pull/3462) Server 42 RTT: Added feature toggle (Issue: [#3454](https://github.com/telstra/open-kilda/issues/3454)) [**api**][**northbound**][**storm-topologies**]
-  [#3402](https://github.com/telstra/open-kilda/pull/3402) Server 42 RTT Ingress rule [**floodlight**]
-  [#3487](https://github.com/telstra/open-kilda/pull/3487) Server 42 RTT: Added single table mode (Issue: [#3462](https://github.com/telstra/open-kilda/issues/3462)) [**storm-topologies**]
-  [#3454](https://github.com/telstra/open-kilda/pull/3454) Server 42 RTT: push/pop vlan (Issue: [#3402](https://github.com/telstra/open-kilda/issues/3402)) [**floodlight**][**storm-topologies**]
-  [#3227](https://github.com/telstra/open-kilda/pull/3227) Model update for kilda applications 
-  [#3490](https://github.com/telstra/open-kilda/pull/3490) Add "cost and available bandwidth" path computation strategy [**northbound**][**storm-topologies**]

### Bug Fixes:
-  [#3448](https://github.com/telstra/open-kilda/pull/3448) Increase accuracy extra OF commands produces for ingress flow segment (Issue: [#3446](https://github.com/telstra/open-kilda/issues/3446)) [**floodlight**]
-  [#3401](https://github.com/telstra/open-kilda/pull/3401) Allowed flow deletion when there are no flow encapsulation resources (Issue: [#3256](https://github.com/telstra/open-kilda/issues/3256)) 
-  [#3486](https://github.com/telstra/open-kilda/pull/3486) Disable port discovery race condition removal (Issue: [#3474](https://github.com/telstra/open-kilda/issues/3474)) [**storm-topologies**]
-  [#3237](https://github.com/telstra/open-kilda/pull/3237) Fixed allocation of a protected path when updating a flow via APIv2. (Issue: [#3033](https://github.com/telstra/open-kilda/issues/3033)) 
-  [#3501](https://github.com/telstra/open-kilda/pull/3501) Fixed unmapped props and buildIngressOnly method 
-  [#3502](https://github.com/telstra/open-kilda/pull/3502) Add sub second timestamp support to FlowRttMetricGenBolt 

### Improvements:
-  [#3456](https://github.com/telstra/open-kilda/pull/3456) Changed alert level of mapstruct warning "unmappedTargetField" from WARN to ERROR (Issue: [#3276](https://github.com/telstra/open-kilda/issues/3276)) [**floodlight**][**northbound**]
-  [#3459](https://github.com/telstra/open-kilda/pull/3459) Fix NPE in H&S reroute and update thrown for a flow with no paths (Issues: [#2954](https://github.com/telstra/open-kilda/issues/2954) [#3028](https://github.com/telstra/open-kilda/issues/3028) [#3467](https://github.com/telstra/open-kilda/issues/3467)) 
-  [#3473](https://github.com/telstra/open-kilda/pull/3473) Add fields to 'PATCH /flows/{flow-id}/' (Issue: [#3444](https://github.com/telstra/open-kilda/issues/3444)) [**northbound**][**storm-topologies**]
-  [#3495](https://github.com/telstra/open-kilda/pull/3495) Organize sw features detection tests [**tests**]
-  [#3432](https://github.com/telstra/open-kilda/pull/3432) Dispatch v1 flow create to flow hs [**api**][**northbound**]
-  [#3450](https://github.com/telstra/open-kilda/pull/3450) Minor housekeeping in network topology [**storm-topologies**]
-  [#3372](https://github.com/telstra/open-kilda/pull/3372) Flow HS changes for migrating swap endpoints (Issue: [#3291](https://github.com/telstra/open-kilda/issues/3291)) [**storm-topologies**]
-  [#3493](https://github.com/telstra/open-kilda/pull/3493) Northbound V1 requests redirected to FlowHSTopology (Issue: [#3291](https://github.com/telstra/open-kilda/issues/3291)) [**northbound**]
-  [#3498](https://github.com/telstra/open-kilda/pull/3498) Redirect reroute requests to FlowHSTopology (Issue: [#3291](https://github.com/telstra/open-kilda/issues/3291)) [**storm-topologies**]
-  [#3377](https://github.com/telstra/open-kilda/pull/3377) Added swap endpoints FSM in the Flow HS Topology (Issue: [#3291](https://github.com/telstra/open-kilda/issues/3291)) [**storm-topologies**]

### Other changes:
-  [#3503](https://github.com/telstra/open-kilda/pull/3503) Fix the way how lab service starts traffexam [**tests**]
-  [#3447](https://github.com/telstra/open-kilda/pull/3447) Refactor test that disconnects fl region [**tests**]

For the complete list of changes, check out [the commit log](https://github.com/telstra/open-kilda/compare/v1.58.0...v1.59.0).

### Affected Components:
neo4j, flow-hs, reroute, nb, network, swmanager, flow, fl, nbworker

### Upgrade notes:
Consider using the following migration scripts to update db:

- [1.24 migration-script](https://github.com/telstra/open-kilda/blob/v1.59.0/services/src/neo4j/migrations/1.24-flow-applications-indexes/1-add-applications-index.xml)

In case of issues these rollback scripts should be executed:

- [1.24 rollback.cql](https://github.com/telstra/open-kilda/blob/v1.59.0/services/src/neo4j/migrations/1.24-flow-applications-indexes/rollback.cql)

---

## v1.58.0 (25/05/2020)

### Features:
-  [#3394](https://github.com/telstra/open-kilda/pull/3394) Server 42 RTT: Added Turning Rule (Issue: [#3415](https://github.com/telstra/open-kilda/issues/3415)) [**floodlight**][**storm-topologies**]
-  [#3436](https://github.com/telstra/open-kilda/pull/3436) Server42 Part 1 Control and Stats apps [**storm-topologies**]
-  [#3415](https://github.com/telstra/open-kilda/pull/3415) Server 42 RTT: Added Input Rule (Issue: [#3409](https://github.com/telstra/open-kilda/issues/3409)) [**floodlight**]

### Bug Fixes:
-  [#3471](https://github.com/telstra/open-kilda/pull/3471) Do not take into account orphaned paths while returning flows for end… [**storm-topologies**]
-  [#3481](https://github.com/telstra/open-kilda/pull/3481) Add missing dependency to port state topo (Issue: [#3461](https://github.com/telstra/open-kilda/issues/3461)) [**storm-topologies**]

### Improvements:
-  [#3457](https://github.com/telstra/open-kilda/pull/3457) improve "Newly discovered link gets cost and max bandwidth from link props" [**tests**]
-  [#3215](https://github.com/telstra/open-kilda/pull/3215) Allow flowhs speaker request retry for all error codes 
-  [#3441](https://github.com/telstra/open-kilda/pull/3441) add test for #3430  [**tests**]
-  [#3409](https://github.com/telstra/open-kilda/pull/3409) Renamed server_42 options to server42 [**storm-topologies**]

### Other changes:
-  [#3361](https://github.com/telstra/open-kilda/pull/3361) Add inner vlan tag field into APIv2 requests/responses [**northbound**][**storm-topologies**]
-  [#3476](https://github.com/telstra/open-kilda/pull/3476) Workaround issue #3474 in tests [**tests**]
-  [#3452](https://github.com/telstra/open-kilda/pull/3452) Add test for errors during flow delete [**tests**]
-  [#3421](https://github.com/telstra/open-kilda/pull/3421) Fix build, add dependency for python wheels lib 

For the complete list of changes, check out [the commit log](https://github.com/telstra/open-kilda/compare/v1.57.0...v1.58.0).

### Affected Components:
nbworker, portstate, fl, nb, swmanager, flow, flow-hs, stats

---

## v1.57.0 (12/05/2020)

### Bug Fixes:
-  [#3453](https://github.com/telstra/open-kilda/pull/3453) Fixed the issue for flow list in isl (Issue: [#3451](https://github.com/telstra/open-kilda/issues/3451)) [**gui**]

### Improvements:
-  [#3458](https://github.com/telstra/open-kilda/pull/3458) Use round trip latency data for ISL alive confirmation (Issues: [#3175](https://github.com/telstra/open-kilda/issues/3175) [#3378](https://github.com/telstra/open-kilda/issues/3378) [#3407](https://github.com/telstra/open-kilda/issues/3407)) [**floodlight**][**storm-topologies**]
-  [#3426](https://github.com/telstra/open-kilda/pull/3426) Introduce bitfield enum types invalid entry [**floodlight**]
-  [#3407](https://github.com/telstra/open-kilda/pull/3407) Prioritize BFD alive status over round trip status (Issues: [#2353](https://github.com/telstra/open-kilda/issues/2353) [#3430](https://github.com/telstra/open-kilda/issues/3430)) [**storm-topologies**]
-  [#3442](https://github.com/telstra/open-kilda/pull/3442) Improvement/add switch meter permission (Issues: [#3420](https://github.com/telstra/open-kilda/issues/3420) [#3455](https://github.com/telstra/open-kilda/issues/3455)) [**gui**]
-  [#3443](https://github.com/telstra/open-kilda/pull/3443) use signleTable by default for func tests [**tests**]
-  [#3445](https://github.com/telstra/open-kilda/pull/3445) fix cleanup in "Unable to create flow with conflicting vlans" test [**tests**]
-  [#3449](https://github.com/telstra/open-kilda/pull/3449) fix swap protected path in multiTableFlow spec [**tests**]

### Other changes:
-  [#3202](https://github.com/telstra/open-kilda/pull/3202) Update README with project reorganization changes. [**docs**]
-  [#3247](https://github.com/telstra/open-kilda/pull/3247) Fix and prevent dependency classes conflict in src-java 

For the complete list of changes, check out [the commit log](https://github.com/telstra/open-kilda/compare/v1.56.1...v1.57.0).

### Affected Components:
fl, gui, network

---

## v1.56.1 (06/05/2020)

### Features:
-  [#3427](https://github.com/telstra/open-kilda/pull/3427) Feature/port discovery packets (Issue: [#3043](https://github.com/telstra/open-kilda/issues/3043)) [**gui**]


### Improvements:
-  [#3428](https://github.com/telstra/open-kilda/pull/3428) group cookie classes in single package 
-  [#3405](https://github.com/telstra/open-kilda/pull/3405) add tests for link-delete spec according to #3268 [**tests**]
-  [#3437](https://github.com/telstra/open-kilda/pull/3437) add tidy annotation for negative tests [**tests**]
-  [#3373](https://github.com/telstra/open-kilda/pull/3373) Protected Path Swap in Flow HS topology [**northbound**]

### Other changes:
-  [#3429](https://github.com/telstra/open-kilda/pull/3429) Remove some old tests and add references to #2954, #3028 [**tests**]

For the complete list of changes, check out [the commit log](https://github.com/telstra/open-kilda/compare/v1.56.0...v1.56.1).

### Affected Components:
nb, gui, flow-hs

---

## v1.56.0 (27/04/2020)

### Features:
-  [#3331](https://github.com/telstra/open-kilda/pull/3331) OF metadata bit manipulation toolset [**floodlight**]
-  [#3408](https://github.com/telstra/open-kilda/pull/3408) Server 42 RTT: Added Output rules [**floodlight**][**storm-topologies**]

### Bug Fixes:
-  [#3396](https://github.com/telstra/open-kilda/pull/3396) Fixed flow corruption by reroute after this flow has been updated. (Issue: [#3338](https://github.com/telstra/open-kilda/issues/3338))
-  [#3406](https://github.com/telstra/open-kilda/pull/3406) Fix/flow diversity update issue (Issue: [#3404](https://github.com/telstra/open-kilda/issues/3404)) [**gui**]
-  [#3418](https://github.com/telstra/open-kilda/pull/3418) Fix CTE exceptions introduced by merge [**storm-topologies**]
-  [#3388](https://github.com/telstra/open-kilda/pull/3388) Fixed response timeout for flow read ops. (Issue: [#3384](https://github.com/telstra/open-kilda/issues/3384)) [**storm-topologies**]

### Improvements:
-  [#3397](https://github.com/telstra/open-kilda/pull/3397) Do not build grpc-stub if no_grpc_stub is true
-  [#3268](https://github.com/telstra/open-kilda/pull/3268) Add ISL busy check when deleting ISL. [**northbound**][**storm-topologies**]
-  [#3109](https://github.com/telstra/open-kilda/pull/3109) Obviously report operation timeout into flow CRUD operations (Issue: [#3249](https://github.com/telstra/open-kilda/issues/3249))
-  [#3403](https://github.com/telstra/open-kilda/pull/3403) set Tidy annotation for grpc tests [**tests**]
-  [#3313](https://github.com/telstra/open-kilda/pull/3313) Toolset for cookie bit manipulations [**floodlight**][**storm-topologies**]
-  [#3416](https://github.com/telstra/open-kilda/pull/3416) SpeakerRequestBuildContext refactoring [**floodlight**]

### Other changes:
-  [#3399](https://github.com/telstra/open-kilda/pull/3399) Add test that blinks switch during reroute (Issue: [#3398](https://github.com/telstra/open-kilda/issues/3398)) [**tests**]
-  [#3414](https://github.com/telstra/open-kilda/pull/3414) Put test reports to 'build' instead of 'target' [**tests**]

For the complete list of changes, check out [the commit log](https://github.com/telstra/open-kilda/compare/v1.55.1...v1.56.0).

### Affected Components:
nbworker, stats, gui, flow, flow-hs, fl, connected, nb

## v1.55.1 (21/04/2020)

### Features:
-  [#3366](https://github.com/telstra/open-kilda/pull/3366) Added GRPC service stub [**tests**]
-  [#3371](https://github.com/telstra/open-kilda/pull/3371) Neo4j changes for migrating swap endpoints. (Issue: [#3291](https://github.com/telstra/open-kilda/issues/3291))

### Bug Fixes:
-  [#3395](https://github.com/telstra/open-kilda/pull/3395) Fixed incorrect Connected devices packet logging [**floodlight**]

### Improvements:
-  [#3393](https://github.com/telstra/open-kilda/pull/3393) Expose discovery latency as separate log field [**floodlight**]
-  [#3234](https://github.com/telstra/open-kilda/pull/3234) Make parallelism level configurable


For the complete list of changes, check out [the commit log](https://github.com/telstra/open-kilda/compare/v1.55.0...v1.55.1).

### Affected Components:
neo4j, grpc, fl

---

## v1.55.0 (16/04/2020)

### Features:
-  [#3382](https://github.com/telstra/open-kilda/pull/3382) Added switch properties for server 42 Flow RTT feature [**storm-topologies**]
-  [#3383](https://github.com/telstra/open-kilda/pull/3383) Adding feature to display number of flows on switch list and port list (Issue: [#3368](https://github.com/telstra/open-kilda/issues/3368)) [**gui**]

### Bug Fixes:
-  [#3386](https://github.com/telstra/open-kilda/pull/3386) Fixed incorrect NoviflowSpecificFeature methods [**floodlight**]

### Improvements:
-  [#3364](https://github.com/telstra/open-kilda/pull/3364) Add test that reveals #3341 [**tests**]
-  [#3238](https://github.com/telstra/open-kilda/pull/3238) Cleanup outdated template variables
-  [#3273](https://github.com/telstra/open-kilda/pull/3273) [Snyk] Security upgrade urllib3 from 1.25.3 to 1.25.8
-  [#3385](https://github.com/telstra/open-kilda/pull/3385) Add retries due to #3384. Refactor an autoreroute test [**tests**]
-  [#3387](https://github.com/telstra/open-kilda/pull/3387) add missing import and fix knockoutSwitch operation in AutoRerouteV2Spec [**tests**]


For the complete list of changes, check out [the commit log](https://github.com/telstra/open-kilda/compare/v1.54.0...v1.55.0).

### Affected Components:
gui, nbworker

---

## v1.54.0 (13/04/2020)

### Features:
-  [#3375](https://github.com/telstra/open-kilda/pull/3375) Feature/flow connected devices (Issue: [#3044](https://github.com/telstra/open-kilda/issues/3044)) [**gui**]
-  [#3359](https://github.com/telstra/open-kilda/pull/3359) add test for targetPathComputationStrategy and partialUpdate [**tests**]

### Bug Fixes:
-  [#3376](https://github.com/telstra/open-kilda/pull/3376) Remove potential reordering of OF events (Issue: [#3369](https://github.com/telstra/open-kilda/issues/3369)) [**floodlight**]

### Improvements:
-  [#3360](https://github.com/telstra/open-kilda/pull/3360) minor fixes in DefaultRulesSpec [**tests**]
-  [#3295](https://github.com/telstra/open-kilda/pull/3295) Flow reroute retry [**northbound**][**storm-topologies**]
-  [#3315](https://github.com/telstra/open-kilda/pull/3315) Extract ethernet packet body extractor into separate tool [**floodlight**]

### Other changes:
-  [#3332](https://github.com/telstra/open-kilda/pull/3332) Add ability to operate with qinq traffic into lab-service [**tests**]

For the complete list of changes, check out [the commit log](https://github.com/telstra/open-kilda/compare/v1.53.0...v1.54.0).

### Affected Components:
fl, reroute, gui, nb, flow-hs

---

## v1.53.0 (10/04/2020)

### Features:
-  [#3205](https://github.com/telstra/open-kilda/pull/3205) TraffExam update for apps scenario
-  [#3340](https://github.com/telstra/open-kilda/pull/3340) add tests for grpc stats in opentsdb [**tests**]
-  [#3346](https://github.com/telstra/open-kilda/pull/3346) Added feature toggle for GRPC stats [**storm-topologies**]
-  [#3154](https://github.com/telstra/open-kilda/pull/3154) add tests for pop and protected path [**tests**]

### Bug Fixes:
-  [#3093](https://github.com/telstra/open-kilda/pull/3093) Fix the mess with flow endpoints during the flow update
-  [#3355](https://github.com/telstra/open-kilda/pull/3355) Added termination awaiting into GRPC session
-  [#3357](https://github.com/telstra/open-kilda/pull/3357) Get GRPC stats from Active switches [**storm-topologies**]
-  [#3362](https://github.com/telstra/open-kilda/pull/3362) Fix flow patch issues (Issues: [#3351](https://github.com/telstra/open-kilda/issues/3351) [#3354](https://github.com/telstra/open-kilda/issues/3354)) [**northbound**]
-  [#3363](https://github.com/telstra/open-kilda/pull/3363) Fix Toggle for GRPC PacketInOut stats [**storm-topologies**]
-  [#3370](https://github.com/telstra/open-kilda/pull/3370) Fix issue in dependency version issue in gui build [**gui**]
-  [#3378](https://github.com/telstra/open-kilda/pull/3378) Revert "Use round trip latency data for ISL alive confirmation" (Issue: [#3175](https://github.com/telstra/open-kilda/issues/3175)) [**storm-topologies**]

### Improvements:
-  [#3287](https://github.com/telstra/open-kilda/pull/3287) extract knockout/reviveSwitch into switchHelper (Issue: [#3244](https://github.com/telstra/open-kilda/issues/3244)) [**tests**]
-  [#3358](https://github.com/telstra/open-kilda/pull/3358) Updated multi-table pipeline spec
-  [#3301](https://github.com/telstra/open-kilda/pull/3301) minor fixes in README files according to new structure [**docs**]
-  [#3175](https://github.com/telstra/open-kilda/pull/3175) Use round trip latency data for ISL alive confirmation [**floodlight**][**storm-topologies**]

### Other changes:
-  [#3343](https://github.com/telstra/open-kilda/pull/3343) Adding feature to display sum of flows on port and switch list (Issues: [#3306](https://github.com/telstra/open-kilda/issues/3306) [#3307](https://github.com/telstra/open-kilda/issues/3307)) [**gui**]
-  [#3345](https://github.com/telstra/open-kilda/pull/3345) Improve test to reproduce race more often [**tests**]
-  [#3347](https://github.com/telstra/open-kilda/pull/3347) Rework makePathMorePreferable method to not conflict with protected paths [**tests**]
-  [#3348](https://github.com/telstra/open-kilda/pull/3348) Fix instabilities in time comparisons in ConnectedDevicesSpec [**tests**]
-  [#3349](https://github.com/telstra/open-kilda/pull/3349) Generate openflowj resourses inside docker with python2.7 [**configuration**]
-  [#3353](https://github.com/telstra/open-kilda/pull/3353) Fix perfomance tests run via gradle [**tests**]
-  [#3293](https://github.com/telstra/open-kilda/pull/3293) Implement flow read in v2 over nbworker (Issue: [#3291](https://github.com/telstra/open-kilda/issues/3291)) [**api**][**northbound**][**storm-topologies**]
-  [#3365](https://github.com/telstra/open-kilda/pull/3365) Feature/flows history and flow list updates [**gui**]
-  [#3367](https://github.com/telstra/open-kilda/pull/3367) Improvement in flow diversity graph to display current flow in it (Issue: [#3265](https://github.com/telstra/open-kilda/issues/3265)) [**gui**]
-  [#3314](https://github.com/telstra/open-kilda/pull/3314) Swap endpoints V2 design. (Issue: [#3291](https://github.com/telstra/open-kilda/issues/3291)) [**docs**]

For the complete list of changes, check out [the commit log](https://github.com/telstra/open-kilda/compare/v1.52.0...v1.53.0).

### Affected Components:
flow-hs, network, grpc, fl, nbworker, stats, nb

### Upgrade notes:

---

## v1.52.0 (31/03/2020)

### Features:
-  [#3334](https://github.com/telstra/open-kilda/pull/3334) Added PacketInOutStats to stats Topology [**storm-topologies**]
-  [#3070](https://github.com/telstra/open-kilda/pull/3070) Design for Multiple ISLs on the same port (VLANs). (Issue: [#3053](https://github.com/telstra/open-kilda/issues/3053)) [**docs**]

### Bug Fixes:
-  [#3324](https://github.com/telstra/open-kilda/pull/3324) Improve get Flow DB requests for Connected Devices Service
-  [#3325](https://github.com/telstra/open-kilda/pull/3325) Ignore unmapped target properties in RequestedFlow

### Improvements:
-  [#3330](https://github.com/telstra/open-kilda/pull/3330) add missed else statement [**tests**]
-  [#3333](https://github.com/telstra/open-kilda/pull/3333) GRPC speaker messaging refactor
-  [#3231](https://github.com/telstra/open-kilda/pull/3231) Control docker-compose and makefile from confd [**configuration**]
-  [#3310](https://github.com/telstra/open-kilda/pull/3310) minor improvements in MetersSpec [**tests**]
-  [#3319](https://github.com/telstra/open-kilda/pull/3319) improve selecting swPair with diverse path in MultitableFlowsSpec [**tests**]
-  [#3320](https://github.com/telstra/open-kilda/pull/3320) improve grpc related tests [**tests**]
-  [#3352](https://github.com/telstra/open-kilda/pull/3352) Added extra checks for the null values in SimpleConversionCallback

### Other changes:
-  [#3336](https://github.com/telstra/open-kilda/pull/3336) Adjust tests to workaround issue #3335 [**tests**]
-  [#3337](https://github.com/telstra/open-kilda/pull/3337) Fix cleanups to always delete flows before bringing ports up [**tests**]
-  [#3342](https://github.com/telstra/open-kilda/pull/3342) Add comment in test regarding issue #3341 [**tests**]
-  [#3036](https://github.com/telstra/open-kilda/pull/3036) Support path computation strategy param in partial flow update (Issue: [#2894](https://github.com/telstra/open-kilda/issues/2894)) [**northbound**][**storm-topologies**]
-  [#3317](https://github.com/telstra/open-kilda/pull/3317) Teach lockkeeper to add latency between FL and switches [**tests**]
-  [#3323](https://github.com/telstra/open-kilda/pull/3323) Reduce trace size for PreviousTestFailedError [**tests**]
-  [#3327](https://github.com/telstra/open-kilda/pull/3327) Reorganize gui project (Issue: [#1137](https://github.com/telstra/open-kilda/issues/1137)) [**gui**]

For the complete list of changes, check out [the commit log](https://github.com/telstra/open-kilda/compare/v1.51.2...v1.52.0).

### Affected Components:
connected, gui, nb, stats, nbworker, grpc, flow-hs

---

## v1.51.2 (23/03/2020)

### Features:
-  [#3308](https://github.com/telstra/open-kilda/pull/3308) Added PacketInOutStats to GRPC API

### Bug Fixes:
-  [#3305](https://github.com/telstra/open-kilda/pull/3305) Hotfix to display sum of flow ( sum of bandwidth of flows) on a port (Issue: [#3298](https://github.com/telstra/open-kilda/issues/3298)) [**gui**]

### Improvements:
-  [#3289](https://github.com/telstra/open-kilda/pull/3289) check traffic during rerouteV2 in multiTable mode [**tests**]

### Other changes:
-  [#3139](https://github.com/telstra/open-kilda/pull/3139) Add test for breaking protected path during swap (Issue: [#3140](https://github.com/telstra/open-kilda/issues/3140)) [**tests**]
-  [#3303](https://github.com/telstra/open-kilda/pull/3303) Minor tests adjustments [**tests**]
-  [#3304](https://github.com/telstra/open-kilda/pull/3304) Multiple updates to EnduranceV2Spec [**tests**]
-  [#3275](https://github.com/telstra/open-kilda/pull/3275) Unignore some functional tests due to related issues being fixed [**tests**]
-  [#3253](https://github.com/telstra/open-kilda/pull/3253) Skip unit tests in travis build if the sonar step is run.

For the complete list of changes, check out [the commit log](https://github.com/telstra/open-kilda/compare/v1.51.1...v1.51.2).

### Affected Components:
grpc, gui

---

## v1.51.1 (17/03/2020)

### Bug Fixes:
-  [#3269](https://github.com/telstra/open-kilda/pull/3269) Fix the appearance of excess rules when flow update V2. (Issue: [#3266](https://github.com/telstra/open-kilda/issues/3266))
-  [#3271](https://github.com/telstra/open-kilda/pull/3271) Fixed PCE for diverse flow with not enough bandwidth ISL [**storm-topologies**]
-  [#3279](https://github.com/telstra/open-kilda/pull/3279) Fix NPE on response to unclosed FL session (Issue: [#3278](https://github.com/telstra/open-kilda/issues/3278)) [**floodlight**]
-  [#3280](https://github.com/telstra/open-kilda/pull/3280) Added configuration parameter `statistics.interval`. [**storm-topologies**]
-  [#3284](https://github.com/telstra/open-kilda/pull/3284) [Issue 3277] Fix V2 Flow Reroute after multiTable mode switching (Issue: [#3277](https://github.com/telstra/open-kilda/issues/3277))
-  [#3290](https://github.com/telstra/open-kilda/pull/3290) Do not ignore multiTable flags during RequestedFlow mapping [**storm-topologies**]
-  [#3186](https://github.com/telstra/open-kilda/pull/3186) Fixed resource allocation. (Issue: [#3047](https://github.com/telstra/open-kilda/issues/3047)) [**storm-topologies**]
-  [#3001](https://github.com/telstra/open-kilda/pull/3001) Fixed NB default password variable in NB confd template [**configuration**]
-  [#3258](https://github.com/telstra/open-kilda/pull/3258) Fixed switch sync during switch props update (Issue: [#3059](https://github.com/telstra/open-kilda/issues/3059)) [**storm-topologies**]

### Improvements:
-  [#3276](https://github.com/telstra/open-kilda/pull/3276) Clean up compile time warnings for kilda
-  [#3281](https://github.com/telstra/open-kilda/pull/3281) Minor adjustments in ConnectedDevicesSpec [**tests**]
-  [#3282](https://github.com/telstra/open-kilda/pull/3282) improve defaultFlowSpecs [**tests**]
-  [#3283](https://github.com/telstra/open-kilda/pull/3283) Fix call super hash codes and equals
-  [#3292](https://github.com/telstra/open-kilda/pull/3292) Add db indexes for flow history objects (Issue: [#3288](https://github.com/telstra/open-kilda/issues/3288))
-  [#3233](https://github.com/telstra/open-kilda/pull/3233) Remove unused code [**storm-topologies**]
-  [#3117](https://github.com/telstra/open-kilda/pull/3117) move verifyBurstSizeIsCorrect into switchHelper [**tests**]
-  [#3182](https://github.com/telstra/open-kilda/pull/3182) Add make target for creating virtual test topology [**tests**]

### Other changes:
-  [#2946](https://github.com/telstra/open-kilda/pull/2946) Updated migration steps for multi-table switch pipelines
-  [#3165](https://github.com/telstra/open-kilda/pull/3165) Rework unit-tests for flow H&S services [**tests**]

For the complete list of changes, check out [the commit log](https://github.com/telstra/open-kilda/compare/v1.51.0...v1.51.1).

### Affected Components:
flow, nbworker, stats, router, fl, flow-hs

### Upgrade notes:
Consider using the following migration scripts to update db:

- [1.23 migration-script](https://github.com/telstra/open-kilda/blob/v1.51.1/services/src/neo4j/migrations/1.23-flow-history-indexes/1-add-flow-history-index.xml)

In case of issues these rollback scripts should be executed:

- [1.23 rollback.cql](https://github.com/telstra/open-kilda/blob/v1.51.1/services/src/neo4j/migrations/1.23-flow-history-indexes/rollback.cql)

---

## v1.51.0 (11/03/2020)

### Features:
-  [#3203](https://github.com/telstra/open-kilda/pull/3203) ARP Part 6: Added shared rule (Issue: [#3118](https://github.com/telstra/open-kilda/issues/3118))
-  [#3142](https://github.com/telstra/open-kilda/pull/3142) ARP Part 4: Added ARP support into Floodlight (Issue: [#3118](https://github.com/telstra/open-kilda/issues/3118)) [**floodlight**]
-  [#3143](https://github.com/telstra/open-kilda/pull/3143) Enhancement/topology maintenance isl (Issue: [#3136](https://github.com/telstra/open-kilda/issues/3136)) [**gui**]
-  [#3144](https://github.com/telstra/open-kilda/pull/3144) ARP Part 5: Connected devices topology (Issue: [#3118](https://github.com/telstra/open-kilda/issues/3118)) [**floodlight**]
-  [#3217](https://github.com/telstra/open-kilda/pull/3217) Added ARP support to traff gens [**tests**]
-  [#3226](https://github.com/telstra/open-kilda/pull/3226) Add func tests for ARP connected devices [**tests**]
-  [#3177](https://github.com/telstra/open-kilda/pull/3177) Updated SwitchConnectedDevice db model
-  [#3119](https://github.com/telstra/open-kilda/pull/3119) ARP Part 1: Add ARP connected devices models (Issue: [#3118](https://github.com/telstra/open-kilda/issues/3118)) [**floodlight**][**northbound**]
-  [#3124](https://github.com/telstra/open-kilda/pull/3124) ARP Part 2: Update Switch Properties (Issue: [#3118](https://github.com/telstra/open-kilda/issues/3118)) [**storm-topologies**]
-  [#3187](https://github.com/telstra/open-kilda/pull/3187) Feature to add and update isl BFD flag (Issues: [#2883](https://github.com/telstra/open-kilda/issues/2883) [#2884](https://github.com/telstra/open-kilda/issues/2884)) [**gui**]
-  [#3188](https://github.com/telstra/open-kilda/pull/3188) Add flow reroute retry design [**docs**]
-  [#3129](https://github.com/telstra/open-kilda/pull/3129) Added LLDP shared rule V2 removing and installation (Issue: [#3056](https://github.com/telstra/open-kilda/issues/3056))
-  [#3134](https://github.com/telstra/open-kilda/pull/3134) ARP Part 3: Switch rules (Issue: [#3118](https://github.com/telstra/open-kilda/issues/3118)) [**floodlight**][**storm-topologies**]

### Bug Fixes:
-  [#3272](https://github.com/telstra/open-kilda/pull/3272) Do not install ARP rules on WB switches [**floodlight**]
-  [#3209](https://github.com/telstra/open-kilda/pull/3209) Fix flow endpoints update via APIv2. (Issue: [#3049](https://github.com/telstra/open-kilda/issues/3049))
-  [#3016](https://github.com/telstra/open-kilda/pull/3016) Fix error message when switch not found (Issue: [#2906](https://github.com/telstra/open-kilda/issues/2906)) [**storm-topologies**]
-  [#3274](https://github.com/telstra/open-kilda/pull/3274) Added default value for detect connected devices in V2 API [**northbound**]
-  [#3224](https://github.com/telstra/open-kilda/pull/3224) Fixed display of `diverse_with` field in response via APIv2. (Issue: [#2701](https://github.com/telstra/open-kilda/issues/2701))
-  [#3243](https://github.com/telstra/open-kilda/pull/3243) Fix incorrect switch validation log message [**storm-topologies**]
-  [#3248](https://github.com/telstra/open-kilda/pull/3248) Fix data points duplicates for switch statistics (Issue: [#2801](https://github.com/telstra/open-kilda/issues/2801)) [**floodlight**]
-  [#3183](https://github.com/telstra/open-kilda/pull/3183) Issue 2885: Fixed getting Flows by Endpoint (Issue: [#2885](https://github.com/telstra/open-kilda/issues/2885)) [**storm-topologies**]
-  [#3259](https://github.com/telstra/open-kilda/pull/3259) Fixed creating/updating flow using the `max_latency` strategy. (Issue: [#3254](https://github.com/telstra/open-kilda/issues/3254)) [**storm-topologies**]

### Improvements:
-  [#3267](https://github.com/telstra/open-kilda/pull/3267) Fix MetersSpec to properly expect default meters in multitable mode [**tests**]
-  [#3141](https://github.com/telstra/open-kilda/pull/3141) LLDP cleanup: Remove unused methods, renamed SwitchLldpInfoData [**floodlight**][**storm-topologies**]
-  [#3082](https://github.com/telstra/open-kilda/pull/3082) Forbid to turn off multiTable property if there are flows with LLDP enabled [**storm-topologies**]
-  [#3041](https://github.com/telstra/open-kilda/pull/3041) Removed constraints and indexes for old flow connected devices model
-  [#3235](https://github.com/telstra/open-kilda/pull/3235) Make FlowThrottlingBolt stateless for storm. [**storm-topologies**]
-  [#2665](https://github.com/telstra/open-kilda/pull/2665) Use multi-region floodlight for local build. Update lock-keeper to use iptables [**tests**]
-  [#3250](https://github.com/telstra/open-kilda/pull/3250) improve SwitchValidationSpec(wait for meter) [**tests**]
-  [#3251](https://github.com/telstra/open-kilda/pull/3251) Make packet loss test hw-only again [**tests**]


For the complete list of changes, check out [the commit log](https://github.com/telstra/open-kilda/compare/v1.50.0...v1.51.0).

### Affected Components:
nb, connected, fl, stats-router, flow-hs, swmanager, reroute, flow, neo4j, nbworker

### Upgrade notes:

Consider using the following migration scripts to update db:

- [1.21 migration-script](https://github.com/telstra/open-kilda/blob/v1.51.0/services/neo4j/migrations/1.21-remove-flow-connected-devices/1-remove-flow-connected-devices-index-and-constraint.xml)
- [1.22 migration-script](https://github.com/telstra/open-kilda/blob/v1.51.0/services/neo4j/migrations/1.22-switch-connected-devices-arp-indexes/1-add-switch-connected-devices-arp-index.xml)

In case of issues these rollback scripts should be executed:

- [1.22 rollback.cql](https://github.com/telstra/open-kilda/blob/v1.51.0/services/neo4j/migrations/1.22-switch-connected-devices-arp-indexes/rollback.cql)
- [1.21 rollback.cql](https://github.com/telstra/open-kilda/blob/v1.51.0/services/neo4j/migrations/1.21-remove-flow-connected-devices/rollback.cql)

---

## v1.50.0 (04/03/2020)

### Features:
-  [#3072](https://github.com/telstra/open-kilda/pull/3072) Add default meters validation (Issues: [#2969](https://github.com/telstra/open-kilda/issues/2969) [#3152](https://github.com/telstra/open-kilda/issues/3152)) [**floodlight**][**storm-topologies**]
-  [#3149](https://github.com/telstra/open-kilda/pull/3149) Added a reroute call when updating the maxLatency flow field. [**storm-topologies**]
-  [#3135](https://github.com/telstra/open-kilda/pull/3135) Added MAX_LATENCY PCE strategy.

### Bug Fixes:
-  [#3220](https://github.com/telstra/open-kilda/pull/3220) Added a filter in SwitchManagerTopology to check only the paths contained in flow. (Issue: [#3090](https://github.com/telstra/open-kilda/issues/3090)) [**storm-topologies**]

### Improvements:
-  [#3246](https://github.com/telstra/open-kilda/pull/3246) refactor tests according to 1.49 release [**tests**]
-  [#3221](https://github.com/telstra/open-kilda/pull/3221) improve MultitableFlowsSpec (Issue: [#3218](https://github.com/telstra/open-kilda/issues/3218)) [**tests**]
-  [#3092](https://github.com/telstra/open-kilda/pull/3092) Minor tweaks in tests according to default meters validation feature [**tests**]
-  [#3223](https://github.com/telstra/open-kilda/pull/3223) improve protectedPath specs [**tests**]


For the complete list of changes, check out [the commit log](https://github.com/telstra/open-kilda/compare/v1.49.0...v1.50.0).

### Affected Components:
router, swmanager, fl, nbworker

---

## v1.49.0 (28/02/2020)

### Features:
-  [#3075](https://github.com/telstra/open-kilda/pull/3075) [Server 42] Design for Round Trip Ping rules [**docs**]
-  [#3121](https://github.com/telstra/open-kilda/pull/3121) Design for ARP connected devices on switch (Issue: [#3118](https://github.com/telstra/open-kilda/issues/3118)) [**docs**]
-  [#2876](https://github.com/telstra/open-kilda/pull/2876) Design for LLDP connected devices on switch (Issue: [#2917](https://github.com/telstra/open-kilda/issues/2917)) [**docs**]

### Bug Fixes:
-  [#3088](https://github.com/telstra/open-kilda/pull/3088) Fix the responses in swagger docs. (Issues: [#2382](https://github.com/telstra/open-kilda/issues/2382) [#2765](https://github.com/telstra/open-kilda/issues/2765)) [**northbound**]
-  [#3039](https://github.com/telstra/open-kilda/pull/3039) Fix MeterVerifyCommand to handle inaccurate meter bandwidth and burst (Issue: [#3027](https://github.com/telstra/open-kilda/issues/3027)) [**floodlight**]
-  [#3174](https://github.com/telstra/open-kilda/pull/3174) Correct handle empty affected isl set in reroute throttling [**storm-topologies**]
-  [#3055](https://github.com/telstra/open-kilda/pull/3055) Fixed issue in flow path stats graph  (Issue: [#3052](https://github.com/telstra/open-kilda/issues/3052)) [**gui**]
-  [#3069](https://github.com/telstra/open-kilda/pull/3069) Fixed flow ping for VXLAN flows [**floodlight**]

### Improvements:
-  [#3208](https://github.com/telstra/open-kilda/pull/3208) improve building procedure for kilda-base-lab-service image
-  [#3084](https://github.com/telstra/open-kilda/pull/3084) Fixed unit test for multi table [**tests**]
-  [#3153](https://github.com/telstra/open-kilda/pull/3153) Get rid of flow wrappers in Ping topology. [**storm-topologies**]
-  [#3155](https://github.com/telstra/open-kilda/pull/3155) Added a status tag to the flow.latency metric in the Ping topology. [**storm-topologies**]
-  [#3030](https://github.com/telstra/open-kilda/pull/3030) Imrovement for gzip compression in UI and browser (Issue: [#3029](https://github.com/telstra/open-kilda/issues/3029)) [**gui**]
-  [#3160](https://github.com/telstra/open-kilda/pull/3160) Return empty list instead of null on dumpMeters request [**floodlight**]
-  [#3161](https://github.com/telstra/open-kilda/pull/3161) Get rid of the FlowPair wrapper. [**storm-topologies**]
-  [#3163](https://github.com/telstra/open-kilda/pull/3163) Get rid of UnidirectionalFlow wrapper. [**storm-topologies**]
-  [#3169](https://github.com/telstra/open-kilda/pull/3169) Move transit table_id to 5 [**floodlight**]
-  [#3112](https://github.com/telstra/open-kilda/pull/3112) improvement: generate topology with one-way link only [**tests**]
-  [#3191](https://github.com/telstra/open-kilda/pull/3191) Expose OF transaction id into speaker logs [**floodlight**]
-  [#3198](https://github.com/telstra/open-kilda/pull/3198) test improvements [**tests**]

### Other changes:
-  [#3211](https://github.com/telstra/open-kilda/pull/3211) Fix running Storm topology locally (in dev environment)
-  [#3091](https://github.com/telstra/open-kilda/pull/3091) Now verify cleanup per feature rather than per spec [**tests**]
-  [#3222](https://github.com/telstra/open-kilda/pull/3222) Docker base image for Lab-Api bumped to Ubuntu Eoan
-  [#3192](https://github.com/telstra/open-kilda/pull/3192) Fix running func-tests and perf-tests in IDEA.
-  [#3190](https://github.com/telstra/open-kilda/pull/3190) Fix python3 dependency list [**docs**]
-  [#3193](https://github.com/telstra/open-kilda/pull/3193) Fix build.gradle - proper task reference in buildAndCopyArtifacts.
-  [#3066](https://github.com/telstra/open-kilda/pull/3066) Fixed security vulnerability in kildagui [**gui**]

For the complete list of changes, check out [the commit log](https://github.com/telstra/open-kilda/compare/v1.48.2...v1.49.0).

### Affected Components:
nb, fl, gui, flow, reroute, nbworker, ping

---

## v1.48.1 (24/02/2020)

### Bug Fixes:
-  [#3204](https://github.com/telstra/open-kilda/pull/3204) Downgrade Kafka and Spring dependencies to pre-restructuring versions

### Improvements:
-  [#3213](https://github.com/telstra/open-kilda/pull/3213) Extend detaild of swmanager log messages
-  [#3219](https://github.com/telstra/open-kilda/pull/3219) Expose processed kafka record reference
-  [#3225](https://github.com/telstra/open-kilda/pull/3225) Accept custom Floodlight and Loxigen Git repositoies
-  [#3229](https://github.com/telstra/open-kilda/pull/3229) Lower the log level for unhandled tuples in H&S Flow topology

For the complete list of changes, check out [the commit log](https://github.com/telstra/open-kilda/compare/v1.48.0...v1.48.1).

### Affected Components:
nb, swmanager

---

## v1.48.0 (13/02/2020)

### Bug Fixes:
-  [#3181](https://github.com/telstra/open-kilda/pull/3181) Restore RollbacksSpec [**tests**]
-  [#3195](https://github.com/telstra/open-kilda/pull/3195) Fix elasticsearch image build

### Improvements:
-  [#3178](https://github.com/telstra/open-kilda/pull/3178) reorganize-project-change-docker-context: Change docker build context…
-  [#3180](https://github.com/telstra/open-kilda/pull/3180) Test/fixes and improvements rebase [**tests**]
-  [#3095](https://github.com/telstra/open-kilda/pull/3095) Reorganize the project (Issue: [#1137](https://github.com/telstra/open-kilda/issues/1137))

### Other changes:
-  [#3172](https://github.com/telstra/open-kilda/pull/3172) Add gradle compile params
-  [#3189](https://github.com/telstra/open-kilda/pull/3189) Copy log config to lab-api container [**tests**]

For the complete list of changes, check out [the commit log](https://github.com/telstra/open-kilda/compare/v1.47.2...v1.48.0).

---

## v1.47.2 (05/02/2020)

### Bug Fixes:
-  [#3162](https://github.com/telstra/open-kilda/pull/3162) Add reroute retries when transit rules can't be installed or verified (Issue: [#3128](https://github.com/telstra/open-kilda/issues/3128))
-  [#3156](https://github.com/telstra/open-kilda/pull/3156) Dump all switches to return visible switches [**floodlight**]
-  [#3132](https://github.com/telstra/open-kilda/pull/3132) Add test for #3128 (Issue: [#3128](https://github.com/telstra/open-kilda/issues/3128)) [**tests**]
-  [#3167](https://github.com/telstra/open-kilda/pull/3167) Fix reroute request filling in Flow H&S topology. (Issue: [#3128](https://github.com/telstra/open-kilda/issues/3128))


For the complete list of changes, check out [the commit log](https://github.com/telstra/open-kilda/compare/v1.47.1...v1.47.2).

### Affected Components:
fl, flow-hs

---

## v1.47.1 (03/02/2020)

### Bug Fixes:
-  [#3158](https://github.com/telstra/open-kilda/pull/3158) Skip corrupted flow while doing periodic pings invalidation. [**storm-topologies**]
-  [#3133](https://github.com/telstra/open-kilda/pull/3133) Reroute affected flows on switch up event. (Issue: [#3131](https://github.com/telstra/open-kilda/issues/3131)) [**storm-topologies**]
-  [#3159](https://github.com/telstra/open-kilda/pull/3159) Fixed incorrect log message in case of v2 FlowDelete. [**storm-topologies**]

For the complete list of changes, check out [the commit log](https://github.com/telstra/open-kilda/compare/v1.47.0...v1.47.1).

### Affected Components:
ping, reroute, network

---

## v1.47.0 (29/01/2020)

### Bug Fixes:
-  [#3148](https://github.com/telstra/open-kilda/pull/3148) Periodic pings perf [**northbound**][**storm-topologies**]
-  [#3006](https://github.com/telstra/open-kilda/pull/3006) Fix periodic pings (Issue: [#2873](https://github.com/telstra/open-kilda/issues/2873)) [**storm-topologies**]

### Improvements:
-  [#3138](https://github.com/telstra/open-kilda/pull/3138) Introduce PoP for the switch and take it into account in pce [**pce**]

For the complete list of changes, check out [the commit log](https://github.com/telstra/open-kilda/compare/v.1.46.0...v1.47.0).

### Affected Components:
ping, nbworker, flow, nb, flow-hs

---

## v1.46.0 (24/01/2020)

### Features:
-  [#3022](https://github.com/telstra/open-kilda/pull/3022) Server42 Control application initial commit (Issues: [#1137](https://github.com/telstra/open-kilda/issues/1137) [#2998](https://github.com/telstra/open-kilda/issues/2998))
-  [#3024](https://github.com/telstra/open-kilda/pull/3024) Feature: LLDP on switch (Issue: [#2917](https://github.com/telstra/open-kilda/issues/2917)) [**floodlight**][**northbound**][**storm-topologies**]
-  [#2911](https://github.com/telstra/open-kilda/pull/2911) Switch LLDP 4: Added flow rules (Issues: [#2779](https://github.com/telstra/open-kilda/issues/2779) [#2827](https://github.com/telstra/open-kilda/issues/2827) [#2876](https://github.com/telstra/open-kilda/issues/2876) [#2917](https://github.com/telstra/open-kilda/issues/2917) [#2927](https://github.com/telstra/open-kilda/issues/2927)) [**floodlight**][**storm-topologies**]
-  [#2914](https://github.com/telstra/open-kilda/pull/2914) Switch LLDP 3: catching on ISL ports (Issues: [#2917](https://github.com/telstra/open-kilda/issues/2917) [#2918](https://github.com/telstra/open-kilda/issues/2918)) [**floodlight**]
-  [#2916](https://github.com/telstra/open-kilda/pull/2916) Switch LLDP 1: Isl rules (Issue: [#2917](https://github.com/telstra/open-kilda/issues/2917)) [**floodlight**][**northbound**]
-  [#2918](https://github.com/telstra/open-kilda/pull/2918) Switch LLDP 2: switch connected device models (Issues: [#2916](https://github.com/telstra/open-kilda/issues/2916) [#2917](https://github.com/telstra/open-kilda/issues/2917))

### Bug Fixes:
-  [#3014](https://github.com/telstra/open-kilda/pull/3014) Fix NullPointerException [**storm-topologies**]
-  [#2952](https://github.com/telstra/open-kilda/pull/2952) Fix validation of encapsulation_type in v2 FlowUpdate API (Issue: [#2937](https://github.com/telstra/open-kilda/issues/2937)) [**northbound**][**storm-topologies**]
-  [#3025](https://github.com/telstra/open-kilda/pull/3025) Fix removing customer port rule when flow H&S delete. (Issue: [#2971](https://github.com/telstra/open-kilda/issues/2971)) [**floodlight**]
-  [#2937](https://github.com/telstra/open-kilda/pull/2937) Handle invalid encapsulation_type in v2 FlowCreate API (Issues: [#2650](https://github.com/telstra/open-kilda/issues/2650) [#2952](https://github.com/telstra/open-kilda/issues/2952)) [**northbound**][**storm-topologies**]
-  [#3002](https://github.com/telstra/open-kilda/pull/3002) Fix error message when switch not exist (Issue: [#2905](https://github.com/telstra/open-kilda/issues/2905)) [**storm-topologies**]
-  [#3067](https://github.com/telstra/open-kilda/pull/3067) Fix fails of PacketServiceTest [**tests**]
-  [#3068](https://github.com/telstra/open-kilda/pull/3068) Fixed missing @Ignore import [**tests**]

### Improvements:
-  [#2886](https://github.com/telstra/open-kilda/pull/2886) refactor tets with getSwithcFlow to cover #2885 (Issue: [#2885](https://github.com/telstra/open-kilda/issues/2885)) [**tests**]
-  [#3023](https://github.com/telstra/open-kilda/pull/3023) Extend log message for missing rules [**floodlight**]
-  [#3026](https://github.com/telstra/open-kilda/pull/3026) minor improvements in tests [**tests**]
-  [#2986](https://github.com/telstra/open-kilda/pull/2986) Add test for devices interaction with default flow [**tests**]
-  [#3054](https://github.com/telstra/open-kilda/pull/3054) add tests for 3049 issue (Issue: [#3049](https://github.com/telstra/open-kilda/issues/3049)) [**tests**]
-  [#2927](https://github.com/telstra/open-kilda/pull/2927) Add func tests for detecting lldp connected devices per-switch (Issue: [#2914](https://github.com/telstra/open-kilda/issues/2914)) [**tests**]
-  [#3058](https://github.com/telstra/open-kilda/pull/3058) add test "Flow ping can detect a broken path for a vxlan flow on an intermediate switch" (Issue: [#3069](https://github.com/telstra/open-kilda/issues/3069)) [**tests**]
-  [#3060](https://github.com/telstra/open-kilda/pull/3060) ignore tests according to #3059 (Issue: [#3059](https://github.com/telstra/open-kilda/issues/3059)) [**tests**]
-  [#3061](https://github.com/telstra/open-kilda/pull/3061) delete FlowPriorityRerouteSpec [**tests**]
-  [#3063](https://github.com/telstra/open-kilda/pull/3063) improve flowHistorySpec, covers: 3031,3038 (Issues: [#3031](https://github.com/telstra/open-kilda/issues/3031) [#3038](https://github.com/telstra/open-kilda/issues/3038)) [**tests**]

### Other changes:
-  [#2951](https://github.com/telstra/open-kilda/pull/2951) Limit number of tables for ovs switches [**floodlight**]
-  [#3017](https://github.com/telstra/open-kilda/pull/3017) Ignore port history tests due to #3007 [**tests**]
-  [#3018](https://github.com/telstra/open-kilda/pull/3018) Add comment that single-switch flow pings are actually useless [**tests**]
-  [#3042](https://github.com/telstra/open-kilda/pull/3042) Minor fixes in functional tests [**tests**]
-  [#3057](https://github.com/telstra/open-kilda/pull/3057) Add more stats verifications to existing tests [**tests**]

For the complete list of changes, check out [the commit log](https://github.com/telstra/open-kilda/compare/v1.45.2...v1.46.0).

### Affected Components:
router, nb, neo4j, flow-hs, nbworker, flow, fl, ping, connected

### Upgrade notes:

Consider using the following migration scripts to update db:

- [1.19 migration-script](https://github.com/telstra/open-kilda/blob/v1.46.0/services/neo4j/migrations/1.19-switch-lldp-property/1-set-switch-lldp-switchproperty-flag.xml)
- [1.20 migration-script](https://github.com/telstra/open-kilda/blob/v1.46.0/services/neo4j/migrations/1.20-switch-connected-devices/1-add-switch-connected-devices-index-and-constraint.xml)

In case of issues these rollback scripts should be executed:

- [1.20 rollback.cql](https://github.com/telstra/open-kilda/blob/v1.46.0/services/neo4j/migrations/1.20-switch-connected-devices/rollback.cql)
- [1.19 rollback.cql](https://github.com/telstra/open-kilda/blob/v1.46.0/services/neo4j/migrations/1.19-switch-lldp-property/rollback.cql)

---

## v1.45.2 (13/01/2020)

### Bug Fixes:
-  [#3107](https://github.com/telstra/open-kilda/pull/3107) Avoid reseting in progress flow status [**storm-topologies**]
-  [#3108](https://github.com/telstra/open-kilda/pull/3108) Fix double network failure handling [**northbound**][**storm-topologies**]

For the complete list of changes, check out [the commit log](https://github.com/telstra/open-kilda/compare/v1.45.1...v1.45.2).

### Affected Components:
nb, reroute, flow-hs

---

## v1.45.1 (30/12/2019)

### Bug Fixes:
-  [#2785](https://github.com/telstra/open-kilda/pull/2785) Reroute topology updates flow status for flows (Issue: [#2781](https://github.com/telstra/open-kilda/issues/2781)) [**storm-topologies**]
-  [#3086](https://github.com/telstra/open-kilda/pull/3086) Decrease parallelism for reply kafka spouts in flr [**storm-topologies**]
-  [#3062](https://github.com/telstra/open-kilda/pull/3062) Fix rollback in flow reroute [**storm-topologies**]


For the complete list of changes, check out [the commit log](https://github.com/telstra/open-kilda/compare/v1.45.0...v1.45.1).

### Affected Components:
flow-hs, router, reroute

---

## v1.45.0 (10/12/2019)

### Features:
-  [#3013](https://github.com/telstra/open-kilda/pull/3013) Feature/switch delete [**gui**]
-  [#2910](https://github.com/telstra/open-kilda/pull/2910) Rework PCE (Issue: [#2894](https://github.com/telstra/open-kilda/issues/2894)) [**docs**][**northbound**][**storm-topologies**]

### Bug Fixes:
-  [#3012](https://github.com/telstra/open-kilda/pull/3012) Change goToTable instruction for customer multi table flow (Issue: [#3010](https://github.com/telstra/open-kilda/issues/3010)) [**floodlight**]
-  [#2966](https://github.com/telstra/open-kilda/pull/2966) Fix northbound logging after update log4j to 2.11.0 [**storm-topologies**]
-  [#3020](https://github.com/telstra/open-kilda/pull/3020) Add DB migration for reworked PCE (Issue: [#2894](https://github.com/telstra/open-kilda/issues/2894))

### Improvements:
-  [#2985](https://github.com/telstra/open-kilda/pull/2985) Add cleanup verifier to check basic factors of a clean env [**tests**]
-  [#2990](https://github.com/telstra/open-kilda/pull/2990) Refactor IslCostSpec to test 'unstable isl' behavior [**tests**]
-  [#2958](https://github.com/telstra/open-kilda/pull/2958) add test for flows_reroute_using_default_encap_type feature toogle (Issue: [#2955](https://github.com/telstra/open-kilda/issues/2955)) [**tests**]
-  [#2926](https://github.com/telstra/open-kilda/pull/2926) Fix performance degradation in FL Kafka Producer [**floodlight**]
-  [#2992](https://github.com/telstra/open-kilda/pull/2992) Refactor multi-reroute spec to work with bigger amount of flows [**tests**]
-  [#2994](https://github.com/telstra/open-kilda/pull/2994) Update all func tests to use v2 API wherever possible (Issue: [#2921](https://github.com/telstra/open-kilda/issues/2921)) [**tests**]
-  [#2961](https://github.com/telstra/open-kilda/pull/2961) update See annotation for syncSwitch spec [**tests**]
-  [#2999](https://github.com/telstra/open-kilda/pull/2999) Remove outdated/unused config option floodlight.request.timeout
-  [#2997](https://github.com/telstra/open-kilda/pull/2997) ignore fucn tests according to bugs [**tests**]
-  [#3004](https://github.com/telstra/open-kilda/pull/3004) Revise flow priority reroute test with respect to h&s [**tests**]


For the complete list of changes, check out [the commit log](https://github.com/telstra/open-kilda/compare/v1.44.1...v1.45.0).

### Affected Components:
flow-hs, fl, reroute, gui, flow, nbworker, nb

### Upgrade notes:
Consider using the following migration scripts to update db:

- [1.18 migration-script](https://github.com/telstra/open-kilda/blob/v1.45.0/services/neo4j/migrations/1.18-path-computation-strategy/1-path-computation-strategy.xml)

In case of issues these rollback scripts should be executed:

- [1.18 rollback.cql](https://github.com/telstra/open-kilda/blob/v1.45.0/services/neo4j/migrations/1.18-path-computation-strategy/rollback.cql)

---

## v1.44.1 (09/12/2019)

### Bug Fixes:
-  [#3005](https://github.com/telstra/open-kilda/pull/3005) Fix flow segment validation relaxing set field action match [**floodlight**]

For the complete list of changes, check out [the commit log](https://github.com/telstra/open-kilda/compare/v1.44.0...v1.44.1).

### Affected Components:
fl

---

## v1.44.0 (04/12/2019)

### Features:
-  [#2818](https://github.com/telstra/open-kilda/pull/2818) Add Server 42 Design [**api**][**docs**]
-  [#2900](https://github.com/telstra/open-kilda/pull/2900) add tests for multiTable feature [**tests**]

### Bug Fixes:
-  [#2963](https://github.com/telstra/open-kilda/pull/2963) Fix for single switch flow (Issue: [#2947](https://github.com/telstra/open-kilda/issues/2947)) [**storm-topologies**]
-  [#2964](https://github.com/telstra/open-kilda/pull/2964) Fix for parse error in switch props update (Issue: [#2957](https://github.com/telstra/open-kilda/issues/2957)) [**storm-topologies**]
-  [#2991](https://github.com/telstra/open-kilda/pull/2991) Fix flow segment verify issue on OF1.2 switches [**floodlight**]
-  [#2993](https://github.com/telstra/open-kilda/pull/2993) Fix false-negative meter's validation [**floodlight**]

### Improvements:
-  [#2945](https://github.com/telstra/open-kilda/pull/2945) Valdate Switch Props against supported features (Issues: [#2932](https://github.com/telstra/open-kilda/issues/2932) [#2941](https://github.com/telstra/open-kilda/issues/2941)) [**storm-topologies**]
-  [#2826](https://github.com/telstra/open-kilda/pull/2826) Extend local execution time for storm topologies [**storm-topologies**]
-  [#2774](https://github.com/telstra/open-kilda/pull/2774) Extend speaker commands [**floodlight**]
-  [#2967](https://github.com/telstra/open-kilda/pull/2967) Improve error handling and logging in H&S FSMs
-  [#2835](https://github.com/telstra/open-kilda/pull/2835) Update some configuration for local setup to speed up test execution [**configuration**][**docs**][**tests**]
-  [#2965](https://github.com/telstra/open-kilda/pull/2965) Minor stability tweaks in functional tests [**tests**]
-  [#2973](https://github.com/telstra/open-kilda/pull/2973) Minor stability fixes in functional tests [**tests**]
-  [#2978](https://github.com/telstra/open-kilda/pull/2978) Fix stability of port history test [**tests**]
-  [#2984](https://github.com/telstra/open-kilda/pull/2984) Ignore test that fails due to #2983 [**tests**]

### Other changes:
-  [#2970](https://github.com/telstra/open-kilda/pull/2970) Minor test updates related to V2 migration [**tests**]
-  [#2979](https://github.com/telstra/open-kilda/pull/2979) Ignore port stats test as being unstable [**tests**]
-  [#2929](https://github.com/telstra/open-kilda/pull/2929) Feature/flow diversity and network path (Issues: [#2283](https://github.com/telstra/open-kilda/issues/2283) [#2371](https://github.com/telstra/open-kilda/issues/2371) [#2373](https://github.com/telstra/open-kilda/issues/2373)) [**gui**]

For the complete list of changes, check out [the commit log](https://github.com/telstra/open-kilda/compare/v1.43.1...v1.44.0).

### Affected Components:
flow-hs, fl, swmanager, nbworker

---

## v1.43.1 (03/12/2019)

### Bug Fixes:
-  [#2974](https://github.com/telstra/open-kilda/pull/2974) Handles reroute failures caused by over-provisioning  (Issue: [#2925](https://github.com/telstra/open-kilda/issues/2925))

For the complete list of changes, check out [the commit log](https://github.com/telstra/open-kilda/compare/v1.43.0...v1.43.1).

### Affected Components:
flow-hs

---

## v1.43.0 (27/11/2019)

### Features:
-  [#2892](https://github.com/telstra/open-kilda/pull/2892) Implement H&S update (Issue: [#2869](https://github.com/telstra/open-kilda/issues/2869)) [**storm-topologies**]
-  [#2869](https://github.com/telstra/open-kilda/pull/2869) Implement H&S delete [**storm-topologies**]

### Bug Fixes:
-  [#2923](https://github.com/telstra/open-kilda/pull/2923) PCE bug fix (Issue: [#2904](https://github.com/telstra/open-kilda/issues/2904)) [**storm-topologies**]
-  [#2931](https://github.com/telstra/open-kilda/pull/2931) Fix stability of SwitchPropertiesSpec [**tests**]
-  [#2936](https://github.com/telstra/open-kilda/pull/2936) Improve switch properties validation (Issue: [#2889](https://github.com/telstra/open-kilda/issues/2889)) [**northbound**][**storm-topologies**]

### Improvements:
-  [#2944](https://github.com/telstra/open-kilda/pull/2944) Allow some tests to be marked as those with perfect cleanup (Issue: [#2943](https://github.com/telstra/open-kilda/issues/2943)) [**tests**]
-  [#2950](https://github.com/telstra/open-kilda/pull/2950) minor improve in flowCrud specs [**tests**]
-  [#2953](https://github.com/telstra/open-kilda/pull/2953) improve swapEndpointSpec [**tests**]
-  [#2959](https://github.com/telstra/open-kilda/pull/2959) Added envs for regions and roles for FL log files in JSON [**configuration**]
-  [#2903](https://github.com/telstra/open-kilda/pull/2903) check that system doesn't ignore encapsulationType when ignoreBandwidth=true [**tests**]
-  [#2909](https://github.com/telstra/open-kilda/pull/2909) FloodlightRouter parallelism tune [**storm-topologies**]
-  [#2920](https://github.com/telstra/open-kilda/pull/2920) Mark v1 specs that have v2 alternative as low priority [**tests**]
-  [#2872](https://github.com/telstra/open-kilda/pull/2872) improve portHistoryspec [**tests**]
-  [#2940](https://github.com/telstra/open-kilda/pull/2940) improve checking of the lastUpdated field [**tests**]
-  [#2942](https://github.com/telstra/open-kilda/pull/2942) Define disruptor configuration for local environment [**configuration**][**storm-topologies**]

For the complete list of changes, check out [the commit log](https://github.com/telstra/open-kilda/compare/v1.42.1...v1.43.0).

### Affected Components:
swmanager, reroute, flow-hs, ping, connected, nbworker, router, nb, flow, network

---

## v1.42.1 (21/11/2019)

### Improvements:
-  [#2939](https://github.com/telstra/open-kilda/pull/2939) Temporary disable changing of `enable_bfd` flag [**northbound**]

For the complete list of changes, check out [the commit log](https://github.com/telstra/open-kilda/compare/v1.42.0...v1.42.1).

### Affected Components:
nb

---

## v1.42.0 (19/11/2019)

### Features:
-  [#2843](https://github.com/telstra/open-kilda/pull/2843) Isl rules for switch [**tests**]

### Improvements:
-  [#2930](https://github.com/telstra/open-kilda/pull/2930) improve SwitchPropertiesSpec [**tests**]

### Other changes:
-  [#2913](https://github.com/telstra/open-kilda/pull/2913) Adding improvement in topology  screen to icon menu (Issue: [#2912](https://github.com/telstra/open-kilda/issues/2912)) [**gui**]

For the complete list of changes, check out [the commit log](https://github.com/telstra/open-kilda/compare/v1.41.2...v1.42.0).

### Affected Components:
gui, neo4j

### Upgrade notes:

Consider using the following migration scripts to update db:

- [1.17 migration-script.xml](https://github.com/telstra/open-kilda/blob/develop/services/neo4j/migrations/1.17-config-multi-table/1-config-add-multi-table-flag.xml)

In case of issues these rollback scripts should be executed:

- [1.17 rollback.cql](https://github.com/telstra/open-kilda/blob/develop/services/neo4j/migrations/1.17-config-multi-table/rollback.cql)

---

## v1.41.2 (14/11/2019)

### Bug Fixes:
-  [#2919](https://github.com/telstra/open-kilda/pull/2919) Fix flow ping ethernet header [**floodlight**]

### Improvements:
-  [#2915](https://github.com/telstra/open-kilda/pull/2915) Make http async timeout for NB configurable [**northbound**]
-  [#2922](https://github.com/telstra/open-kilda/pull/2922) Fix OOM in Neo4jPersistenceManager caused by ClassGraph [**storm-topologies**]
-  [#2896](https://github.com/telstra/open-kilda/pull/2896) Add stability hotfixes and temporary ignore some tests [**tests**]
-  [#2899](https://github.com/telstra/open-kilda/pull/2899) Fix/security issues lodash [**gui**]
-  [#2902](https://github.com/telstra/open-kilda/pull/2902) Renamed org.openkilda.converter package [**floodlight**]

### Other changes:
-  [#2895](https://github.com/telstra/open-kilda/pull/2895) Update design doc for PCE (Issue: [#2894](https://github.com/telstra/open-kilda/issues/2894)) [**docs**]
-  [#2870](https://github.com/telstra/open-kilda/pull/2870) Remove outdated code [**tests**]

For the complete list of changes, check out [the commit log](https://github.com/telstra/open-kilda/compare/v1.41.1...v1.41.2).

### Affected Components:
nb, nbworker, swmanager, fl, flow-hs, network, reroute, flow, gui

---

## v1.41.1 (07/11/2019)

### Bug Fixes:
-  [#2908](https://github.com/telstra/open-kilda/pull/2908) Fix incorrect output port for single-switch-single-port flows [**floodlight**]

### Affected Components:
fl

---

## v1.41.0 (06/11/2019)

### Features:
-  [#2243](https://github.com/telstra/open-kilda/pull/2243) Extend flow validation with meter validation. (Issue: [#1249](https://github.com/telstra/open-kilda/issues/1249)) [**floodlight**][**storm-topologies**]
-  [#2845](https://github.com/telstra/open-kilda/pull/2845) add tests for v1/config API [**tests**]

### Bug Fixes:
-  [#2887](https://github.com/telstra/open-kilda/pull/2887) Added noviflow virtual switch checks to FeatureDetectorService [**floodlight**]
-  [#2898](https://github.com/telstra/open-kilda/pull/2898) Fix flow validation for Centec and E switches. [**storm-topologies**]
-  [#2901](https://github.com/telstra/open-kilda/pull/2901) Fix flow validation for Accton switches. [**floodlight**][**storm-topologies**]

### Improvements:
-  [#2880](https://github.com/telstra/open-kilda/pull/2880) improve checks for installed rules in vxlanFlowSpec [**tests**]
-  [#2854](https://github.com/telstra/open-kilda/pull/2854) refactor "System takes isl time_unstable info into account while creating a flow" [**tests**]
-  [#2663](https://github.com/telstra/open-kilda/pull/2663) Log message if ISL has negative cost (Issue: [#2319](https://github.com/telstra/open-kilda/issues/2319)) [**storm-topologies**]
-  [#2891](https://github.com/telstra/open-kilda/pull/2891) Increase PortHistorySpec stability [**tests**]
-  [#2482](https://github.com/telstra/open-kilda/pull/2482) Move flow validation to Nbworker topology. (Issue: [#1442](https://github.com/telstra/open-kilda/issues/1442)) [**floodlight**][**northbound**][**storm-topologies**]
-  [#2680](https://github.com/telstra/open-kilda/pull/2680) Extend network topology dashboard logger (Issue: [#2659](https://github.com/telstra/open-kilda/issues/2659)) [**floodlight**][**storm-topologies**]
-  [#2299](https://github.com/telstra/open-kilda/pull/2299) Make meter modify logic using the H&S approach. (Issue: [#2298](https://github.com/telstra/open-kilda/issues/2298)) [**floodlight**][**storm-topologies**]
-  [#2877](https://github.com/telstra/open-kilda/pull/2877) Fix minor sonar issues [**floodlight**][**storm-topologies**]
-  [#2846](https://github.com/telstra/open-kilda/pull/2846) add test System does not create a flow when bandwidth is not the same on the ISL [**tests**]


For the complete list of changes, check out [the commit log](https://github.com/telstra/open-kilda/compare/v1.40.0...v1.41.0).

### Affected Components:
flow, nbworker, nb, network, fl, flow-hs

---

## v1.40.0 (28/10/2019)

### Features:
-  [#2867](https://github.com/telstra/open-kilda/pull/2867) Feature/switch flows (Issue: [#2768](https://github.com/telstra/open-kilda/issues/2768)) [**gui**]

### Bug Fixes:
-  [#2871](https://github.com/telstra/open-kilda/pull/2871) Fixed BFD feature detector [**floodlight**]
-  [#2875](https://github.com/telstra/open-kilda/pull/2875) Fix db migrations versioning

### Improvements:
-  [#2848](https://github.com/telstra/open-kilda/pull/2848) add narrative annotation into SwitchPropertiesSpec [**tests**]
-  [#2853](https://github.com/telstra/open-kilda/pull/2853) Fix exception handling in northbound worker (Issue: [#2847](https://github.com/telstra/open-kilda/issues/2847)) [**storm-topologies**]
-  [#2863](https://github.com/telstra/open-kilda/pull/2863) minor fix in FlowCrudV2Spec [**tests**]
-  [#2864](https://github.com/telstra/open-kilda/pull/2864) Update jackson lib version [**storm-topologies**][**tests**]
-  [#2866](https://github.com/telstra/open-kilda/pull/2866) minor changes in vxlanFlow v1/v2 specs [**tests**]

### Other changes:
-  [#2699](https://github.com/telstra/open-kilda/pull/2699) Multitable switch isl lcm [**northbound**][**storm-topologies**]
-  [#2862](https://github.com/telstra/open-kilda/pull/2862) Fix major sonar issues [**floodlight**][**northbound**][**storm-topologies**][**tests**]
-  [#2868](https://github.com/telstra/open-kilda/pull/2868) Bumped versions of hbase, kafka, opentsdb, storm and zookeeper [**storm-topologies**]
-  [#2879](https://github.com/telstra/open-kilda/pull/2879) Revert "Bumped versions of hbase, kafka, opentsdb, storm and zookeeper" (Issue: [#2868](https://github.com/telstra/open-kilda/issues/2868))

For the complete list of changes, check out [the commit log](https://github.com/telstra/open-kilda/compare/v1.39.1...v1.40.0).

### Affected Components:
ping, flow-hs, flow, neo4j, nb, swmanager, nbworker, fl

### Upgrade notes:

Related to [#2699](https://github.com/telstra/open-kilda/pull/2699)

Also please consider using following migration scripts to update db:
- [1.16 migration-script.xml](https://github.com/telstra/open-kilda/blob/v1.40.0/services/neo4j/migrations/1.16-multi-table-flag/1-add-multi-table-flag.xml)

In case of issues these rollback scripts should be executed:
- [1.16 rollback.cql](https://github.com/telstra/open-kilda/blob/v1.40.0/services/neo4j/migrations/1.16-multi-table-flag/rollback.cql)

---

## v1.39.1 (17/10/2019)

### Bug Fixes:
-  [#2850](https://github.com/telstra/open-kilda/pull/2850) Replaced oraclejdk8 to openjdk8 [**tests**]

### Improvements:
-  [#2664](https://github.com/telstra/open-kilda/pull/2664) Create SimpleSwitchRule class for switch rules validation. (Issue: [#1442](https://github.com/telstra/open-kilda/issues/1442)) [**storm-topologies**]
-  [#2849](https://github.com/telstra/open-kilda/pull/2849) Improvement/controller filter default (Issues: [#2787](https://github.com/telstra/open-kilda/issues/2787) [#2803](https://github.com/telstra/open-kilda/issues/2803)) [**gui**]
-  [#2841](https://github.com/telstra/open-kilda/pull/2841) Allow to use traffexam on python-3.5.2 [**tests**]


For the complete list of changes, check out [the commit log](https://github.com/telstra/open-kilda/compare/v1.39.0...v1.39.1).

### Affected Components:
gui

---

## v1.39.0 (07/10/2019)

### Features:
-  [#2693](https://github.com/telstra/open-kilda/pull/2693) Added multitable support into floodlight logic [**floodlight**][**storm-topologies**]
-  [#2745](https://github.com/telstra/open-kilda/pull/2745) Add switch connection port info. Fix #2681 (Issue: [#2681](https://github.com/telstra/open-kilda/issues/2681)) [**northbound**][**storm-topologies**]
-  [#2812](https://github.com/telstra/open-kilda/pull/2812) Port history antiflap stats (Issue: [#2718](https://github.com/telstra/open-kilda/issues/2718)) [**storm-topologies**]
-  [#2814](https://github.com/telstra/open-kilda/pull/2814) Add disable port discovery feature (Issue: [#2794](https://github.com/telstra/open-kilda/issues/2794)) [**northbound**][**storm-topologies**]

### Bug Fixes:
-  [#2830](https://github.com/telstra/open-kilda/pull/2830) Fixed different timeFirstSeen and TimeLastSeen for Connected Devices
-  [#2836](https://github.com/telstra/open-kilda/pull/2836) Delete switch properties when switch is deleted [**storm-topologies**]
-  [#2840](https://github.com/telstra/open-kilda/pull/2840) Fix log message in LinkOperationService. [**storm-topologies**]
-  [#2842](https://github.com/telstra/open-kilda/pull/2842) Fix kafka test config [**tests**]

### Improvements:
-  [#2624](https://github.com/telstra/open-kilda/pull/2624) OF cookie management cleanup [**floodlight**][**storm-topologies**]
-  [#2823](https://github.com/telstra/open-kilda/pull/2823) Add notice for autogenerated files
-  [#2831](https://github.com/telstra/open-kilda/pull/2831) Tag more low-value tests as LOW_PRIORITY [**tests**]
-  [#2832](https://github.com/telstra/open-kilda/pull/2832) Removed migration 1.13 artifact
-  [#2833](https://github.com/telstra/open-kilda/pull/2833) improve waiting in MflStatSpec [**tests**]
-  [#2767](https://github.com/telstra/open-kilda/pull/2767) extend statistic test coverage for  different type of flow [**tests**]
-  [#2837](https://github.com/telstra/open-kilda/pull/2837) Moved initialization of connectedDevicesService to setup method [**floodlight**]
-  [#2838](https://github.com/telstra/open-kilda/pull/2838) Add perf test for verifying switch validation with a lot of flows [**tests**]
-  [#2658](https://github.com/telstra/open-kilda/pull/2658) Added helper code to move flow validation. (Issue: [#1442](https://github.com/telstra/open-kilda/issues/1442)) [**floodlight**][**storm-topologies**]
-  [#2796](https://github.com/telstra/open-kilda/pull/2796) add flowHistory test for v2 [**tests**]
-  [#2798](https://github.com/telstra/open-kilda/pull/2798) Extend Endurance test with a 'break isl' event [**tests**]
-  [#2799](https://github.com/telstra/open-kilda/pull/2799) Disable port discovery feature design (Issue: [#2794](https://github.com/telstra/open-kilda/issues/2794)) [**docs**]


For the complete list of changes, check out [the commit log](https://github.com/telstra/open-kilda/compare/v1.38.0...v1.39.0).

### Affected Components:
flow, flow-hs, network, router, fl, stats, neo4j, connected, nb, nbworker, swmanager

### Upgrade notes:

Related to [#2814](https://github.com/telstra/open-kilda/pull/2814)

Also please consider using following migration scripts to update db:
- [1.15 migration-script.xml](https://github.com/telstra/open-kilda/blob/v1.39.0/services/neo4j/migrations/1.15-port-properties/1-update-constraints.xml)

In case of issues these rollback scripts should be executed:
- [1.15 rollback.cql](https://github.com/telstra/open-kilda/blob/v1.39.0/services/neo4j/migrations/1.15-port-properties/rollback.cql)

---

## v1.38.0 (30/09/2019)

### Features:
-  [#2693](https://github.com/telstra/open-kilda/pull/2693) Added multitable support into floodlight logic [**floodlight**][**storm-topologies**]
-  [#2745](https://github.com/telstra/open-kilda/pull/2745) Add switch connection port info. Fix #2681 (Issue: [#2681](https://github.com/telstra/open-kilda/issues/2681)) [**northbound**][**storm-topologies**]
-  [#2812](https://github.com/telstra/open-kilda/pull/2812) Port history antiflap stats (Issue: [#2718](https://github.com/telstra/open-kilda/issues/2718)) [**storm-topologies**]

### Bug Fixes:
-  [#2830](https://github.com/telstra/open-kilda/pull/2830) Fixed different timeFirstSeen and TimeLastSeen for Connected Devices

### Improvements:
-  [#2624](https://github.com/telstra/open-kilda/pull/2624) OF cookie management cleanup [**floodlight**][**storm-topologies**]
-  [#2796](https://github.com/telstra/open-kilda/pull/2796) add flowHistory test for v2 [**tests**]
-  [#2831](https://github.com/telstra/open-kilda/pull/2831) Tag more low-value tests as LOW_PRIORITY [**tests**]
-  [#2832](https://github.com/telstra/open-kilda/pull/2832) Removed migration 1.13 artifact
-  [#2767](https://github.com/telstra/open-kilda/pull/2767) extend statistic test coverage for  different type of flow [**tests**]


For the complete list of changes, check out [the commit log](https://github.com/telstra/open-kilda/compare/v1.37.0...v1.38.0).

### Affected Components:
swmanager, network, stats, fl, flow-hs, nbworker, flow, nb, connected

---

## v1.37.0 (26/09/2019)

### Features:
-  [#2756](https://github.com/telstra/open-kilda/pull/2756) Added catching of LLDP by Floodlight (Issue: [#2582](https://github.com/telstra/open-kilda/issues/2582)) [**floodlight**]
-  [#2697](https://github.com/telstra/open-kilda/pull/2697) Added instalation of LLDP rules (Issue: [#2582](https://github.com/telstra/open-kilda/issues/2582)) [**floodlight**][**storm-topologies**]
-  [#2704](https://github.com/telstra/open-kilda/pull/2704) Added switch validation of LLDP (Issue: [#2582](https://github.com/telstra/open-kilda/issues/2582)) [**storm-topologies**]
-  [#2643](https://github.com/telstra/open-kilda/pull/2643) Added ability to collect Connected Devices for flow (Issue: [#2582](https://github.com/telstra/open-kilda/issues/2582)) [**floodlight**][**northbound**][**storm-topologies**]

### Bug Fixes:
-  [#2817](https://github.com/telstra/open-kilda/pull/2817) Fixed null LLDP meter (Issue: [#2582](https://github.com/telstra/open-kilda/issues/2582)) [**floodlight**]
-  [#2819](https://github.com/telstra/open-kilda/pull/2819) Do not catch LLDP if switch has only 1 OF table (Issue: [#2582](https://github.com/telstra/open-kilda/issues/2582)) [**floodlight**][**storm-topologies**]
-  [#2820](https://github.com/telstra/open-kilda/pull/2820) Validate LLDP meters with Noviflow burstsize limitations (Issue: [#2582](https://github.com/telstra/open-kilda/issues/2582)) [**storm-topologies**]
-  [#2825](https://github.com/telstra/open-kilda/pull/2825) Added LLDP cookies and meters to StatsTopology cache (Issue: [#2582](https://github.com/telstra/open-kilda/issues/2582)) [**storm-topologies**]
-  [#2810](https://github.com/telstra/open-kilda/pull/2810) Fixed handling of unexpected responses in SwitchManagerWorker in Network topology. (Issue: [#2809](https://github.com/telstra/open-kilda/issues/2809)) [**storm-topologies**]

### Improvements:
-  [#2816](https://github.com/telstra/open-kilda/pull/2816) Extend lldp tests with lldp+vxlan tests [**tests**]
-  [#2754](https://github.com/telstra/open-kilda/pull/2754) Add connected devices traffgen support to testing framework [**tests**]
-  [#2824](https://github.com/telstra/open-kilda/pull/2824) fix logic in makePathMorePreferable [**tests**]
-  [#2828](https://github.com/telstra/open-kilda/pull/2828) Update lldp tests to select switches for tests more granularly [**tests**]
-  [#2776](https://github.com/telstra/open-kilda/pull/2776) Add test for 'new switch connects' scenario [**tests**]
-  [#2782](https://github.com/telstra/open-kilda/pull/2782) add test "System doesn't reroute flow to a path with not enough bandwidth available" [**tests**]
-  [#2800](https://github.com/telstra/open-kilda/pull/2800) add waiter to openTsdbSpec [**tests**]
-  [#2808](https://github.com/telstra/open-kilda/pull/2808) Add test to verify single-port flow rules validation/synchronization [**tests**]
-  [#2739](https://github.com/telstra/open-kilda/pull/2739) Func tests for connected devices rules (Issue: [#2582](https://github.com/telstra/open-kilda/issues/2582)) [**tests**]
-  [#2807](https://github.com/telstra/open-kilda/pull/2807) Added event logging with getting statistics. (Issue: [#2801](https://github.com/telstra/open-kilda/issues/2801)) [**floodlight**][**storm-topologies**]
-  [#2815](https://github.com/telstra/open-kilda/pull/2815) Fixed 1.14 migration


For the complete list of changes, check out [the commit log](https://github.com/telstra/open-kilda/compare/v1.36.1...v1.37.0).

### Affected Components:
stats, nbworker, swmanager, fl, nb, flow, network, neo4j

### Upgrade notes:

Related to [#2643](https://github.com/telstra/open-kilda/pull/2643)

Also please consider using following migration scripts to update db:
- [1.14 migration-script.xml](https://github.com/telstra/open-kilda/blob/v1.37.0/services/neo4j/migrations/1.14-connected-device-indexes/1-add-connected-device-index.xml)

In case of issues these rollback scripts should be executed:
- [1.14 rollback.cql](https://github.com/telstra/open-kilda/blob/v1.37.0/services/neo4j/migrations/1.14-connected-device-indexes/rollback.cql)

## v1.36.1 (19/09/2019)

### Bug Fixes:
-  [#2813](https://github.com/telstra/open-kilda/pull/2813) Hotfix/isl round trip graph issue. [**gui**]

For the complete list of changes, check out [the commit log](https://github.com/telstra/open-kilda/compare/v1.36.0...v1.36.1).

### Affected Components:
GUI

---

## v1.36.0 (18/09/2019)

### Features:
-  [#2760](https://github.com/telstra/open-kilda/pull/2760) Feature to enable search functionality to drop-downs (Issues: [#2648](https://github.com/telstra/open-kilda/issues/2648) [#2737](https://github.com/telstra/open-kilda/issues/2737)) [**gui**]
-  [#2698](https://github.com/telstra/open-kilda/pull/2698) Allocate LLDP resources for flows (Issue: [#2582](https://github.com/telstra/open-kilda/issues/2582)) [**storm-topologies**]
-  [#2726](https://github.com/telstra/open-kilda/pull/2726) Port history feature [**northbound**][**storm-topologies**]

### Bug Fixes:
-  [#2752](https://github.com/telstra/open-kilda/pull/2752) Add protected paths to flow cache in stats topology. Fix #2749 [**storm-topologies**]
-  [#2790](https://github.com/telstra/open-kilda/pull/2790) Fix the search for N network paths. (Issue: [#2789](https://github.com/telstra/open-kilda/issues/2789)) [**storm-topologies**]
-  [#2546](https://github.com/telstra/open-kilda/pull/2546) Force `WorkerBolt` to be more strict with stored data [**storm-topologies**]
-  [#2804](https://github.com/telstra/open-kilda/pull/2804) Fix for handling bfd response from speaker in network topology [**storm-topologies**]

### Improvements:
-  [#2696](https://github.com/telstra/open-kilda/pull/2696) Enable nested VLAN support into OVS into lab-service [**tests**]
-  [#2764](https://github.com/telstra/open-kilda/pull/2764) add test  system is able to reuse current protected path when can't find new protected path while intentional reroute (Issue: [#2762](https://github.com/telstra/open-kilda/issues/2762)) [**tests**]
-  [#2725](https://github.com/telstra/open-kilda/pull/2725) improve procedure of making path more preferable (Issue: [#2426](https://github.com/telstra/open-kilda/issues/2426)) [**tests**]
-  [#2792](https://github.com/telstra/open-kilda/pull/2792) minor fix in swapEndpointSpec [**tests**]
-  [#2793](https://github.com/telstra/open-kilda/pull/2793) Changed default broadcast address for kilda discovery [**floodlight**]
-  [#2802](https://github.com/telstra/open-kilda/pull/2802) Revert unhandledInput behaviour in worker bolts [**storm-topologies**]

### Other changes:
-  [#2757](https://github.com/telstra/open-kilda/pull/2757) Remove obsolete section [**docs**]
-  [#2586](https://github.com/telstra/open-kilda/pull/2586) Add QinQ support into traffexam [**tests**]

For the complete list of changes, check out [the commit log](https://github.com/telstra/open-kilda/compare/v1.35.1...v1.36.0).

### Affected Components:
fl, neo4j, flow-hs, nb, flow, network, nbworker, stats

---

## v1.35.1 (11/09/2019)

### Features:
-  [#2753](https://github.com/telstra/open-kilda/pull/2753) Design for LLDP Connected devices feature (Issue: [#2582](https://github.com/telstra/open-kilda/issues/2582)) [**docs**]

### Bug Fixes:
-  [#2784](https://github.com/telstra/open-kilda/pull/2784) Fixed JSON deserialization when switch sync error. (Issue: [#2783](https://github.com/telstra/open-kilda/issues/2783)) [**northbound**][**storm-topologies**]

### Improvements:
-  [#2778](https://github.com/telstra/open-kilda/pull/2778) Change logic of verification duplicate isl in PCE
-  [#2775](https://github.com/telstra/open-kilda/pull/2775) add monitoring section in readme file for performance test [**tests**]


For the complete list of changes, check out [the commit log](https://github.com/telstra/open-kilda/compare/v1.35.0...v1.35.1).

### Affected Components:
network, swmanager, nb

---

## v1.35.0 (09/09/2019)

### Features:
-  [#2688](https://github.com/telstra/open-kilda/pull/2688) Added detectConnectedDevices fields to v1 Flow API (Issue: [#2582](https://github.com/telstra/open-kilda/issues/2582)) [**api**][**northbound**]
-  [#2703](https://github.com/telstra/open-kilda/pull/2703) Allocate LLDP resources (Issue: [#2582](https://github.com/telstra/open-kilda/issues/2582)) [**storm-topologies**]
-  [#2738](https://github.com/telstra/open-kilda/pull/2738) Add switch rules synchronization when switch activation. (Issue: [#2331](https://github.com/telstra/open-kilda/issues/2331)) [**storm-topologies**]

### Improvements:
-  [#2748](https://github.com/telstra/open-kilda/pull/2748) fix config for FL containers in docker-compose.yml [**configuration**]
-  [#2568](https://github.com/telstra/open-kilda/pull/2568) fix creating topology for performance test [**tests**]
-  [#2763](https://github.com/telstra/open-kilda/pull/2763) change flow description for auto tests [**tests**]
-  [#2766](https://github.com/telstra/open-kilda/pull/2766) Fix removing of unallocated resources on neo4j failure / constraint. [**storm-topologies**]
-  [#2771](https://github.com/telstra/open-kilda/pull/2771) Minor improvements in FlowSyncSpec [**tests**]
-  [#2773](https://github.com/telstra/open-kilda/pull/2773) Minor timeout increase for better test stability [**tests**]
-  [#2652](https://github.com/telstra/open-kilda/pull/2652) Propagate correlation id into completable future callbacks [**floodlight**]
-  [#2777](https://github.com/telstra/open-kilda/pull/2777) Fixed processing an activated switch if the meterEntry is null in the synchronization response. [**storm-topologies**]

For the complete list of changes, check out [the commit log](https://github.com/telstra/open-kilda/compare/v1.34.0...v1.35.0).

### Affected Components:
nb, fl, network, flow, swmanager, flow-hs

### Upgrade notes:
If you have an older version of Kilda installed, then you must migrate the data stored in Neo4j
before you deploy and start this version. You should execute migration scripts before starting of deployment:
 - [1.11 update-constraints-changelog.xml](https://github.com/telstra/open-kilda/blob/v1.35.0/services/neo4j/migrations/1.11-lldp-resources/1-update-constraints-changelog.xml)

In case of any issues you are able to rollback 1.8 changes using:
 - [1.11 rollback.cql](https://github.com/telstra/open-kilda/blob/v1.35.0/services/neo4j/migrations/1.11-lldp-resources/rollback.cql)

---

## v1.34.0 (02/09/2019)

### Features:
-  [#2679](https://github.com/telstra/open-kilda/pull/2679) Expose switch features over rest api [**northbound**][**storm-topologies**]

### Bug Fixes:
-  [#2730](https://github.com/telstra/open-kilda/pull/2730) Fix tag extension for cases when no IterationTags annotation present [**tests**]
-  [#2712](https://github.com/telstra/open-kilda/pull/2712) Fix switch rules synchronization. (Issues: [#2706](https://github.com/telstra/open-kilda/issues/2706) [#2707](https://github.com/telstra/open-kilda/issues/2707)) [**storm-topologies**]
-  [#2727](https://github.com/telstra/open-kilda/pull/2727) Split consumer groups for different regions [**floodlight**]

### Improvements:
-  [#2690](https://github.com/telstra/open-kilda/pull/2690) Switch Validation Refactoring (Issue: [#2582](https://github.com/telstra/open-kilda/issues/2582)) [**storm-topologies**]
-  [#2732](https://github.com/telstra/open-kilda/pull/2732) adjust flowCrud to work with not empty env [**tests**]
-  [#2733](https://github.com/telstra/open-kilda/pull/2733) Increase stats waiting timeout for better stability of test [**tests**]
-  [#2671](https://github.com/telstra/open-kilda/pull/2671) Produce LLDP packets by traffexam (Issue: [#2661](https://github.com/telstra/open-kilda/issues/2661))
-  [#2741](https://github.com/telstra/open-kilda/pull/2741) small improvements for tests [**tests**]

For the complete list of changes, check out [the commit log](https://github.com/telstra/open-kilda/compare/v1.33.0...v1.34.0).

### Affected Components:
nbworker, neo4j, fl, swmanager, nb

### Upgrade notes:

Related to [#2679](https://github.com/telstra/open-kilda/pull/2679)

Also please consider using following migration scripts to update db:
- [1.0 migration-script.xml](https://github.com/telstra/open-kilda/blob/v1.34.0/services/neo4j/migrations/1.10-switch-properties/1-rename-switch-features-changelog.xml)

In case of issues these rollback scripts should be executed:
- [1.10 rollback.cql](https://github.com/telstra/open-kilda/blob/v1.34.0/services/neo4j/migrations/1.10-switch-properties/rollback.cql)

---

## v1.33.0 (27/08/2019)

### Features:
-  [#2644](https://github.com/telstra/open-kilda/pull/2644) Add multitable flag for fl commands

### Bug Fixes:
-  [#2721](https://github.com/telstra/open-kilda/pull/2721) Fix CommandBuilder in the SwitchManager topology. [**storm-topologies**]
-  [#2724](https://github.com/telstra/open-kilda/pull/2724) Add retry when neo4j's ClientException is thrown [**storm-topologies**]
-  [#2729](https://github.com/telstra/open-kilda/pull/2729) Force stats topology cache sync to work with H&S requests [**storm-topologies**]

### Improvements:
-  [#2566](https://github.com/telstra/open-kilda/pull/2566) Minor change for which tests are tagged as SMOKE_SWITCHES [**tests**]
-  [#2711](https://github.com/telstra/open-kilda/pull/2711) Add 'purgeTopology' setup step in performance tests [**tests**]
-  [#2713](https://github.com/telstra/open-kilda/pull/2713) Adjust all tests to properly handle antiflap cooldown. [**tests**]
-  [#2653](https://github.com/telstra/open-kilda/pull/2653) extend vxlanFlow tests (APIv1) by checking rules [**tests**]
-  [#2723](https://github.com/telstra/open-kilda/pull/2723) add "See" annotation [**tests**]
-  [#2675](https://github.com/telstra/open-kilda/pull/2675) Get rid from ISL cost manipulation in DB. (Issue: [#2263](https://github.com/telstra/open-kilda/issues/2263)) [**storm-topologies**]
-  [#2687](https://github.com/telstra/open-kilda/pull/2687) refactor flowHelperV2,flowCrud,swapEndpoint files [**tests**]

### Other changes:
-  [#2715](https://github.com/telstra/open-kilda/pull/2715) Fixed RemoveFlow constructor error [**floodlight**]
-  [#2719](https://github.com/telstra/open-kilda/pull/2719) Revert "Take into account bugfix label while generating changelog"
-  [#2720](https://github.com/telstra/open-kilda/pull/2720) Take into account bugfix label while generating changelog
-  [#2722](https://github.com/telstra/open-kilda/pull/2722) Add missing flow reroute fail event in flow dashboard [**storm-topologies**]

For the complete list of changes, check out [the commit log](https://github.com/telstra/open-kilda/compare/v1.32.0...v1.33.0).

### Affected Components:
flow-hs, swmanager, flow, fl, network, stats

---

## v1.32.0 (20/08/2019)

### Features:
-  [#2669](https://github.com/telstra/open-kilda/pull/2669) Added models and repos for Connected Devices (Issue: [#2582](https://github.com/telstra/open-kilda/issues/2582))

### Bug Fixes:
-  [#2596](https://github.com/telstra/open-kilda/pull/2596) Added udp dst port match into broadcast default rule. (Issue: [#2595](https://github.com/telstra/open-kilda/issues/2595)) [**floodlight**]
-  [#2695](https://github.com/telstra/open-kilda/pull/2695) Fix flow delete without resources +flow reroute v2 resource deallocation [**storm-topologies**]
-  [#2700](https://github.com/telstra/open-kilda/pull/2700) Update tests to workaround issue #2595 [**tests**]
-  [#2705](https://github.com/telstra/open-kilda/pull/2705) Hot fix wrong error message expected in func tests [**tests**]
-  [#2709](https://github.com/telstra/open-kilda/pull/2709) Hot fix wrong error message expected in func tests [**tests**]
-  [#2710](https://github.com/telstra/open-kilda/pull/2710) Do not match UDP port for broadcast rule on Centec [**floodlight**]

### Improvements:
-  [#2691](https://github.com/telstra/open-kilda/pull/2691) Increase wait after wfm finished for better test stability. [**tests**]
-  [#2668](https://github.com/telstra/open-kilda/pull/2668) Use hs auto-reroutes by default. Update waiters for path allocation [**tests**]
-  [#2673](https://github.com/telstra/open-kilda/pull/2673) Simplify unit test exec process
-  [#2647](https://github.com/telstra/open-kilda/pull/2647) add tests: vxlan for api v2 [**tests**]
-  [#2682](https://github.com/telstra/open-kilda/pull/2682) Added switch features to switch DB model [**storm-topologies**]
-  [#2686](https://github.com/telstra/open-kilda/pull/2686) Add the default rules to switch rules synchronization. [**floodlight**][**storm-topologies**]

For the complete list of changes, check out [the commit log](https://github.com/telstra/open-kilda/compare/v1.31.0...v1.32.0).

### Upgrade notes:
It is required to synchronize default rules on all switches.

Also please consider using following migration scripts to update db:
- [1.9 migration-script.xml](https://github.com/telstra/open-kilda/blob/v1.32.0/services/neo4j/migrations/1.9-connected-devices/1-update-constraints-changelog.xml)

In case of issues these rollback scripts should be executed:
- [1.9 rollback.cql](https://github.com/telstra/open-kilda/blob/v1.32.0/services/neo4j/migrations/1.9-connected-devices/rollback.cql)

---

## v1.31.0 (14/08/2019)

### Bug Fixes:
-  [#2662](https://github.com/telstra/open-kilda/pull/2662) Fixed incorrect converting meter rate/burstsize from packets to kilobits [**floodlight**]
-  [#2685](https://github.com/telstra/open-kilda/pull/2685) Fix default flow creation in v2 +fixed resetting of FSM in case of retry [**northbound**]

### Improvements:
-  [#2672](https://github.com/telstra/open-kilda/pull/2672) Misc fixes in tests [**tests**]

### Other changes:
-  [#2637](https://github.com/telstra/open-kilda/pull/2637) Enable Vxlan support for v2 api [**floodlight**]
-  [#2683](https://github.com/telstra/open-kilda/pull/2683) Fix Kilda-FlowOperations-Filtered-Table Kibana search

For the complete list of changes, check out [the commit log](https://github.com/telstra/open-kilda/compare/v1.30.1...v1.31.0).

### Affected Components:
flow-hs, nb, fl

---

## v1.30.1 (07/08/2019)

### Bug Fixes:
-  [#2670](https://github.com/telstra/open-kilda/pull/2670) Fix flows in DOWN state without flow paths [**northbound**][**storm-topologies**]
-  [#2677](https://github.com/telstra/open-kilda/pull/2677) Fix error code for flow validation if flow is in DOWN state [**northbound**]
-  [#2678](https://github.com/telstra/open-kilda/pull/2678) Fix failed flow creation/reroute without paths

### Other changes:
-  [#2674](https://github.com/telstra/open-kilda/pull/2674) Introduce FlowOperations Kibana dashboard [**storm-topologies**]

For the complete list of changes, check out [the commit log](https://github.com/telstra/open-kilda/compare/v1.30.0...v1.30.1).

### Affected Components:
flow-hs, nb

---

## v1.30.0 (06/08/2019)

### Features:
-  [#2633](https://github.com/telstra/open-kilda/pull/2633) Adding feature to update isl bandwidth [**gui**]
-  [#2601](https://github.com/telstra/open-kilda/pull/2601) Introduce a custom dashboard logger for flow operations. [**storm-topologies**]

### Bug Fixes:
-  [#2645](https://github.com/telstra/open-kilda/pull/2645) Fix for installing meter for vxlan unicast (Issue: [#2635](https://github.com/telstra/open-kilda/issues/2635)) [**floodlight**]
-  [#2649](https://github.com/telstra/open-kilda/pull/2649) Fix: Ignore default rules when sync rules. [**storm-topologies**]
-  [#2655](https://github.com/telstra/open-kilda/pull/2655) Added go to table instruction to OF flow mapping (Issue: [#2375](https://github.com/telstra/open-kilda/issues/2375)) [**floodlight**]
-  [#2666](https://github.com/telstra/open-kilda/pull/2666) Fix flow create retries
-  [#2667](https://github.com/telstra/open-kilda/pull/2667) Added condition to skip cost reduction when link goes from state under maintenance and cost less than isl.cost.when.under.maintenance. (Issue: [#2319](https://github.com/telstra/open-kilda/issues/2319)) [**storm-topologies**]
-  [#2670](https://github.com/telstra/open-kilda/pull/2670) Fix flows in DOWN state without flow paths [**northbound**][**storm-topologies**]

### Improvements:
-  [#2626](https://github.com/telstra/open-kilda/pull/2626) test: "System recreates excess meter when flow is created with the same meterId" (Issue: [#2625](https://github.com/telstra/open-kilda/issues/2625)) [**tests**]
-  [#2631](https://github.com/telstra/open-kilda/pull/2631) Get rid of kafka breaker [**tests**]
-  [#2638](https://github.com/telstra/open-kilda/pull/2638) update meterSpec according to wb5164 switch [**tests**]
-  [#2516](https://github.com/telstra/open-kilda/pull/2516) add tests for checking the encapsulation-type field [**tests**]
-  [#2646](https://github.com/telstra/open-kilda/pull/2646) Add WB5164 support to tests as well as various misc fixes [**tests**]
-  [#2654](https://github.com/telstra/open-kilda/pull/2654) Refactor unit tests for install default rules [**floodlight**][**tests**]
-  [#2657](https://github.com/telstra/open-kilda/pull/2657) fix pinned flow spec [**tests**]
-  [#2602](https://github.com/telstra/open-kilda/pull/2602) Add ContentionSpec for v1 and v2 api [**tests**]
-  [#2612](https://github.com/telstra/open-kilda/pull/2612) add tests for pinned/protected/diverse/default flow via APIv2 (Issue: [#2575](https://github.com/telstra/open-kilda/issues/2575)) [**tests**]
-  [#2493](https://github.com/telstra/open-kilda/pull/2493) Repeat db transation on db locks (Issue: [#2391](https://github.com/telstra/open-kilda/issues/2391)) [**storm-topologies**]

For the complete list of changes, check out [the commit log](https://github.com/telstra/open-kilda/compare/v1.29.0...v1.30.0).

### Affected Components:
nb, neo4j, swmanager, network, flow-hs, nbworker, reroute, fl, flow

---

## v1.29.1 (01/08/2019)

### Bug Fixes:
-  [#2656](https://github.com/telstra/open-kilda/pull/2656) Hotfix to add permissions on switch, flow inventory and flow contracts. [**gui**]

For the complete list of changes, check out [the commit log](https://github.com/telstra/open-kilda/compare/v1.29.0...v1.29.1).

### Affected Components:
gui

---

## v1.29.0 (31/07/2019)

### Features:
-  [#2591](https://github.com/telstra/open-kilda/pull/2591) Fix sync rules in case VxLAN encapsulation. [**storm-topologies**]
-  [#2605](https://github.com/telstra/open-kilda/pull/2605) Add to FL getting of default rules such as they should be on the switch. [**floodlight**]
-  [#2611](https://github.com/telstra/open-kilda/pull/2611) Add the default rules validation in the switch validation. [**northbound**][**storm-topologies**]
-  [#2621](https://github.com/telstra/open-kilda/pull/2621) inPort and outPort are added as tags for the flow stats [**floodlight**][**storm-topologies**]

### Bug Fixes:
-  [#2628](https://github.com/telstra/open-kilda/pull/2628) Fix properly picking free port in swap endpoints test
-  [#2632](https://github.com/telstra/open-kilda/pull/2632) Fix flow create v2 issues +retries enhancement (Issue: [#2575](https://github.com/telstra/open-kilda/issues/2575)) [**floodlight**]
-  [#2640](https://github.com/telstra/open-kilda/pull/2640) Make flow create retries configurable [**configuration**]
-  [#2608](https://github.com/telstra/open-kilda/pull/2608) Limit traffexam bandwidth when examing in parallel [**tests**]
-  [#2609](https://github.com/telstra/open-kilda/pull/2609) Move ExtensionModule file to 'main' to properly resolve in helpers [**tests**]
-  [#2616](https://github.com/telstra/open-kilda/pull/2616) Fixed feature detection for E switches with 500 software (Issue: [#2615](https://github.com/telstra/open-kilda/issues/2615)) [**floodlight**]
-  [#2618](https://github.com/telstra/open-kilda/pull/2618) Fix one of swap endpoints tests [**tests**]

### Improvements:
-  [#2627](https://github.com/telstra/open-kilda/pull/2627) Add workaround to switch validation logic regarding E-switches. (Issue: [#2562](https://github.com/telstra/open-kilda/issues/2562)) [**storm-topologies**]
-  [#2583](https://github.com/telstra/open-kilda/pull/2583) Upd EnduranceSpec, add FlowPinger, add Dice for calling events randomly [**tests**]
-  [#2606](https://github.com/telstra/open-kilda/pull/2606) add new endpoint for managing iptables rules on floodlight (Issue: [#1268](https://github.com/telstra/open-kilda/issues/1268)) [**tests**]
-  [#2545](https://github.com/telstra/open-kilda/pull/2545) Update H&S reroute with encapsulation implementations
-  [#2617](https://github.com/telstra/open-kilda/pull/2617) add virtualImpl for managing floodlight access [**tests**]
-  [#2623](https://github.com/telstra/open-kilda/pull/2623) Add default rules validation test and update existing validation tests [**tests**]
-  [#2216](https://github.com/telstra/open-kilda/pull/2216) Create FloodlightDashboardLogger for logging OF events [**floodlight**]

For the complete list of changes, check out [the commit log](https://github.com/telstra/open-kilda/compare/v1.28.0...v1.29.0).

### Affected Components:
fl, nb, swmanager, router, stats, flow, flow-hs

---

## v1.28.0 (23/07/2019)

### Features:
-  [#2503](https://github.com/telstra/open-kilda/pull/2503) Fix flow validation in case VxLAN encapsulation. (Issue: [#647](https://github.com/telstra/open-kilda/issues/647)) [**floodlight**][**northbound**]

### Bug Fixes:
-  [#2603](https://github.com/telstra/open-kilda/pull/2603) Fix flow status of degraded flows w/ or w/o h&s flag [**tests**]
-  [#2607](https://github.com/telstra/open-kilda/pull/2607) Disable dumping table stats from OF 1.2 (Issue: [#2600](https://github.com/telstra/open-kilda/issues/2600)) [**floodlight**]

### Improvements:
-  [#2594](https://github.com/telstra/open-kilda/pull/2594) add test for a new vxlan default rule/meter [**tests**]
-  [#2571](https://github.com/telstra/open-kilda/pull/2571) Update SwapEndpointSpec with new tests and minor refactoring [**tests**]
-  [#2543](https://github.com/telstra/open-kilda/pull/2543) H&S reroute - minimize transaction contention and locks (Issue: [#2497](https://github.com/telstra/open-kilda/issues/2497)) [**storm-topologies**]
-  [#2579](https://github.com/telstra/open-kilda/pull/2579) add test 'System doesn't allow to create a one-switch flow on a DEACTIVATED switch' (Issue: [#2576](https://github.com/telstra/open-kilda/issues/2576)) [**tests**]
-  [#2589](https://github.com/telstra/open-kilda/pull/2589) Minor test updates for better stability [**tests**]

### Other changes:
-  [#2525](https://github.com/telstra/open-kilda/pull/2525) Get rid from event(wfm) topology [**storm-topologies**]
-  [#2184](https://github.com/telstra/open-kilda/pull/2184) Design for round trip latency (Issue: [#580](https://github.com/telstra/open-kilda/issues/580)) [**docs**]
-  [#2509](https://github.com/telstra/open-kilda/pull/2509) Configurable ping design (Issue: [#2542](https://github.com/telstra/open-kilda/issues/2542))
-  [#2517](https://github.com/telstra/open-kilda/pull/2517) Add logs for port update. [**floodlight**]

For the complete list of changes, check out [the commit log](https://github.com/telstra/open-kilda/compare/v1.27.0...v1.28.0).

### Affected Components:
flow-hs, flow, reroute, neo4j, nb, nbworker, gui, fl, event

### Upgrade notes:
If you have an older version of Kilda installed, then you must migrate the data stored in Neo4j
before you deploy and start this version. You should execute migration scripts before starting of deployment:
 - [1.8 create-index-on-flow-meter-changelog.xml](https://github.com/telstra/open-kilda/blob/v1.28.0/services/neo4j/migrations/1.8-index-on-flow-meter/1-create-index-on-flow-meter-changelog.xml)
 - [1.8 migration-changelog.xml](https://github.com/telstra/open-kilda/blob/v1.28.0/services/neo4j/migrations/1.8-index-on-flow-meter/2-migration-changelog.xml)

In case of any issues you are able to rollback 1.8 changes using:
 - [1.8 rollback-indexes.cql](https://github.com/telstra/open-kilda/blob/v1.28.0/services/neo4j/migrations/1.8-index-on-flow-meter/rollback-indexes.cql)
 - [1.8 rollback-migration.cql](https://github.com/telstra/open-kilda/blob/v1.28.0/services/neo4j/migrations/1.8-index-on-flow-meter/rollback-migration.cql)

---

## v1.27.0 (11/07/2019)

### Features:
-  [#2592](https://github.com/telstra/open-kilda/pull/2592) Add table stats to opentsdb (#2574) (Issue: [#2574](https://github.com/telstra/open-kilda/issues/2574)) [**floodlight**][**storm-topologies**]
-  [#2560](https://github.com/telstra/open-kilda/pull/2560) Do not ignore Inactive ISLs in latency Cache (Issue: [#580](https://github.com/telstra/open-kilda/issues/580)) [**storm-topologies**]
-  [#2539](https://github.com/telstra/open-kilda/pull/2539) add test for checking "get all flows for a switch" [**tests**]

### Improvements:
-  [#2532](https://github.com/telstra/open-kilda/pull/2532) extend ProtectedPathSpec by checking the 'flowStatusDetails' filed [**tests**]
-  [#2567](https://github.com/telstra/open-kilda/pull/2567) Changed update latency intervals (Issue: [#580](https://github.com/telstra/open-kilda/issues/580)) [**configuration**]
-  [#2570](https://github.com/telstra/open-kilda/pull/2570) Add special test that generates topo.yaml based on what is discovered [**tests**]
-  [#2476](https://github.com/telstra/open-kilda/pull/2476) Do not treat all speaker as unavailable on floodlightrouter start (Issue: [#2456](https://github.com/telstra/open-kilda/issues/2456)) [**storm-topologies**]
-  [#2478](https://github.com/telstra/open-kilda/pull/2478) Shared bolt cappable to produce periodic time tuples [**storm-topologies**]
-  [#2553](https://github.com/telstra/open-kilda/pull/2553) Fix for vxlan unicast ping rule [**floodlight**][**northbound**]
-  [#2494](https://github.com/telstra/open-kilda/pull/2494) add tests for creating 2047 and 4094 flows [**tests**]

For the complete list of changes, check out [the commit log](https://github.com/telstra/open-kilda/compare/v1.26.0...v1.27.0).

### Affected Components:
isllatency, fl, router, nb, ping, stats

---

## v1.26.0 (04/07/2019)

### Features:
-  [#2438](https://github.com/telstra/open-kilda/pull/2438) Excess rules and meters removing (Issues: [#2189](https://github.com/telstra/open-kilda/issues/2189) [#2215](https://github.com/telstra/open-kilda/issues/2215) [#2289](https://github.com/telstra/open-kilda/issues/2289)) [**api**][**floodlight**][**northbound**][**storm-topologies**]
-  [#2536](https://github.com/telstra/open-kilda/pull/2536) Add API to get all flows for a particular switch or endpoint. (Issue: [#2529](https://github.com/telstra/open-kilda/issues/2529)) [**api**][**northbound**][**storm-topologies**]

### Bug Fixes:
-  [#2569](https://github.com/telstra/open-kilda/pull/2569) Fix flow validation for swap endpoints functionality (for default flows) [**storm-topologies**]
-  [#2572](https://github.com/telstra/open-kilda/pull/2572) Do not use negative round trip latency for OpenTSDB
-  [#2573](https://github.com/telstra/open-kilda/pull/2573) Fix validation of switches that don't support meters (FLOW HS topology)
-  [#2577](https://github.com/telstra/open-kilda/pull/2577) Fix fsm flow create
-  [#2555](https://github.com/telstra/open-kilda/pull/2555) Fix occasionally failing SwapEndpoint test [**tests**]

### Improvements:
-  [#2528](https://github.com/telstra/open-kilda/pull/2528) extend FlowDiversitySpec by checking the "diverse_with" field [**tests**]
-  [#2561](https://github.com/telstra/open-kilda/pull/2561) add extra check to prevent fail on a small env [**tests**]
-  [#2564](https://github.com/telstra/open-kilda/pull/2564) Add test that reproduces #2563 [**tests**]
-  [#2535](https://github.com/telstra/open-kilda/pull/2535) [Network topo] Change logging level for port state events. [**storm-topologies**]
-  [#2506](https://github.com/telstra/open-kilda/pull/2506) Make most traffic examination to run in parallel in both directions [**tests**]

For the complete list of changes, check out [the commit log](https://github.com/telstra/open-kilda/compare/v1.25.0...v1.26.0).

### Affected Components:
nb, flow, nbworker, swmanager, fl, network, router, flow-hs

---

## v1.25.0 (01/07/2019)

### Features:
-  [#2508](https://github.com/telstra/open-kilda/pull/2508) PCE takes into account encapsulation type [**storm-topologies**]
-  [#2518](https://github.com/telstra/open-kilda/pull/2518) Add protected path status to API. (Issue: [#2513](https://github.com/telstra/open-kilda/issues/2513)) [**northbound**][**storm-topologies**]
-  [#2521](https://github.com/telstra/open-kilda/pull/2521) Tunnel id match extended [**floodlight**][**storm-topologies**]
-  [#2392](https://github.com/telstra/open-kilda/pull/2392) Add functional tests for flow swap endpoint feature [**tests**]
-  [#2530](https://github.com/telstra/open-kilda/pull/2530) RTL Part 5: change handling of OpenTsdb records (Issue: [#580](https://github.com/telstra/open-kilda/issues/580)) [**storm-topologies**]
-  [#2533](https://github.com/telstra/open-kilda/pull/2533) RTL Part 6: Added One Way latency manipulation (Issue: [#580](https://github.com/telstra/open-kilda/issues/580)) [**floodlight**][**storm-topologies**]
-  [#2473](https://github.com/telstra/open-kilda/pull/2473) Return diverse group flows id in get flow response (Issue: [#2465](https://github.com/telstra/open-kilda/issues/2465)) [**api**][**northbound**][**storm-topologies**]
-  [#2485](https://github.com/telstra/open-kilda/pull/2485) Issue 647 add vxlan methods to fl rebased [**floodlight**][**northbound**][**storm-topologies**]
-  [#2486](https://github.com/telstra/open-kilda/pull/2486) Design for representing protected path status in API [**api**]
-  [#2292](https://github.com/telstra/open-kilda/pull/2292) Feature/580 round trip latency (Issue: [#580](https://github.com/telstra/open-kilda/issues/580)) [**floodlight**][**storm-topologies**]
-  [#2558](https://github.com/telstra/open-kilda/pull/2558) Changed 'isl.latency' to 'isl.rtt' metric in GUI (Issue: [#580](https://github.com/telstra/open-kilda/issues/580)) [**gui**]

### Bug Fixes:
-  [#2498](https://github.com/telstra/open-kilda/pull/2498) Minor fixes for nb correlation id check and logging [**northbound**]
-  [#2504](https://github.com/telstra/open-kilda/pull/2504) Fix TagExtension to properly count execution times for a tag [**tests**]
-  [#2507](https://github.com/telstra/open-kilda/pull/2507) Fix for separate functional test execution [**tests**]
-  [#2510](https://github.com/telstra/open-kilda/pull/2510) Fix NPE in SwManager RouterBolt (Issue: [#2219](https://github.com/telstra/open-kilda/issues/2219)) [**storm-topologies**]
-  [#2520](https://github.com/telstra/open-kilda/pull/2520) Fix log message for validate switch request. [**northbound**]
-  [#2463](https://github.com/telstra/open-kilda/pull/2463) Make FSM independent (network-topology) (Issue: [#2457](https://github.com/telstra/open-kilda/issues/2457)) [**storm-topologies**]
-  [#2541](https://github.com/telstra/open-kilda/pull/2541) Fix correlation id checks for swagger ui (Issue: [#2515](https://github.com/telstra/open-kilda/issues/2515)) [**northbound**]
-  [#2548](https://github.com/telstra/open-kilda/pull/2548) Data migration for supported_transit_encapsulation
-  [#2549](https://github.com/telstra/open-kilda/pull/2549) Fix for swagger correlation id header name [**northbound**]
-  [#2556](https://github.com/telstra/open-kilda/pull/2556) Fix for round trip latency  (Issues: [#2554](https://github.com/telstra/open-kilda/issues/2554) [#580](https://github.com/telstra/open-kilda/issues/580)) [**gui**]

### Improvements:
-  [#2500](https://github.com/telstra/open-kilda/pull/2500) extend default flow tests [**tests**]
-  [#2446](https://github.com/telstra/open-kilda/pull/2446) add tests to smoke iteration [**tests**]
-  [#2514](https://github.com/telstra/open-kilda/pull/2514) fix logging for the setLinkBfd method [**tests**]
-  [#2519](https://github.com/telstra/open-kilda/pull/2519) add smoke_switches tag, and mark needed tests [**tests**]
-  [#2404](https://github.com/telstra/open-kilda/pull/2404) add possibility to use the `verifyRulesOnProtectedFlow` method when we have 1+ flows (Issue: [#2282](https://github.com/telstra/open-kilda/issues/2282)) [**tests**]
-  [#2346](https://github.com/telstra/open-kilda/pull/2346) Ensure ISL use link props data (Issue: [#2220](https://github.com/telstra/open-kilda/issues/2220)) [**storm-topologies**]
-  [#2540](https://github.com/telstra/open-kilda/pull/2540) fix test "Able to swap main and protected paths manually" [**tests**]

### Other changes:
-  [#2496](https://github.com/telstra/open-kilda/pull/2496) Make 'ovs-meters-enabled' configurable [**configuration**]

For the complete list of changes, check out [the commit log](https://github.com/telstra/open-kilda/compare/v1.24.0...v1.25.0).

### Affected Components:
fl, gui, network, neo4j, flow, nb, isllatency, swmanager

### Upgrade notes:
Use following migration scripts to update db:
- [1.6 migration-script.xml](https://github.com/telstra/open-kilda/blob/v1.25.0/services/neo4j/migrations/1.6-encapsulation-type/1-upper-case-flow-encapsulation-type-changelog.xml)
- [1.7 migration-script.xml](https://github.com/telstra/open-kilda/blob/v1.25.0/services/neo4j/migrations/1.7-supported-transit-encapsulation/1-supported-transit-encapsulation-to-switch-features-changelog.xml)

In case of issues these rollback scripts should be executed:
- [1.6 rollback.cql](https://github.com/telstra/open-kilda/blob/v1.25.0/services/neo4j/migrations/1.6-encapsulation-type/rollback.cql)
- [1.7 rollback.cql](https://github.com/telstra/open-kilda/blob/v1.25.0/services/neo4j/migrations/1.7-supported-transit-encapsulation/rollback.cql)

---

## v1.24.0 (19/06/2019)

### Features:
-  [#2304](https://github.com/telstra/open-kilda/pull/2304) Swap endpoints for flow [**api**][**northbound**][**storm-topologies**]
-  [#2471](https://github.com/telstra/open-kilda/pull/2471) RTL Part 3: Handle RTL packet in Floodlight (Issue: [#580](https://github.com/telstra/open-kilda/issues/580)) [**floodlight**][**storm-topologies**]
-  [#2472](https://github.com/telstra/open-kilda/pull/2472) Storm side vxlan rules [**storm-topologies**]
-  [#2350](https://github.com/telstra/open-kilda/pull/2350) Add an ability to choose encapsulation type in the CRUD flow over REST API. (Issue: [#647](https://github.com/telstra/open-kilda/issues/647)) [**northbound**][**storm-topologies**]
-  [#2417](https://github.com/telstra/open-kilda/pull/2417) Allow both default and VLAN tagged flows for the same port (Issue: [#2411](https://github.com/telstra/open-kilda/issues/2411)) [**floodlight**][**storm-topologies**]

### Bug Fixes:
-  [#2499](https://github.com/telstra/open-kilda/pull/2499) Restored cookie mismatch debug log level [**floodlight**]
-  [#2464](https://github.com/telstra/open-kilda/pull/2464) Fix switch validate and rules sync on meters unsupported switches (Issue: [#2453](https://github.com/telstra/open-kilda/issues/2453)) [**floodlight**][**storm-topologies**]
-  [#2469](https://github.com/telstra/open-kilda/pull/2469) Propagate API_HOST from lab-api into lab-service [**tests**]
-  [#2480](https://github.com/telstra/open-kilda/pull/2480) Fix to protected path tests [**tests**]
-  [#2483](https://github.com/telstra/open-kilda/pull/2483) Fix assumeProfile failing if first feature is profile-dependent [**tests**]
-  [#2484](https://github.com/telstra/open-kilda/pull/2484) Fix: Remove the notification stream going to the HS kafka bolt. [**storm-topologies**]
-  [#2487](https://github.com/telstra/open-kilda/pull/2487) Fix functional test for pinned flow [**tests**]
-  [#2488](https://github.com/telstra/open-kilda/pull/2488) Fix functional test for ISL min port speed feature [**tests**]
-  [#2428](https://github.com/telstra/open-kilda/pull/2428) Fix switch status update logging [**storm-topologies**]
-  [#2512](https://github.com/telstra/open-kilda/pull/2512) Partially revert PR2212 - deduplicate port event notifications (Issue: [#2212](https://github.com/telstra/open-kilda/issues/2212)) [**storm-topologies**]

### Improvements:
-  [#2434](https://github.com/telstra/open-kilda/pull/2434) check that system allows to pass traffic via default and vlan flows when they are on the same port (Issue: [#2433](https://github.com/telstra/open-kilda/issues/2433)) [**tests**]
-  [#2502](https://github.com/telstra/open-kilda/pull/2502) ignore test, functionality is not implemented yet [**tests**]
-  [#2454](https://github.com/telstra/open-kilda/pull/2454) Improve sync rules test to use path with max amount of switches (Issue: [#2453](https://github.com/telstra/open-kilda/issues/2453)) [**tests**]
-  [#2212](https://github.com/telstra/open-kilda/pull/2212) Improvements of Network topology dashboard logger. (Issue: [#1157](https://github.com/telstra/open-kilda/issues/1157)) [**storm-topologies**]
-  [#2477](https://github.com/telstra/open-kilda/pull/2477) Add test that slowly discovers switches one by one [**tests**]
-  [#2489](https://github.com/telstra/open-kilda/pull/2489) Small refactoring of self-loop ISL test [**tests**]

For the complete list of changes, check out [the commit log](https://github.com/telstra/open-kilda/compare/v1.23.0...v1.24.0).

### Affected Components:
router, fl, flow, reroute, swmanager, network, nb

---

## v1.23.0 (10/06/2019)

### Features:
-  [#2466](https://github.com/telstra/open-kilda/pull/2466) Add a feature toggle to reroute a flow with default encapsulation type. (Issue: [#647](https://github.com/telstra/open-kilda/issues/647)) [**api**][**storm-topologies**]
-  [#2402](https://github.com/telstra/open-kilda/pull/2402) Add a VxLAN resource pool. (Issue: [#647](https://github.com/telstra/open-kilda/issues/647)) [**neo4j**]
-  [#2406](https://github.com/telstra/open-kilda/pull/2406) Added new Encapslation model class and Extended Encapsulation Enum [**storm-topologies**]

### Bug Fixes:
-  [#2475](https://github.com/telstra/open-kilda/pull/2475) Exclude switch object from switch features equals and hashCode

### Improvements:
-  [#2470](https://github.com/telstra/open-kilda/pull/2470) Add round trip rule into test [**tests**]
-  [#2440](https://github.com/telstra/open-kilda/pull/2440) add test: check that protected flow allows traffic on main/protected paths (Issues: [#2367](https://github.com/telstra/open-kilda/issues/2367) [#2415](https://github.com/telstra/open-kilda/issues/2415)) [**tests**]
-  [#2444](https://github.com/telstra/open-kilda/pull/2444) add possibility to set specific controllet on an OVS [**tests**]
-  [#2253](https://github.com/telstra/open-kilda/pull/2253) Add CommandContext into all tuples. (Issues: [#2199](https://github.com/telstra/open-kilda/issues/2199) [#2239](https://github.com/telstra/open-kilda/issues/2239)) [**storm-topologies**]

For the complete list of changes, check out [the commit log](https://github.com/telstra/open-kilda/compare/v1.22.0...v1.23.0).

### Affected Components:
isllatency, stats, neo4j, flow, portstate, otsdb, swmanager, router, nbworker

### Upgrade notes
If you have an older version of Kilda installed, then you must migrate the data stored in Neo4j
before you deploy and start this version. You should execute [migration script](https://github.com/telstra/open-kilda/blob/v1.23.0/services/neo4j/migrations/1.5-switch-features/1-create-switch-features-changelog.xml) before starting of deployment.

In case of any issues you are able to rollback these changes using [rollback script](https://github.com/telstra/open-kilda/blob/v1.23.0/services/neo4j/migrations/1.5-switch-features/rollback.cql).

---

## v1.22.0 (06/06/2019)

### Features:
-  [#2322](https://github.com/telstra/open-kilda/pull/2322) Create a config with default encapsulation type in Neo4j. (Issues: [#2427](https://github.com/telstra/open-kilda/issues/2427) [#647](https://github.com/telstra/open-kilda/issues/647)) [**api**][**northbound**][**storm-topologies**]
-  [#2327](https://github.com/telstra/open-kilda/pull/2327) RTL: Part 2. Added round trip latency default rule (Issue: [#580](https://github.com/telstra/open-kilda/issues/580)) [**floodlight**]
-  [#2467](https://github.com/telstra/open-kilda/pull/2467) Add round trip latency rule to install/delete rules API (Issue: [#580](https://github.com/telstra/open-kilda/issues/580)) [**api**][**floodlight**]
-  [#2328](https://github.com/telstra/open-kilda/pull/2328) Pinned flow (Issue: [#2334](https://github.com/telstra/open-kilda/issues/2334)) [**api**][**storm-topologies**]

### Bug Fixes:
-  [#2390](https://github.com/telstra/open-kilda/pull/2390) Fix orphan meter resources [**storm-topologies**]

### Improvements:
-  [#2451](https://github.com/telstra/open-kilda/pull/2451) add tests for a pinned flow [**tests**]
-  [#2427](https://github.com/telstra/open-kilda/pull/2427) Add flow allocate protected path field migration

For the complete list of changes, check out [the commit log](https://github.com/telstra/open-kilda/compare/v1.21.2...v1.22.0).

### Affected Components:
reroute, nbworker, flow, nb, neo4j, fl

### Upgrade notes:

If you have an older version of Kilda installed, then you must migrate the data stored in Neo4j
before you deploy and start this version. You should execute migration scripts before starting of deployment:
 - [1.3 migration-script.xml](https://github.com/telstra/open-kilda/blob/v1.22.0/services/neo4j/migrations/1.3-add-allocate-protected-path-field/1-add-allocate-protected-path-field-changelog.xml)
 - [1.4 migration-script.xml](https://github.com/telstra/open-kilda/blob/v1.22.0/services/neo4j/migrations/1.4-kilda-configuration/1-update-constraints-changelog.xml)

In case of any issues you are able to rollback 1.4 changes using [1.4 rollback-script.cql](https://github.com/telstra/open-kilda/blob/v1.22.0/services/neo4j/migrations/1.4-kilda-configuration/rollback.cql).
For migration 1.3 you must make a database backup to rollback changes.

---

## v1.21.2 (05/06/2019)
### Improvements:
-  [#2397](https://github.com/telstra/open-kilda/pull/2397) Use same transit VLAN for paths in both directions (Issue: [#2386](https://github.com/telstra/open-kilda/issues/2386)) [**storm-topologies**]
-  [#2384](https://github.com/telstra/open-kilda/pull/2384) extend GRPC tests to iterate over all available firmware versions (6.4+) (Issue: [#2251](https://github.com/telstra/open-kilda/issues/2251)) [**tests**]
-  [#2442](https://github.com/telstra/open-kilda/pull/2442) add verification that one transit vlan is created for a flow [**tests**]
-  [#2437](https://github.com/telstra/open-kilda/pull/2437) Add global flag to switch H&S reroutes [**tests**]

For the complete list of changes, check out [the commit log](https://github.com/telstra/open-kilda/compare/v1.21.1...v1.21.2).

### Affected Components:
flow

---

## v1.21.1 (04/06/2019)
### Bug Fixes:
-  [#2439](https://github.com/telstra/open-kilda/pull/2439) Fix failsafe transaction interface
-  [#2283](https://github.com/telstra/open-kilda/pull/2283) Do not reset defaultMaxBanwidth ISL's field on network topology start (Issue: [#2248](https://github.com/telstra/open-kilda/issues/2248)) [**storm-topologies**]
-  [#2412](https://github.com/telstra/open-kilda/pull/2412) Do not fail lab-service if openvswitch service is not running [**tests**]

### Improvements:
-  [#2436](https://github.com/telstra/open-kilda/pull/2436) Make transaction bolt "non-stateful" in terms of storm [**storm-topologies**]
-  [#2423](https://github.com/telstra/open-kilda/pull/2423) Router remove stateful (Issue: [#2234](https://github.com/telstra/open-kilda/issues/2234)) [**storm-topologies**]
-  [#2296](https://github.com/telstra/open-kilda/pull/2296) Extend transation manager with repeat mecahnism (Issue: [#2291](https://github.com/telstra/open-kilda/issues/2291))
-  [#2316](https://github.com/telstra/open-kilda/pull/2316) Refactor of PathVerificationService (Issue: [#580](https://github.com/telstra/open-kilda/issues/580)) [**floodlight**]
-  [#2289](https://github.com/telstra/open-kilda/pull/2289) SwitchManager topology refactoring (Issue: [#2215](https://github.com/telstra/open-kilda/issues/2215)) [**northbound**][**storm-topologies**]
-  [#2354](https://github.com/telstra/open-kilda/pull/2354) Detect and handle self looped ISL (Issue: [#2314](https://github.com/telstra/open-kilda/issues/2314)) [**storm-topologies**]
-  [#2424](https://github.com/telstra/open-kilda/pull/2424) fix test: System doesn't reroute main flow path when protected path is broken and new alt path is available (Issue: [#2420](https://github.com/telstra/open-kilda/issues/2420)) [**tests**]
-  [#2396](https://github.com/telstra/open-kilda/pull/2396) add verification that system deletes props for both directions, even … (Issue: [#2388](https://github.com/telstra/open-kilda/issues/2388)) [**tests**]

For the complete list of changes, check out [the commit log](https://github.com/telstra/open-kilda/compare/v1.21.0...v1.21.1).

### Affected Components:
swmanager, fl, nb, neo4j, flow, network, router

---

## v1.21.0 (03/06/2019)
### Features:
-  [#2403](https://github.com/telstra/open-kilda/pull/2403) Adding  feature to toggle the menu sidebar (Issue:  [#2387](https://github.com/telstra/open-kilda/issues/2387)) [**gui**]
-  [#2394](https://github.com/telstra/open-kilda/pull/2394) Adding feature to delete ISL and improvement for list screen cache reset , latency calculation on flow detail screen,changed speed with max_bandwidth on isl detail (Issues:  [#2348](https://github.com/telstra/open-kilda/issues/2348), [#2339](https://github.com/telstra/open-kilda/issues/2339), [#2337](https://github.com/telstra/open-kilda/issues/2337), [#2338](https://github.com/telstra/open-kilda/issues/2338)) [**gui**]
-  [#2395](https://github.com/telstra/open-kilda/pull/2395) Re-implement flow create feature using H&S approach (Issue:  [#1866](https://github.com/telstra/open-kilda/issues/1866)) [**northbound**]
-  [#2360](https://github.com/telstra/open-kilda/pull/2360) Re-implement flow reroute feature using H&S approach (Issue:  [#2017](https://github.com/telstra/open-kilda/issues/2017)) [**northbound**]
-  [#2315](https://github.com/telstra/open-kilda/pull/2315) Add flow create API V2  (Issue:  [#1866](https://github.com/telstra/open-kilda/issues/1866)) [**northbound**][**area/api**] [**northbound**]

### Bug Fixes:
-  [#2364](https://github.com/telstra/open-kilda/pull/2364) Add test for issue #2363 (Issue:  [#2363](https://github.com/telstra/open-kilda/issues/2363)) [**tests**]

### Improvements:
-  [#2425](https://github.com/telstra/open-kilda/pull/2425) Log the root cause of OGM mapping exception in repositories
-  [#2421](https://github.com/telstra/open-kilda/pull/2421) ignore broken test due to incorrect logic in test [**tests**]
-  [#2414](https://github.com/telstra/open-kilda/pull/2414) Implement "self-executable" fl commands, refactor fl structure (Issue:  [#1866](https://github.com/telstra/open-kilda/issues/1866))
-  [#2409](https://github.com/telstra/open-kilda/pull/2409) rename correlation id for functional and grpc tests [**tests**]
-  [#2408](https://github.com/telstra/open-kilda/pull/2408) add tests for pinned+protected flow [**tests**]
-  [#2405](https://github.com/telstra/open-kilda/pull/2405) Persist python lib versions for traffexam [**tests**]
-  [#2401](https://github.com/telstra/open-kilda/pull/2401) Add logging for ISL disco response in fl kafka producer and fl router
-  [#2399](https://github.com/telstra/open-kilda/pull/2399) Added role and region as custom fields to FL logback config [**area/config**]
-  [#2393](https://github.com/telstra/open-kilda/pull/2393) Create changelog generator script [**area/ops**]
-  [#2368](https://github.com/telstra/open-kilda/pull/2368) System doesn't reroute main flow path when protected path is broken and new alt path is available [**tests**]
-  [#2347](https://github.com/telstra/open-kilda/pull/2347) Add functional tests for BFD feature [**tests**]
-  [#2276](https://github.com/telstra/open-kilda/pull/2276) Make broadcast MAC address for a discovery packet configurable. (Issues:  [#2053](https://github.com/telstra/open-kilda/issues/2053))

For the complete list of changes, check out [the commit log](https://github.com/telstra/open-kilda/compare/v1.20.0...v1.21.0).

### Upgrade notes
If you have an older version of Kilda installed, then you must migrate the data stored in Neo4j
before you deploy and start this version.  You should execute [migration script](https://github.com/telstra/open-kilda/blob/v1.21.0/services/neo4j/migrations/1.2-history-event/1-update-constraints-changelog.xml) before starting of deployment.

In case of any issues you are able to rollback these changes using [rollback script](https://github.com/telstra/open-kilda/blob/v1.21.0/services/neo4j/migrations/1.2-history-event/rollback.cql).

---

## v1.20.0 (27/05/2019)
### Features:
-  [#1954](https://github.com/telstra/open-kilda/pull/1954) Add new api for update max bandwidth (Issues: [#1937](https://github.com/telstra/open-kilda/issues/1937) [#1944](https://github.com/telstra/open-kilda/issues/1944) [#2003](https://github.com/telstra/open-kilda/issues/2003)) [**northbound**][**storm-topologies**]
-  [#2279](https://github.com/telstra/open-kilda/pull/2279) MultiFL. Add FL for statistics. [**floodlight**][**storm-topologies**]

### Bug Fixes:
-  [#2380](https://github.com/telstra/open-kilda/pull/2380) Fix perf test to respect existing topology and properly avoid isl ports [**tests**]
-  [#2385](https://github.com/telstra/open-kilda/pull/2385) Remove unhandledInput from IslStatsBolt [**storm-topologies**]

### Improvements:
-  [#2305](https://github.com/telstra/open-kilda/pull/2305) MultiFL statistics documentation. [**docs**]
-  [#1860](https://github.com/telstra/open-kilda/pull/1860) Design for create flow using H&S approach [**docs**][**storm-topologies**]
-  [#2374](https://github.com/telstra/open-kilda/pull/2374) Minor fixes in meters centec test to keep up with latest code updates [**tests**]
-  [#2312](https://github.com/telstra/open-kilda/pull/2312) Rename IslStatsTopology to IslLatencyTopology and refactor (Issue: [#580](https://github.com/telstra/open-kilda/issues/580)) [**storm-topologies**]
-  [#2347](https://github.com/telstra/open-kilda/pull/2347) Add functional tests for BFD feature [**tests**]
-  [#2379](https://github.com/telstra/open-kilda/pull/2379) fix tests for protected path according to staging env [**tests**]
-  [#2389](https://github.com/telstra/open-kilda/pull/2389) Hotfix for update max bandwith
-  [#2399](https://github.com/telstra/open-kilda/pull/2399) Added role and region as custom fields to FL logback config [**configuration**][**floodlight**]

For the complete list of changes, check out [the commit log](https://github.com/telstra/open-kilda/compare/v1.19.0...v1.20.0).

---

## v1.19.0 (22/05/2019)
### Features:
-  [#2325](https://github.com/telstra/open-kilda/pull/2325) Use OF groups for discovery process (Issue:  [#580](https://github.com/telstra/open-kilda/issues/580))
-  [#2320](https://github.com/telstra/open-kilda/pull/2320) Adding feature to display meter stats graph (Issue:  [#2025](https://github.com/telstra/open-kilda/issues/2025) [**gui**])
-  [#2155](https://github.com/telstra/open-kilda/pull/2155) Protected paths implementation  (Issue:  [#1232](https://github.com/telstra/open-kilda/issues/1232) [**area/arch**])
-  [#2217](https://github.com/telstra/open-kilda/pull/2217) Accomplish BFD session management (Issue:  [#1487](https://github.com/telstra/open-kilda/issues/1487))

### Bug Fixes:
-  [#2362](https://github.com/telstra/open-kilda/pull/2362) Fix issue in topology settings upload json file.
-  [#2344](https://github.com/telstra/open-kilda/pull/2344) Fix API PATCH /flows/{flow-id}. (Issue:  [#2343](https://github.com/telstra/open-kilda/issues/2343))

### Improvements:
-  [#2365](https://github.com/telstra/open-kilda/pull/2365) Fix unstable meters test to properly wait for flow update to complete [**tests**]
-  [#2352](https://github.com/telstra/open-kilda/pull/2352) Refactor flow crud test to avoid isl-port endpoints [**tests**]
-  [#2351](https://github.com/telstra/open-kilda/pull/2351) Feature/isl and switch maintenance  (Issues:  [#2294](https://github.com/telstra/open-kilda/issues/2294), [#2295](https://github.com/telstra/open-kilda/issues/2295) [**gui**])
-  [#2345](https://github.com/telstra/open-kilda/pull/2345) Fix KafkaBreaker hardcoded topic name [**tests**]
-  [#2341](https://github.com/telstra/open-kilda/pull/2341) REFACTOR: rename method according to internal convention [**tests**]
-  [#2340](https://github.com/telstra/open-kilda/pull/2340) Add EnduranceSpec with 'simulation' test [**tests**]
-  [#2330](https://github.com/telstra/open-kilda/pull/2330) extend existing 'Unable to create a flow on an isl port' test [**tests**]
-  [#2329](https://github.com/telstra/open-kilda/pull/2329) Use docker memlimits for 16GB setup as default (instead of unlimited) [**area/config**]
-  [#2326](https://github.com/telstra/open-kilda/pull/2326) ADD test: System is able to set min port speed for isl capacity [**tests**]
-  [#2324](https://github.com/telstra/open-kilda/pull/2324) Use virtual/hardware tags instead of assumptions directly in test [**tests**]
-  [#2323](https://github.com/telstra/open-kilda/pull/2323) Extend switch validation spec  [**tests**]
-  [#2317](https://github.com/telstra/open-kilda/pull/2317) Misc improvements in tests (Issue:  [#1865](https://github.com/telstra/open-kilda/issues/1865) [**tests**])
-  [#2284](https://github.com/telstra/open-kilda/pull/2284) extend the 'Able to swap flow path' test [**tests**]
-  [#2269](https://github.com/telstra/open-kilda/pull/2269) ADD: System is able to reroute(intentional) flow with protected according to the priority field [**tests**]
-  [#2264](https://github.com/telstra/open-kilda/pull/2264) ADD test: Able to validate switch rules in case flow is created with protected path [**tests**]
-  [#2262](https://github.com/telstra/open-kilda/pull/2262) ADD test: Able to validate flow with protected path  [**tests**]
-  [#2261](https://github.com/telstra/open-kilda/pull/2261) ADD test: Able to synchronize rules for a flow with protected path [**tests**]
-  [#2241](https://github.com/telstra/open-kilda/pull/2241) Refactoring of VerificationPacket class
-  [#2213](https://github.com/telstra/open-kilda/pull/2213) Add performance-tests skeleton and example test [**tests**]
-  [#2204](https://github.com/telstra/open-kilda/pull/2204) Stats request to Storm
-  [#2192](https://github.com/telstra/open-kilda/pull/2192) #1060 Add check for conflicts with ISL ports in FlowValidator.  (Issue:  [#1060](https://github.com/telstra/open-kilda/issues/1060))

For the complete list of changes, check out [the commit log](https://github.com/telstra/open-kilda/compare/v1.18.2...v1.19.0).

### Upgrade notes
If you have an older version of Kilda installed, then you must migrate the data stored in Neo4j
before you deploy and start this version.  You should execute [migration script](https://github.com/telstra/open-kilda/blob/v1.19.0/services/neo4j/migrations/1.1-bfd-session/1-update-constraints-changelog.xml) before starting of deployment.

In case of any issues you are able to rollback these changes using [rollback script](https://github.com/telstra/open-kilda/blob/v1.19.0/services/neo4j/migrations/1.1-bfd-session/rollback.cql).

---

## v1.18.2
### Features:
-  [#2309](https://github.com/telstra/open-kilda/pull/2309) Adding feature to import and export topology screen settings (Issue:  [#2293](https://github.com/telstra/open-kilda/issues/2293) [**gui**])
-  [#2280](https://github.com/telstra/open-kilda/pull/2280) Adding feature of copy to clipboard on list screens (Issue:  [#2275](https://github.com/telstra/open-kilda/issues/2275) [**gui**])
-  [#2271](https://github.com/telstra/open-kilda/pull/2271) Changed oracle jdk to openjdk
-  [#2252](https://github.com/telstra/open-kilda/pull/2252) Enhancement to change default metric in packet loss graph to packets (Issue:  [#2202](https://github.com/telstra/open-kilda/issues/2202) [**gui**])

### Bug Fixes:
-  [#2250](https://github.com/telstra/open-kilda/pull/2250) Add error response for CRUD Flow when features disabled [**northbound**] (Issue:  [#1920](https://github.com/telstra/open-kilda/issues/1920))
-  [#2256](https://github.com/telstra/open-kilda/pull/2256) Add test for stats max values. Bump spock to 1.3 [**tests**] (Issue:  [#2255](https://github.com/telstra/open-kilda/issues/2255))
-  [#2274](https://github.com/telstra/open-kilda/pull/2274) Restore gitignore coverage

### Improvements:
-  [#2311](https://github.com/telstra/open-kilda/pull/2311) Customise neo4j container
-  [#2308](https://github.com/telstra/open-kilda/pull/2308) Add test to verify excess rules and meters deletion while sync [**tests**]
-  [#2306](https://github.com/telstra/open-kilda/pull/2306) Expose ElasticSearch ports.
-  [#2303](https://github.com/telstra/open-kilda/pull/2303) Slightly improve lab service api parallelism [**tests**]
-  [#2300](https://github.com/telstra/open-kilda/pull/2300) Remove AbstractException class
-  [#2297](https://github.com/telstra/open-kilda/pull/2297) Refactoring of functional tests to use topology helper where possible [**tests**]
-  [#2287](https://github.com/telstra/open-kilda/pull/2287) Rework TagExtension for new tags format. Introduce IterationTags [**tests**]
-  [#2286](https://github.com/telstra/open-kilda/pull/2286) Log discovery data received by speaker
-  [#2277](https://github.com/telstra/open-kilda/pull/2277) Added argument for FROM in all Dockerfile [**area/cicd**]
-  [#2272](https://github.com/telstra/open-kilda/pull/2272) Improve test name logging in functional-tests module [**tests**]
-  [#2270](https://github.com/telstra/open-kilda/pull/2270) Changed default elasticsearch index name from logstash to kilda
-  [#2260](https://github.com/telstra/open-kilda/pull/2260) Add fields to SwitchDto from database model.
-  [#2240](https://github.com/telstra/open-kilda/pull/2240) Minor tests updates [**tests**]
-  [#2238](https://github.com/telstra/open-kilda/pull/2238) Manage to pass kafka-key from storm to speaker
-  [#2234](https://github.com/telstra/open-kilda/pull/2234) Bolts in fl-router are stateless in terms of storm
-  [#2233](https://github.com/telstra/open-kilda/pull/2233) Extend functional test for Floodlight and Kafka outage [**tests**]
-  [#2226](https://github.com/telstra/open-kilda/pull/2226) Improve TopologyHelper vastly. Introduce PotentialFlow entity [**tests**]
-  [#2223](https://github.com/telstra/open-kilda/pull/2223) Add test: "Unable to create a flow on an isl port" [**tests**] (Issue:  [#2222](https://github.com/telstra/open-kilda/issues/2222) [**tests**])
-  [#2210](https://github.com/telstra/open-kilda/pull/2210) Improve discovery topology logging
-  [#2208](https://github.com/telstra/open-kilda/pull/2208) Lower log level for "lost" discovery packets
-  [#2196](https://github.com/telstra/open-kilda/pull/2196) Fix functional tests for logging [**tests**]
-  [#2188](https://github.com/telstra/open-kilda/pull/2188) Func tests/add tests for updating bw [**tests**]
-  [#2186](https://github.com/telstra/open-kilda/pull/2186) Remove execute method override into `CoordinatedBolt`
-  [#2167](https://github.com/telstra/open-kilda/pull/2167) ADD: meter validation tests [**tests**] (Issues:  [#2066](https://github.com/telstra/open-kilda/pull/2066), [#2131](https://github.com/telstra/open-kilda/issues/2131) [**tests**])

For the complete list of changes, check out [the commit log](https://github.com/telstra/open-kilda/compare/v1.18.1...v1.18.2).

---

## v1.18.1 (03/05/2019)
### Bug Fixes:
-  [#2318](https://github.com/telstra/open-kilda/pull/2318) Fix resource allocation below the low boundaries. (Resource pools may provide a value below the low boundaries if there's a gap in already allocated ones and this gap is below the low boundary)

For the complete list of changes, check out [the commit log](https://github.com/telstra/open-kilda/compare/v1.18.0...v1.18.1).

---

## v1.18.0 (02/05/2019)
### Features:
-  [#2230](https://github.com/telstra/open-kilda/pull/2230) ISL and switch details can be open from a flow path on GUI (Issue:  [#1740](https://github.com/telstra/open-kilda/issues/1740))

### Bug Fixes:
-  [#2245](https://github.com/telstra/open-kilda/pull/2245) Add error response for sync meters on umetered flow  (Issue:  [#2043](https://github.com/telstra/open-kilda/issues/2043))

### Improvements:
-  [#2002](https://github.com/telstra/open-kilda/pull/2002) Introduce the data model with flow encapsulation, flow paths and resource pools. (Issue:  [#1519](https://github.com/telstra/open-kilda/issues/1519))
-  [#2103](https://github.com/telstra/open-kilda/pull/2103) Adopt the new data model via a wrapper entity (Issue:  [#2018](https://github.com/telstra/open-kilda/issues/2018))
-  [#2106](https://github.com/telstra/open-kilda/pull/2106) Implement transactional resource pools (Issue:  [#2017](https://github.com/telstra/open-kilda/issues/2017))
-  [#2138](https://github.com/telstra/open-kilda/pull/2138) Migration scripts for the new data model. (Issue:  [#1519](https://github.com/telstra/open-kilda/issues/1519))
-  [#2247](https://github.com/telstra/open-kilda/pull/2247) Add core properties auto create metrics,tagks,tagvs to opentsdb.conf

### Other changes:
-  [#1906](https://github.com/telstra/open-kilda/pull/1906) Protected paths design [**docs**] (Issue:  [#1232](https://github.com/telstra/open-kilda/issues/1232))
-  [#1904](https://github.com/telstra/open-kilda/pull/1904) Design for flow rerouting using H&S approach [**docs**]

For the complete list of changes, check out [the commit log](https://github.com/telstra/open-kilda/compare/v1.17.1...v1.18.0).

### Upgrade notes
If you have an older version of Kilda installed, then you must migrate the data stored in Neo4j
before you deploy and start this version.

The data migration steps:
- If any of Kilda components is running, shut it down. Neo4j must be up and a backup is created.
- Execute [1-update-constraints-changelog.xml](https://github.com/telstra/open-kilda/blob/v1.18.0/services/neo4j/migrations/1.0-flow-paths-n-resources/1-update-constraints-changelog.xml)
 and [2-migration-changelog.xml](https://github.com/telstra/open-kilda/blob/v1.18.0/services/neo4j/migrations/1.0-flow-paths-n-resources/2-migration-changelog.xml) scripts using Liquigraph tools
(see [migration README.md](https://github.com/telstra/open-kilda/blob/v1.18.0/services/neo4j/migrations/README.md)).
- Deploy and start all Kilda components of this version.
- After CRUD tests are passed and the system is being operational with no issues for some period, you need to execute the cleanup script
[3-cleanup-changelog.xml](https://github.com/telstra/open-kilda/blob/v1.18.0/services/neo4j/migrations/1.0-flow-paths-n-resources/3-cleanup-changelog.xml).

In case of any issue you can rollback the migration:
- Execute queries from [rollback-migration.cql](https://github.com/telstra/open-kilda/blob/v1.18.0/services/neo4j/migrations/1.0-flow-paths-n-resources/rollback-migration.cql)
to revert changes made by ```2-migration-changelog.xml```.
- Execute queries from [rollback-constaints.cql](https://github.com/telstra/open-kilda/blob/v1.18.0/services/neo4j/migrations/1.0-flow-paths-n-resources/rollback-constaints.cql)
to revert changes made by ```1-update-constraints-changelog.xml```.

**IMPORTANT:** The changes made by the cleanup script (3-cleanup-changelog.xml) can't be reverted!  

---

## v1.17.1 (15/04/2019)
### Bug Fixes:
-  [#2259](https://github.com/telstra/open-kilda/pull/2259) Propagate ISL's cost updates to the link-props objects. (Issue:  [#2257](https://github.com/telstra/open-kilda/issues/2257))

For the complete list of changes, check out [the commit log](https://github.com/telstra/open-kilda/compare/v1.17.0...v1.17.1).

---

## v1.17.0 (10/04/2019)
### Features:
-  [#2161](https://github.com/telstra/open-kilda/pull/2161) Combine `api` and `northbound` modules, prepare Northbound for API v2 support

### Bug Fixes:
-  [#2236](https://github.com/telstra/open-kilda/pull/2236) Fix the network dump issue in Floodlight router (Router doesn't set proper switch statuses when a region goes back up after being offline).
-  [#2242](https://github.com/telstra/open-kilda/pull/2242) Fix anonymous authentication for Northbound health-check ([#2161](https://github.com/telstra/open-kilda/pull/2161) broke anonymous authentication for `/api/v1/health-check`)

### Improvements:
-  [#2231](https://github.com/telstra/open-kilda/pull/2231) Add logging of stacktrace in DiscoveryBolt exception handling
-  [#2227](https://github.com/telstra/open-kilda/pull/2227) Add storm.yaml template config in confd
-  [#2235](https://github.com/telstra/open-kilda/pull/2235) Enable OVS virtual meters by default [**tests**]
-  [#2179](https://github.com/telstra/open-kilda/pull/2179) Add test: System is able to reroute flow in the correct order based on the priority field [**tests**] (Issue:  [#2144](https://github.com/telstra/open-kilda/issues/2144))

For the complete list of changes, check out [the commit log](https://github.com/telstra/open-kilda/compare/v1.16.2...v1.17.0).<|MERGE_RESOLUTION|>--- conflicted
+++ resolved
@@ -1,6 +1,26 @@
 # Changelog
 
-<<<<<<< HEAD
+## v1.68.1 (10/08/2020)
+
+### Features:
+-  [#2746](https://github.com/telstra/open-kilda/pull/2746) Design for kilda apps 
+
+### Bug Fixes:
+-  [#3660](https://github.com/telstra/open-kilda/pull/3660) Fix link deleting in the Network topology (Issue: [#3656](https://github.com/telstra/open-kilda/issues/3656)) [**storm-topologies**]
+-  [#3664](https://github.com/telstra/open-kilda/pull/3664) Fix possible race condition in get flow by switch operation (Issue: [#3603](https://github.com/telstra/open-kilda/issues/3603)) [**storm-topologies**]
+
+### Improvements:
+-  [#3672](https://github.com/telstra/open-kilda/pull/3672) Add catch of an exception when the ISL controller is not found [**storm-topologies**]
+-  [#3676](https://github.com/telstra/open-kilda/pull/3676) Build outside of git repo 
+
+
+For the complete list of changes, check out [the commit log](https://github.com/telstra/open-kilda/compare/v1.68.0...v1.68.1).
+
+### Affected Components:
+network, nbworker
+
+---
+
 ## v1.68.0 (03/08/2020)
 
 ### Features:
@@ -22,26 +42,6 @@
 
 ### Affected Components:
 nb, flow-hs, router, nbworker, network
-=======
-## v1.68.1 (10/08/2020)
-
-### Features:
--  [#2746](https://github.com/telstra/open-kilda/pull/2746) Design for kilda apps 
-
-### Bug Fixes:
--  [#3660](https://github.com/telstra/open-kilda/pull/3660) Fix link deleting in the Network topology (Issue: [#3656](https://github.com/telstra/open-kilda/issues/3656)) [**storm-topologies**]
--  [#3664](https://github.com/telstra/open-kilda/pull/3664) Fix possible race condition in get flow by switch operation (Issue: [#3603](https://github.com/telstra/open-kilda/issues/3603)) [**storm-topologies**]
-
-### Improvements:
--  [#3672](https://github.com/telstra/open-kilda/pull/3672) Add catch of an exception when the ISL controller is not found [**storm-topologies**]
--  [#3676](https://github.com/telstra/open-kilda/pull/3676) Build outside of git repo 
-
-
-For the complete list of changes, check out [the commit log](https://github.com/telstra/open-kilda/compare/v1.68.0...v1.68.1).
-
-### Affected Components:
-network, nbworker
->>>>>>> 6da5aa8c
 
 ---
 
