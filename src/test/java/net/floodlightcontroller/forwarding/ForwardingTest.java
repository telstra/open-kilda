/**
*    Copyright 2011, Big Switch Networks, Inc. 
*    Originally created by David Erickson, Stanford University
* 
*    Licensed under the Apache License, Version 2.0 (the "License"); you may
*    not use this file except in compliance with the License. You may obtain
*    a copy of the License at
*
*         http://www.apache.org/licenses/LICENSE-2.0
*
*    Unless required by applicable law or agreed to in writing, software
*    distributed under the License is distributed on an "AS IS" BASIS, WITHOUT
*    WARRANTIES OR CONDITIONS OF ANY KIND, either express or implied. See the
*    License for the specific language governing permissions and limitations
*    under the License.
**/

package net.floodlightcontroller.forwarding;

import static org.easymock.EasyMock.createMock;
import static org.easymock.EasyMock.expect;
import static org.easymock.EasyMock.expectLastCall;
import static org.easymock.EasyMock.replay;
import static org.easymock.EasyMock.verify;
import static org.easymock.EasyMock.capture;
import static org.easymock.EasyMock.anyLong;
import static org.easymock.EasyMock.anyShort;

import java.util.ArrayList;
import java.util.Date;
import java.util.HashMap;
import java.util.List;
import java.util.Map;

import net.floodlightcontroller.core.FloodlightContext;
import net.floodlightcontroller.core.IFloodlightProviderService;
import net.floodlightcontroller.core.IOFSwitch;
import net.floodlightcontroller.core.module.FloodlightModuleContext;
import net.floodlightcontroller.core.test.MockFloodlightProvider;
import net.floodlightcontroller.devicemanager.test.MockDeviceManager;
import net.floodlightcontroller.counter.CounterStore;
import net.floodlightcontroller.counter.ICounterStoreService;
import net.floodlightcontroller.devicemanager.IDevice;
import net.floodlightcontroller.devicemanager.IDeviceService;
import net.floodlightcontroller.packet.Data;
import net.floodlightcontroller.packet.Ethernet;
import net.floodlightcontroller.packet.IPacket;
import net.floodlightcontroller.packet.IPv4;
import net.floodlightcontroller.packet.UDP;
import net.floodlightcontroller.routing.IRoutingService;
import net.floodlightcontroller.routing.Link;
import net.floodlightcontroller.routing.Route;
import net.floodlightcontroller.test.FloodlightTestCase;
import net.floodlightcontroller.topology.ITopologyService;
import net.floodlightcontroller.forwarding.Forwarding;

import org.easymock.Capture;
import org.easymock.CaptureType;
import org.easymock.EasyMock;
import org.junit.Test;
import org.openflow.protocol.OFFlowMod;
import org.openflow.protocol.OFMatch;
import org.openflow.protocol.OFMessage;
import org.openflow.protocol.OFPacketIn;
import org.openflow.protocol.OFPacketOut;
import org.openflow.protocol.OFType;
import org.openflow.protocol.OFPacketIn.OFPacketInReason;
import org.openflow.protocol.action.OFAction;
import org.openflow.protocol.action.OFActionOutput;

public class ForwardingTest extends FloodlightTestCase {
    protected MockFloodlightProvider mockFloodlightProvider;
    protected FloodlightContext cntx;
    protected MockDeviceManager deviceManager;
    protected IRoutingService routingEngine;
    protected Forwarding forwarding;
    protected ITopologyService topology;
    protected IOFSwitch sw1, sw2;
    protected IDevice srcDevice, dstDevice1, dstDevice2;
    protected OFPacketIn packetIn;
    protected OFPacketOut packetOut;
    protected IPacket testPacket;
    protected byte[] testPacketSerialized;
    protected int expected_wildcards;
    protected Date currentDate;
    
    @Override
    public void setUp() throws Exception {
        super.setUp();

        // Mock context
        cntx = new FloodlightContext();
        mockFloodlightProvider = getMockFloodlightProvider();
        forwarding = getForwarding();
        deviceManager = new MockDeviceManager();
        routingEngine = createMock(IRoutingService.class);
        topology = createMock(ITopologyService.class);

        FloodlightModuleContext fmc = new FloodlightModuleContext();
        fmc.addService(IFloodlightProviderService.class, 
                       mockFloodlightProvider);
        fmc.addService(ITopologyService.class, topology);
        fmc.addService(IRoutingService.class, routingEngine);
        fmc.addService(ICounterStoreService.class, new CounterStore());
        fmc.addService(IDeviceService.class, deviceManager);

        forwarding.init(fmc);
        deviceManager.init(fmc);
        deviceManager.startUp(fmc);
        forwarding.startUp(fmc);
        
        // Mock switches
        sw1 = EasyMock.createNiceMock(IOFSwitch.class);
        expect(sw1.getId()).andReturn(1L).anyTimes();
        expect(topology.getSwitchClusterId(1L)).andReturn(1L).anyTimes();

        sw2 = EasyMock.createNiceMock(IOFSwitch.class);  
        expect(sw2.getId()).andReturn(2L).anyTimes();
        expect(topology.getSwitchClusterId(2L)).andReturn(1L).anyTimes();

        //fastWilcards mocked as this constant
        int fastWildcards = 
                OFMatch.OFPFW_IN_PORT | 
                OFMatch.OFPFW_NW_PROTO | 
                OFMatch.OFPFW_TP_SRC | 
                OFMatch.OFPFW_TP_DST | 
                OFMatch.OFPFW_NW_SRC_ALL | 
                OFMatch.OFPFW_NW_DST_ALL |
                OFMatch.OFPFW_NW_TOS;

        expect(sw1.getAttribute(IOFSwitch.PROP_FASTWILDCARDS)).andReturn((Integer)fastWildcards).anyTimes();
        expect(sw1.hasAttribute(IOFSwitch.PROP_SUPPORTS_OFPP_TABLE)).andReturn(true).anyTimes();

        expect(sw2.getAttribute(IOFSwitch.PROP_FASTWILDCARDS)).andReturn((Integer)fastWildcards).anyTimes();
        expect(sw2.hasAttribute(IOFSwitch.PROP_SUPPORTS_OFPP_TABLE)).andReturn(true).anyTimes();

        // Load the switch map
        Map<Long, IOFSwitch> switches = new HashMap<Long, IOFSwitch>();
        switches.put(1L, sw1);
        switches.put(2L, sw2);
        mockFloodlightProvider.setSwitches(switches);

        // Build test packet
        testPacket = new Ethernet()
            .setDestinationMACAddress("00:11:22:33:44:55")
            .setSourceMACAddress("00:44:33:22:11:00")
            .setEtherType(Ethernet.TYPE_IPv4)
            .setPayload(
                new IPv4()
                .setTtl((byte) 128)
                .setSourceAddress("192.168.1.1")
                .setDestinationAddress("192.168.1.2")
                .setPayload(new UDP()
                            .setSourcePort((short) 5000)
                            .setDestinationPort((short) 5001)
                            .setPayload(new Data(new byte[] {0x01}))));

        // Build src and dest devices
        byte[] dataLayerSource = ((Ethernet)testPacket).getSourceMACAddress();
        byte[] dataLayerDest = 
                ((Ethernet)testPacket).getDestinationMACAddress();
        int networkSource =
                ((IPv4)((Ethernet)testPacket).getPayload()).
                    getSourceAddress();
        int networkDest = 
                ((IPv4)((Ethernet)testPacket).getPayload()).
                    getDestinationAddress();

        currentDate = new Date();
        srcDevice = 
                deviceManager.learnEntity(Ethernet.toLong(dataLayerSource), 
                                          null, networkSource,
                                          1L, 1);
        dstDevice1 = 
                deviceManager.learnEntity(Ethernet.toLong(dataLayerDest), 
                                          null, networkDest,
                                          2L, 3);
        
        // Mock Packet-in
        testPacketSerialized = testPacket.serialize();
        packetIn = 
                ((OFPacketIn) mockFloodlightProvider.getOFMessageFactory().
                        getMessage(OFType.PACKET_IN))
                        .setBufferId(-1)
                        .setInPort((short) 1)
                        .setPacketData(testPacketSerialized)
                        .setReason(OFPacketInReason.NO_MATCH)
                        .setTotalLength((short) testPacketSerialized.length);

        // Mock Packet-out
        packetOut = 
                (OFPacketOut) mockFloodlightProvider.getOFMessageFactory().
                    getMessage(OFType.PACKET_OUT);
        packetOut.setBufferId(this.packetIn.getBufferId())
            .setInPort(this.packetIn.getInPort());
        List<OFAction> poactions = new ArrayList<OFAction>();
        poactions.add(new OFActionOutput((short) 3, (short) 0));
        packetOut.setActions(poactions)
            .setActionsLength((short) OFActionOutput.MINIMUM_LENGTH)
            .setPacketData(testPacketSerialized)
            .setLengthU(OFPacketOut.MINIMUM_LENGTH+
                        packetOut.getActionsLength()+
                        testPacketSerialized.length);

        expected_wildcards = fastWildcards;
        expected_wildcards &= ~OFMatch.OFPFW_IN_PORT & 
                              ~OFMatch.OFPFW_DL_VLAN &
                              ~OFMatch.OFPFW_DL_SRC & 
                              ~OFMatch.OFPFW_DL_DST;
        expected_wildcards &= ~OFMatch.OFPFW_NW_SRC_MASK & 
                              ~OFMatch.OFPFW_NW_DST_MASK;

        // Add the packet to the context store
        IFloodlightProviderService.bcStore.
            put(cntx, 
                IFloodlightProviderService.CONTEXT_PI_PAYLOAD, 
                (Ethernet)testPacket);
        IDeviceService.fcStore.
            put(cntx, 
                IDeviceService.CONTEXT_SRC_DEVICE,
                srcDevice);
    }

    private Forwarding getForwarding() {
        return new Forwarding();
    }

    @Test
    public void testForwardMultiSwitchPath() throws Exception {
        
        Capture<OFMessage> wc1 = new Capture<OFMessage>(CaptureType.ALL);
        Capture<OFMessage> wc2 = new Capture<OFMessage>(CaptureType.ALL);
        Capture<FloodlightContext> bc1 = 
                new Capture<FloodlightContext>(CaptureType.ALL);
        Capture<FloodlightContext> bc2 = 
                new Capture<FloodlightContext>(CaptureType.ALL);

        // Set destination as sw2 and Mock route
        IDeviceService.fcStore.
            put(cntx, 
                IDeviceService.CONTEXT_DST_DEVICE, 
                dstDevice1);

        Route route = new Route(1L, 2L);
        route.setPath(new ArrayList<Link>());
        route.getPath().add(new Link(1L, (short)3, 2L, (short)1));
        expect(routingEngine.getRoute(1L, 2L)).andReturn(route).atLeastOnce();

        // Expected Flow-mods
        OFMatch match = new OFMatch();
        match.loadFromPacket(testPacketSerialized, (short) 1, 1L);
        OFActionOutput action = new OFActionOutput((short)3, (short)0);
        List<OFAction> actions = new ArrayList<OFAction>();
        actions.add(action);

        OFFlowMod fm1 = 
                (OFFlowMod) mockFloodlightProvider.getOFMessageFactory().
                    getMessage(OFType.FLOW_MOD);
        fm1.setIdleTimeout((short)5)
            .setMatch(match.clone()
                    .setWildcards(expected_wildcards))
            .setActions(actions)
            .setBufferId(OFPacketOut.BUFFER_ID_NONE)
            .setCookie(2L << 52)
            .setLengthU(OFFlowMod.MINIMUM_LENGTH+OFActionOutput.MINIMUM_LENGTH);
        OFFlowMod fm2 = fm1.clone();
        ((OFActionOutput)fm2.getActions().get(0)).setPort((short) 3);

        sw1.write(capture(wc1), capture(bc1));
        expectLastCall().anyTimes(); 
        sw2.write(capture(wc2), capture(bc2));
        expectLastCall().anyTimes(); 

        expect(topology.isIncomingBroadcastAllowedOnSwitchPort(anyLong(), anyShort())).andReturn(true).anyTimes();

        // Reset mocks, trigger the packet in, and validate results
        replay(sw1, sw2, routingEngine, topology);
        forwarding.receive(sw1, this.packetIn, cntx);
        verify(sw1, sw2, routingEngine);
        
        assertTrue(wc1.hasCaptured());  // wc1 should get packetout + flowmod.
        assertTrue(wc2.hasCaptured());  // wc2 should be a flowmod.
        
        List<OFMessage> msglist = wc1.getValues();
        
        for (OFMessage m: msglist) {
            if (m instanceof OFFlowMod) 
                assertTrue(m.equals(fm1));
            else if (m instanceof OFPacketOut)
                assertTrue(m.equals(packetOut)); 
        }
        
        OFMessage m = wc2.getValue();
        assert (m instanceof OFFlowMod);
        assertTrue(m.equals(fm2));
    }

    @Test
    public void testForwardSingleSwitchPath() throws Exception {        
        // Set destination as local and Mock route
        byte[] dataLayerSource = ((Ethernet)testPacket).getSourceMACAddress();
        byte[] dataLayerDest = 
                ((Ethernet)testPacket).getDestinationMACAddress();
        int networkSource =
                ((IPv4)((Ethernet)testPacket).getPayload()).
                    getSourceAddress();
        int networkDest = 
                ((IPv4)((Ethernet)testPacket).getPayload()).
                    getDestinationAddress();
        deviceManager.startUp(null);
        
        srcDevice = 
                deviceManager.learnEntity(Ethernet.toLong(dataLayerSource), 
                                          null, networkSource,
                                          1L, 1);
        dstDevice2 = 
                deviceManager.learnEntity(Ethernet.toLong(dataLayerDest), 
                                          null, networkDest,
                                          1L, 3);
        
        IDeviceService.fcStore.
            put(cntx, 
                IDeviceService.CONTEXT_DST_DEVICE, 
                dstDevice2);
        expect(routingEngine.getRoute(1L, 1L)).andReturn(null).atLeastOnce();
        
        // Expected Flow-mods
        OFMatch match = new OFMatch();
        match.loadFromPacket(testPacketSerialized, (short) 1, 1L);
        OFActionOutput action = new OFActionOutput((short)3, (short)0);
        List<OFAction> actions = new ArrayList<OFAction>();
        actions.add(action);

        OFFlowMod fm1 = 
                (OFFlowMod) mockFloodlightProvider.getOFMessageFactory().
                    getMessage(OFType.FLOW_MOD);
        fm1.setIdleTimeout((short)5)
            .setMatch(match.clone()
                    .setWildcards(expected_wildcards))
            .setActions(actions)
            .setBufferId(OFPacketOut.BUFFER_ID_NONE)
            .setCookie(2L << 52)
            .setLengthU(OFFlowMod.MINIMUM_LENGTH +
                        OFActionOutput.MINIMUM_LENGTH);

        // Record expected packet-outs/flow-mods
        sw1.write(fm1, cntx);
        sw1.write(packetOut, cntx);
        
        expect(topology.isIncomingBroadcastAllowedOnSwitchPort(anyLong(), anyShort())).andReturn(true).anyTimes();

        // Reset mocks, trigger the packet in, and validate results
        replay(sw1, sw2, routingEngine, topology);
        forwarding.receive(sw1, this.packetIn, cntx);
        verify(sw1, sw2, routingEngine);
    }

    @Test
    public void testForwardNoPath() throws Exception {

        // Set no destination attachment point or route
        // expect no Flow-mod or packet out
                
        // Reset mocks, trigger the packet in, and validate results
<<<<<<< HEAD
        expect(topology.isIncomingBroadcastAllowedOnSwitchPort(1L, (short)1)).andReturn(true).anyTimes();
        replay(sw1, sw2, routingEngine, topology);
=======
        expect(topology.isIncomingBroadcastAllowed(1L, (short)1)).andReturn(true).anyTimes();
        replay(sw1, sw2, deviceManager, routingEngine, topology);
>>>>>>> 6c645fd3
        forwarding.receive(sw1, this.packetIn, cntx);
        verify(sw1, sw2, routingEngine);
    }

}<|MERGE_RESOLUTION|>--- conflicted
+++ resolved
@@ -37,6 +37,7 @@
 import net.floodlightcontroller.core.IOFSwitch;
 import net.floodlightcontroller.core.module.FloodlightModuleContext;
 import net.floodlightcontroller.core.test.MockFloodlightProvider;
+import net.floodlightcontroller.core.test.MockThreadPoolService;
 import net.floodlightcontroller.devicemanager.test.MockDeviceManager;
 import net.floodlightcontroller.counter.CounterStore;
 import net.floodlightcontroller.counter.ICounterStoreService;
@@ -51,6 +52,7 @@
 import net.floodlightcontroller.routing.Link;
 import net.floodlightcontroller.routing.Route;
 import net.floodlightcontroller.test.FloodlightTestCase;
+import net.floodlightcontroller.threadpool.IThreadPoolService;
 import net.floodlightcontroller.topology.ITopologyService;
 import net.floodlightcontroller.forwarding.Forwarding;
 
@@ -75,6 +77,7 @@
     protected IRoutingService routingEngine;
     protected Forwarding forwarding;
     protected ITopologyService topology;
+    protected MockThreadPoolService threadPool;
     protected IOFSwitch sw1, sw2;
     protected IDevice srcDevice, dstDevice1, dstDevice2;
     protected OFPacketIn packetIn;
@@ -92,6 +95,7 @@
         cntx = new FloodlightContext();
         mockFloodlightProvider = getMockFloodlightProvider();
         forwarding = getForwarding();
+        threadPool = new MockThreadPoolService();
         deviceManager = new MockDeviceManager();
         routingEngine = createMock(IRoutingService.class);
         topology = createMock(ITopologyService.class);
@@ -99,13 +103,16 @@
         FloodlightModuleContext fmc = new FloodlightModuleContext();
         fmc.addService(IFloodlightProviderService.class, 
                        mockFloodlightProvider);
+        fmc.addService(IThreadPoolService.class, threadPool);
         fmc.addService(ITopologyService.class, topology);
         fmc.addService(IRoutingService.class, routingEngine);
         fmc.addService(ICounterStoreService.class, new CounterStore());
         fmc.addService(IDeviceService.class, deviceManager);
 
+        threadPool.init(fmc);
         forwarding.init(fmc);
         deviceManager.init(fmc);
+        threadPool.startUp(fmc);
         deviceManager.startUp(fmc);
         forwarding.startUp(fmc);
         
@@ -271,7 +278,7 @@
         sw2.write(capture(wc2), capture(bc2));
         expectLastCall().anyTimes(); 
 
-        expect(topology.isIncomingBroadcastAllowedOnSwitchPort(anyLong(), anyShort())).andReturn(true).anyTimes();
+        expect(topology.isIncomingBroadcastAllowed(anyLong(), anyShort())).andReturn(true).anyTimes();
 
         // Reset mocks, trigger the packet in, and validate results
         replay(sw1, sw2, routingEngine, topology);
@@ -347,7 +354,7 @@
         sw1.write(fm1, cntx);
         sw1.write(packetOut, cntx);
         
-        expect(topology.isIncomingBroadcastAllowedOnSwitchPort(anyLong(), anyShort())).andReturn(true).anyTimes();
+        expect(topology.isIncomingBroadcastAllowed(anyLong(), anyShort())).andReturn(true).anyTimes();
 
         // Reset mocks, trigger the packet in, and validate results
         replay(sw1, sw2, routingEngine, topology);
@@ -362,13 +369,8 @@
         // expect no Flow-mod or packet out
                 
         // Reset mocks, trigger the packet in, and validate results
-<<<<<<< HEAD
-        expect(topology.isIncomingBroadcastAllowedOnSwitchPort(1L, (short)1)).andReturn(true).anyTimes();
+        expect(topology.isIncomingBroadcastAllowed(1L, (short)1)).andReturn(true).anyTimes();
         replay(sw1, sw2, routingEngine, topology);
-=======
-        expect(topology.isIncomingBroadcastAllowed(1L, (short)1)).andReturn(true).anyTimes();
-        replay(sw1, sw2, deviceManager, routingEngine, topology);
->>>>>>> 6c645fd3
         forwarding.receive(sw1, this.packetIn, cntx);
         verify(sw1, sw2, routingEngine);
     }
