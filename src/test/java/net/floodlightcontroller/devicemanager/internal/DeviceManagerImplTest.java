/**
*    Copyright 2011, Big Switch Networks, Inc. 
*    Originally created by David Erickson, Stanford University
* 
*    Licensed under the Apache License, Version 2.0 (the "License"); you may
*    not use this file except in compliance with the License. You may obtain
*    a copy of the License at
*
*         http://www.apache.org/licenses/LICENSE-2.0
*
*    Unless required by applicable law or agreed to in writing, software
*    distributed under the License is distributed on an "AS IS" BASIS, WITHOUT
*    WARRANTIES OR CONDITIONS OF ANY KIND, either express or implied. See the
*    License for the specific language governing permissions and limitations
*    under the License.
**/

package net.floodlightcontroller.devicemanager.internal;

import java.util.Date;
import java.util.HashMap;
import java.util.Map;

import static org.easymock.EasyMock.createMock;
import static org.easymock.EasyMock.createNiceMock;
import static org.easymock.EasyMock.expect;
import static org.easymock.EasyMock.replay;
import static org.easymock.EasyMock.reset;
import static org.easymock.EasyMock.verify;

import net.floodlightcontroller.core.IOFSwitch;
import net.floodlightcontroller.core.test.MockFloodlightProvider;
import net.floodlightcontroller.devicemanager.Device;
import net.floodlightcontroller.devicemanager.DeviceAttachmentPoint;
import net.floodlightcontroller.packet.ARP;
import net.floodlightcontroller.packet.Ethernet;
import net.floodlightcontroller.packet.IPacket;
import net.floodlightcontroller.packet.IPv4;
import net.floodlightcontroller.storage.IStorageSourceService;
import net.floodlightcontroller.storage.memory.MemoryStorageSource;
import net.floodlightcontroller.test.FloodlightTestCase;
import net.floodlightcontroller.topology.ITopologyService;
import net.floodlightcontroller.topology.SwitchPortTuple;

import org.junit.Before;
import org.junit.Test;
import org.openflow.protocol.OFPacketIn;
import org.openflow.protocol.OFType;
import org.openflow.protocol.OFPacketIn.OFPacketInReason;
import org.openflow.protocol.OFPhysicalPort;

/**
 *
 * @author David Erickson (daviderickson@cs.stanford.edu)
 */
public class DeviceManagerImplTest extends FloodlightTestCase {
    protected OFPacketIn packetIn, anotherPacketIn;
    protected IPacket testPacket, anotherTestPacket;
    protected byte[] testPacketSerialized, anotherTestPacketSerialized;
    private IPacket thirdTestPacket;
    private byte[] thirdTestPacketSerialized;
    private OFPacketIn thirdPacketIn;
    MockFloodlightProvider mockFloodlightProvider;
    DeviceManagerImpl deviceManager;
    IStorageSourceService storageSource;
    
    @Before
    public void setUp() throws Exception {
        super.setUp();

        mockFloodlightProvider = getMockFloodlightProvider();
        deviceManager = new DeviceManagerImpl();
        deviceManager.setFloodlightProvider(mockFloodlightProvider);
        storageSource = new MemoryStorageSource();
        deviceManager.storageSource = storageSource;
        deviceManager.startUp(null);
        
        // Build our test packet
        this.testPacket = new Ethernet()
            .setSourceMACAddress("00:44:33:22:11:00")
            .setDestinationMACAddress("00:11:22:33:44:55")
            .setEtherType(Ethernet.TYPE_ARP)
            .setVlanID((short)5)
            .setPayload(
                    new ARP()
                    .setHardwareType(ARP.HW_TYPE_ETHERNET)
                    .setProtocolType(ARP.PROTO_TYPE_IP)
                    .setHardwareAddressLength((byte) 6)
                    .setProtocolAddressLength((byte) 4)
                    .setOpCode(ARP.OP_REPLY)
                    .setSenderHardwareAddress(Ethernet.toMACAddress("00:44:33:22:11:00"))
                    .setSenderProtocolAddress(IPv4.toIPv4AddressBytes("192.168.1.1"))
                    .setTargetHardwareAddress(Ethernet.toMACAddress("00:11:22:33:44:55"))
                    .setTargetProtocolAddress(IPv4.toIPv4AddressBytes("192.168.1.2")));
        this.testPacketSerialized = testPacket.serialize();
        
        // Another test packet with a different source IP
        this.anotherTestPacket = new Ethernet()
            .setSourceMACAddress("00:44:33:22:11:01")
            .setDestinationMACAddress("00:11:22:33:44:55")
            .setEtherType(Ethernet.TYPE_ARP)
            .setPayload(
                    new ARP()
                    .setHardwareType(ARP.HW_TYPE_ETHERNET)
                    .setProtocolType(ARP.PROTO_TYPE_IP)
                    .setHardwareAddressLength((byte) 6)
                    .setProtocolAddressLength((byte) 4)
                    .setOpCode(ARP.OP_REPLY)
                    .setSenderHardwareAddress(Ethernet.toMACAddress("00:44:33:22:11:01"))
                    .setSenderProtocolAddress(IPv4.toIPv4AddressBytes("192.168.1.1"))
                    .setTargetHardwareAddress(Ethernet.toMACAddress("00:11:22:33:44:55"))
                    .setTargetProtocolAddress(IPv4.toIPv4AddressBytes("192.168.1.2")));
        this.anotherTestPacketSerialized = anotherTestPacket.serialize();
        
        this.thirdTestPacket = new Ethernet()
        .setSourceMACAddress("00:44:33:22:11:01")
        .setDestinationMACAddress("00:11:22:33:44:55")
        .setEtherType(Ethernet.TYPE_ARP)
        .setPayload(
                new ARP()
                .setHardwareType(ARP.HW_TYPE_ETHERNET)
                .setProtocolType(ARP.PROTO_TYPE_IP)
                .setHardwareAddressLength((byte) 6)
                .setProtocolAddressLength((byte) 4)
                .setOpCode(ARP.OP_REPLY)
                .setSenderHardwareAddress(Ethernet.toMACAddress("00:44:33:22:11:01"))
                .setSenderProtocolAddress(IPv4.toIPv4AddressBytes("192.168.1.3"))
                .setTargetHardwareAddress(Ethernet.toMACAddress("00:11:22:33:44:55"))
                .setTargetProtocolAddress(IPv4.toIPv4AddressBytes("192.168.1.2")));
        this.thirdTestPacketSerialized = thirdTestPacket.serialize();
        
        // Build the PacketIn
        this.packetIn = ((OFPacketIn) mockFloodlightProvider.getOFMessageFactory().getMessage(OFType.PACKET_IN))
            .setBufferId(-1)
            .setInPort((short) 1)
            .setPacketData(this.testPacketSerialized)
            .setReason(OFPacketInReason.NO_MATCH)
            .setTotalLength((short) this.testPacketSerialized.length);
        
        // Build the PacketIn
        this.anotherPacketIn = ((OFPacketIn) mockFloodlightProvider.getOFMessageFactory().getMessage(OFType.PACKET_IN))
            .setBufferId(-1)
            .setInPort((short) 1)
            .setPacketData(this.anotherTestPacketSerialized)
            .setReason(OFPacketInReason.NO_MATCH)
            .setTotalLength((short) this.anotherTestPacketSerialized.length);
        
        // Build the PacketIn
        this.thirdPacketIn = ((OFPacketIn) mockFloodlightProvider.getOFMessageFactory().getMessage(OFType.PACKET_IN))
            .setBufferId(-1)
            .setInPort((short) 1)
            .setPacketData(this.thirdTestPacketSerialized)
            .setReason(OFPacketInReason.NO_MATCH)
            .setTotalLength((short) this.thirdTestPacketSerialized.length);
    }

    
    @Test
    public void testAddHostAttachmentPoint() throws Exception {
        IOFSwitch mockSwitch = createMock(IOFSwitch.class);
        Device d = new Device(((Ethernet)this.testPacket).getSourceMACAddress());
        Date cDate = new Date();
        SwitchPortTuple spt1 = new SwitchPortTuple(mockSwitch, (short)1);
        SwitchPortTuple spt2 = new SwitchPortTuple(mockSwitch, (short)2);
        DeviceAttachmentPoint dap1 = new DeviceAttachmentPoint(spt1, cDate);
        DeviceAttachmentPoint dap2 = new DeviceAttachmentPoint(spt2, cDate);
        d.addAttachmentPoint(dap1);
        d.addAttachmentPoint(dap2);

        assertEquals(dap1, d.getAttachmentPoint(spt1));
        assertEquals(dap2, d.getAttachmentPoint(spt2));
        assertEquals((int)2, d.getAttachmentPoints().size());
    }
    
    @Test
    public void testDeviceDiscover() throws Exception {
        
        byte[] dataLayerSource = ((Ethernet)this.testPacket).getSourceMACAddress();

        // Mock up our expected behavior
        IOFSwitch mockSwitch = createMock(IOFSwitch.class);
        expect(mockSwitch.getId()).andReturn(1L).anyTimes();
        expect(mockSwitch.getStringId()).andReturn("00:00:00:00:00:00:00:01").anyTimes();
        ITopologyService mockTopology = createMock(ITopologyService.class);
        expect(mockTopology.isInternal(new SwitchPortTuple(mockSwitch, 1))).andReturn(false);
        deviceManager.setTopology(mockTopology);

        Date currentDate = new Date();
        
        // build our expected Device
        Device device = new Device();
        device.setDataLayerAddress(dataLayerSource);
        device.addAttachmentPoint(new SwitchPortTuple(mockSwitch, (short)1), currentDate);
        Integer ipaddr = IPv4.toIPv4Address("192.168.1.1");
        device.addNetworkAddress(ipaddr, currentDate);

        // Start recording the replay on the mocks
        replay(mockSwitch, mockTopology);
        // Get the listener and trigger the packet in
        mockFloodlightProvider.dispatchMessage(mockSwitch, this.packetIn);

        // Verify the replay matched our expectations
        verify(mockSwitch, mockTopology);

        // Verify the device
        Device rdevice = deviceManager.getDeviceByDataLayerAddress(dataLayerSource);
        assertEquals(device, rdevice);
        assertEquals(new Short((short)5), rdevice.getVlanId());
        assertEquals(device, deviceManager.getDeviceByIPv4Address(ipaddr));

        // move the port on this device
        device.addAttachmentPoint(new SwitchPortTuple(mockSwitch, (short)2), currentDate);
        
        reset(mockSwitch, mockTopology);
        expect(mockSwitch.getId()).andReturn(2L).anyTimes();
        expect(mockSwitch.getStringId()).andReturn("00:00:00:00:00:00:00:02").anyTimes();
        expect(mockTopology.isInternal(new SwitchPortTuple(mockSwitch, 2))).andReturn(false);

        assertEquals(1, deviceManager.getDeviceByIPv4Address(ipaddr).getAttachmentPoints().size());
        deviceManager.invalidateDeviceAPsByIPv4Address(ipaddr);
        assertEquals(0, deviceManager.getDeviceByIPv4Address(ipaddr).getAttachmentPoints().size());
        
        // Start recording the replay on the mocks
        replay(mockSwitch, mockTopology);
        // Get the listener and trigger the packet in
        mockFloodlightProvider.dispatchMessage(mockSwitch, this.packetIn.setInPort((short)2));

        // Verify the replay matched our expectations
        verify(mockSwitch, mockTopology);

        // Verify the device
        assertEquals(device, deviceManager.getDeviceByDataLayerAddress(dataLayerSource));
        
        // Reset the device cache
        deviceManager.clearAllDeviceStateFromMemory();
    }
    
    @Test
    public void testDeviceRecoverFromStorage() throws Exception {
        byte[] dataLayerSource = ((Ethernet)this.anotherTestPacket).getSourceMACAddress();

        // Mock up our expected behavior
        IOFSwitch mockSwitch = createMock(IOFSwitch.class);
        ITopologyService mockTopology = createNiceMock(ITopologyService.class);
        
        expect(mockSwitch.getId()).andReturn(1L).anyTimes();
        expect(mockSwitch.getStringId()).andReturn("00:00:00:00:00:00:00:01").anyTimes();
        expect(mockTopology.isInternal(new SwitchPortTuple(mockSwitch, 1))).andReturn(false);
        deviceManager.setTopology(mockTopology);

        // Start recording the replay on the mocks
        replay(mockSwitch, mockTopology);
        
        // Add the switch so the list isn't empty
        mockFloodlightProvider.getSwitches().put(mockSwitch.getId(), mockSwitch);

        // build our expected Device
        Device device = new Device();
        Date currentDate = new Date();
        Integer ipaddr = IPv4.toIPv4Address("192.168.1.1");
        Integer ipaddr2 = IPv4.toIPv4Address("192.168.1.3");
        device.setDataLayerAddress(dataLayerSource);
        SwitchPortTuple spt = new SwitchPortTuple(mockSwitch, (short)1);
        DeviceAttachmentPoint dap = new DeviceAttachmentPoint(spt, currentDate);
        device.addAttachmentPoint(dap);
        device.addNetworkAddress(ipaddr, currentDate);
        device.addNetworkAddress(ipaddr2, currentDate);
        
        // Get the listener and trigger the packet ins
        mockFloodlightProvider.dispatchMessage(mockSwitch, this.anotherPacketIn);
        mockFloodlightProvider.dispatchMessage(mockSwitch, this.thirdPacketIn);

        // Verify the device
        assertEquals(device, deviceManager.getDeviceByDataLayerAddress(dataLayerSource));
        assertEquals(device, deviceManager.getDeviceByIPv4Address(ipaddr));
        assertEquals(device, deviceManager.getDeviceByIPv4Address(ipaddr2));
        assertEquals(dap, device.getAttachmentPoint(spt));
        
        // Reset the device cache
        deviceManager.clearAllDeviceStateFromMemory();
        
        // Verify the device
        assertNull(deviceManager.getDeviceByDataLayerAddress(dataLayerSource));
        assertNull(deviceManager.getDeviceByIPv4Address(ipaddr));
        assertNull(deviceManager.getDeviceByIPv4Address(ipaddr2));
        
        // Load the device cache from storage
        deviceManager.readAllDeviceStateFromStorage();
        
        // Verify the device
        Device device2 = deviceManager.getDeviceByDataLayerAddress(dataLayerSource);
        assertEquals(device, device2);
        assertEquals(dap, device2.getAttachmentPoint(spt));
        
        deviceManager.clearAllDeviceStateFromMemory();
        mockFloodlightProvider.setSwitches(new HashMap<Long,IOFSwitch>());
        deviceManager.removedSwitch(mockSwitch);
        deviceManager.readAllDeviceStateFromStorage();
        
        device2 = deviceManager.getDeviceByDataLayerAddress(dataLayerSource);
        assertEquals(device, device2);

        assertNull(device2.getAttachmentPoint(spt));
        // The following two asserts seems to be incorrect, need to
        // replace NULL check with the correct value TODO
        //assertNull(deviceManager.getDeviceByIPv4Address(ipaddr));
        //assertNull(deviceManager.getDeviceByIPv4Address(ipaddr2));
        deviceManager.addedSwitch(mockSwitch);
        assertEquals(dap, device.getAttachmentPoint(spt));
        assertEquals(device, deviceManager.getDeviceByIPv4Address(ipaddr));
        assertEquals(device, deviceManager.getDeviceByIPv4Address(ipaddr2));
    }
    
    @Test
    public void testDeviceUpdateLastSeenToStorage() throws Exception {
        deviceManager.clearAllDeviceStateFromMemory();
        
        MockFloodlightProvider mockFloodlightProvider = getMockFloodlightProvider();
        byte[] dataLayerSource = ((Ethernet)this.testPacket).getSourceMACAddress();

        // Mock up our expected behavior
        IOFSwitch mockSwitch = createNiceMock(IOFSwitch.class);
        expect(mockSwitch.getId()).andReturn(1L).atLeastOnce();
        ITopologyService mockTopology = createNiceMock(ITopologyService.class);
        //expect(mockTopology.isInternal(new SwitchPortTuple(mockSwitch, 1))).andReturn(false);
        deviceManager.setTopology(mockTopology);

        Date currentDate = new Date();
        // build our expected Device
        Device device = new Device();
        // Set Device to always update last-seen to storage
        Device.setStorageUpdateInterval(1);
        device.setDataLayerAddress(dataLayerSource);
        device.addAttachmentPoint(new SwitchPortTuple(mockSwitch, (short)1), currentDate);
        Integer ipaddr = IPv4.toIPv4Address("192.168.1.1");
        device.addNetworkAddress(ipaddr, currentDate);

        // Start recording the replay on the mocks
        replay(mockSwitch, mockTopology);
        // Get the listener and trigger the packet in
        mockFloodlightProvider.dispatchMessage(mockSwitch, this.packetIn);
        
        Thread.sleep(100);
        
        // Get the listener and trigger the packet in
        mockFloodlightProvider.dispatchMessage(mockSwitch, this.packetIn);
        
        // Clear the device cache
        deviceManager.clearAllDeviceStateFromMemory();
        // Load the device cache from storage
        deviceManager.readAllDeviceStateFromStorage();
        
        // Make sure the last seen is after our date
        device = deviceManager.getDeviceByDataLayerAddress(dataLayerSource);
        assertTrue(device.getLastSeen().after(currentDate));
    }
    
    @Test
    public void testAttachmentPointFlapping() throws Exception {
    	OFPhysicalPort port1 = new OFPhysicalPort();
    	OFPhysicalPort port2 = new OFPhysicalPort();
        port1.setName("port1");
        port2.setName("port2");
        
        byte[] dataLayerSource = ((Ethernet)this.testPacket).getSourceMACAddress();

        // Mock up our expected behavior
        IOFSwitch mockSwitch = createMock(IOFSwitch.class);
        expect(mockSwitch.getId()).andReturn(1L).anyTimes();
        expect(mockSwitch.getStringId()).andReturn("00:00:00:00:00:00:00:01").anyTimes();
<<<<<<< HEAD
        ITopologyService mockTopology = createMock(ITopologyService.class);
=======
        ITopology mockTopology = createMock(ITopology.class);
        expect(mockSwitch.getPort((short)1)).andReturn(port1).anyTimes();
        expect(mockSwitch.getPort((short)2)).andReturn(port2).anyTimes();
>>>>>>> 870ecf45
        expect(mockTopology.isInternal(new SwitchPortTuple(mockSwitch, 1)))
                           .andReturn(false).atLeastOnce();
        expect(mockTopology.isInternal(new SwitchPortTuple(mockSwitch, 2)))
                           .andReturn(false).atLeastOnce();
        deviceManager.setTopology(mockTopology);

        // Start recording the replay on the mocks
        replay(mockSwitch, mockTopology);

        // Get the listener and trigger the packet in
        mockFloodlightProvider.dispatchMessage(mockSwitch, this.packetIn);
        mockFloodlightProvider.dispatchMessage(mockSwitch, this.packetIn.setInPort((short)2));
        mockFloodlightProvider.dispatchMessage(mockSwitch, this.packetIn.setInPort((short)1));
        mockFloodlightProvider.dispatchMessage(mockSwitch, this.packetIn.setInPort((short)2));
        mockFloodlightProvider.dispatchMessage(mockSwitch, this.packetIn.setInPort((short)1));
        mockFloodlightProvider.dispatchMessage(mockSwitch, this.packetIn.setInPort((short)2));

        Device device = deviceManager.getDeviceByDataLayerAddress(dataLayerSource);
        
        // Verify the replay matched our expectations
        verify(mockSwitch, mockTopology);

        // Verify the device
        assertEquals(device.getAttachmentPoints().size(), 1);
        assertEquals(device.getOldAttachmentPoints().size(), 1);
        for (DeviceAttachmentPoint ap : device.getOldAttachmentPoints()) {
            assertTrue(ap.isBlocked());
        }
        
        // Reset the device cache
        deviceManager.clearAllDeviceStateFromMemory();
    }
    
    private static final Map<String, Object> pcPort1;
    static {
    	pcPort1 = new HashMap<String, Object>();
    	pcPort1.put(DeviceManagerImpl.PORT_CHANNEL_COLUMN_NAME, "channel");
    	pcPort1.put(DeviceManagerImpl.PC_PORT_COLUMN_NAME, "port1");
    	pcPort1.put(DeviceManagerImpl.PC_SWITCH_COLUMN_NAME, "00:00:00:00:00:00:00:01");
    	pcPort1.put(DeviceManagerImpl.PC_ID_COLUMN_NAME, "00:00:00:00:00:00:00:01|port1");
    }
    
    private static final Map<String, Object> pcPort2;
    static {
    	pcPort2 = new HashMap<String, Object>();
    	pcPort2.put(DeviceManagerImpl.PORT_CHANNEL_COLUMN_NAME, "channel");
    	pcPort2.put(DeviceManagerImpl.PC_PORT_COLUMN_NAME, "port2");
    	pcPort2.put(DeviceManagerImpl.PC_SWITCH_COLUMN_NAME, "00:00:00:00:00:00:00:01");
    	pcPort2.put(DeviceManagerImpl.PC_ID_COLUMN_NAME, "00:00:00:00:00:00:00:01|port2");
    }
    
    private void setupPortChannel() {
        storageSource.insertRow(DeviceManagerImpl.PORT_CHANNEL_TABLE_NAME, pcPort1);
        storageSource.insertRow(DeviceManagerImpl.PORT_CHANNEL_TABLE_NAME, pcPort2);
        deviceManager.readPortChannelConfigFromStorage();
    }
    
    private void teardownPortChannel() {
        storageSource.deleteRow(DeviceManagerImpl.PORT_CHANNEL_TABLE_NAME,
                pcPort1.get(DeviceManagerImpl.PC_ID_COLUMN_NAME));
        storageSource.deleteRow(DeviceManagerImpl.PORT_CHANNEL_TABLE_NAME,
                pcPort2.get(DeviceManagerImpl.PC_ID_COLUMN_NAME));
        deviceManager.readPortChannelConfigFromStorage();
    }
    
    /**
     * The same test as testAttachmentPointFlapping except for port-channel
     * @throws Exception
     */
    @Test
    public void testPortChannel() throws Exception {
    	OFPhysicalPort port1 = new OFPhysicalPort();
    	OFPhysicalPort port2 = new OFPhysicalPort();
        port1.setName("port1");
        port2.setName("port2");

        setupPortChannel();
        byte[] dataLayerSource = ((Ethernet)this.testPacket).getSourceMACAddress();

        // Mock up our expected behavior
        IOFSwitch mockSwitch = createMock(IOFSwitch.class);
        expect(mockSwitch.getPort((short)1)).andReturn(port1).anyTimes();
        expect(mockSwitch.getPort((short)2)).andReturn(port2).anyTimes();
        expect(mockSwitch.getId()).andReturn(1L).anyTimes();
        expect(mockSwitch.getStringId()).andReturn("00:00:00:00:00:00:00:01").anyTimes();
        ITopologyService mockTopology = createMock(ITopologyService.class);
        expect(mockTopology.isInternal(new SwitchPortTuple(mockSwitch, 1)))
                           .andReturn(false).atLeastOnce();
        expect(mockTopology.isInternal(new SwitchPortTuple(mockSwitch, 2)))
                           .andReturn(false).atLeastOnce();
        deviceManager.setTopology(mockTopology);

        // Start recording the replay on the mocks
        replay(mockSwitch, mockTopology);

        // Get the listener and trigger the packet in
        mockFloodlightProvider.dispatchMessage(mockSwitch, this.packetIn);
        mockFloodlightProvider.dispatchMessage(mockSwitch, this.packetIn.setInPort((short)2));
        mockFloodlightProvider.dispatchMessage(mockSwitch, this.packetIn.setInPort((short)1));
        mockFloodlightProvider.dispatchMessage(mockSwitch, this.packetIn.setInPort((short)2));
        mockFloodlightProvider.dispatchMessage(mockSwitch, this.packetIn.setInPort((short)1));
        mockFloodlightProvider.dispatchMessage(mockSwitch, this.packetIn.setInPort((short)2));

        Device device = deviceManager.getDeviceByDataLayerAddress(dataLayerSource);
        
        // Verify the replay matched our expectations
        verify(mockSwitch, mockTopology);

        // Verify the device
        assertEquals(device.getAttachmentPoints().size(), 1);
        assertEquals(device.getOldAttachmentPoints().size(), 1);
        for (DeviceAttachmentPoint ap : device.getOldAttachmentPoints()) {
            assertFalse(ap.isBlocked());
        }
        
        // Reset the device cache
        deviceManager.clearAllDeviceStateFromMemory();
        
        teardownPortChannel();
    }
}<|MERGE_RESOLUTION|>--- conflicted
+++ resolved
@@ -368,13 +368,9 @@
         IOFSwitch mockSwitch = createMock(IOFSwitch.class);
         expect(mockSwitch.getId()).andReturn(1L).anyTimes();
         expect(mockSwitch.getStringId()).andReturn("00:00:00:00:00:00:00:01").anyTimes();
-<<<<<<< HEAD
         ITopologyService mockTopology = createMock(ITopologyService.class);
-=======
-        ITopology mockTopology = createMock(ITopology.class);
         expect(mockSwitch.getPort((short)1)).andReturn(port1).anyTimes();
         expect(mockSwitch.getPort((short)2)).andReturn(port2).anyTimes();
->>>>>>> 870ecf45
         expect(mockTopology.isInternal(new SwitchPortTuple(mockSwitch, 1)))
                            .andReturn(false).atLeastOnce();
         expect(mockTopology.isInternal(new SwitchPortTuple(mockSwitch, 2)))
