--- conflicted
+++ resolved
@@ -1102,23 +1102,6 @@
                 ((Ethernet)this.testARPReplyPacket_1).getSourceMACAddress();
         OFPacketIn packetIn = testARPReplyPacketIn_1;
         Integer ipaddr = IPv4.toIPv4Address("192.168.1.1");
-<<<<<<< HEAD
-        Device device =
-                new Device(deviceManager,
-                        deviceManager.deviceKeyCounter.get(),
-                        new Entity(Ethernet.toLong(deviceMac),
-                                (short)5,
-                                ipaddr,
-                                1L,
-                                1,
-                                currentDate),
-                                DefaultEntityClassifier.entityClass);
-
-        // Get the listener and trigger the packet in
-        IOFSwitch switch1 = mockFloodlightProvider.getSwitches().get(1L);
-        mockFloodlightProvider.dispatchMessage(switch1, packetIn);
-=======
->>>>>>> 95513ad1
 
         // Mock up our expected behavior
         ITopologyService mockTopology = createMock(ITopologyService.class);
