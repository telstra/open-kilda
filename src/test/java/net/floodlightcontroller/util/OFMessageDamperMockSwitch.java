/**
 *    Copyright 2013, Big Switch Networks, Inc.
 *
 *    Licensed under the Apache License, Version 2.0 (the "License"); you may
 *    not use this file except in compliance with the License. You may obtain
 *    a copy of the License at
 *
 *         http://www.apache.org/licenses/LICENSE-2.0
 *
 *    Unless required by applicable law or agreed to in writing, software
 *    distributed under the License is distributed on an "AS IS" BASIS, WITHOUT
 *    WARRANTIES OR CONDITIONS OF ANY KIND, either express or implied. See the
 *    License for the specific language governing permissions and limitations
 *    under the License.
 **/

package net.floodlightcontroller.util;

import static org.junit.Assert.*;
import java.io.IOException;
import java.net.SocketAddress;

import java.util.Collection;
import java.util.Date;
import java.util.List;
import java.util.Map;
import java.util.concurrent.Future;
import java.util.concurrent.locks.Lock;

import net.floodlightcontroller.core.FloodlightContext;
import net.floodlightcontroller.core.IOFMessageListener;
import net.floodlightcontroller.core.IOFSwitch;
import net.floodlightcontroller.core.IFloodlightProviderService.Role;
import net.floodlightcontroller.core.internal.Controller;
import net.floodlightcontroller.threadpool.IThreadPoolService;

import org.jboss.netty.channel.Channel;
import org.openflow.protocol.OFFeaturesReply;
import org.openflow.protocol.OFMessage;
import org.openflow.protocol.OFPhysicalPort;
import org.openflow.protocol.OFStatisticsRequest;
import org.openflow.protocol.statistics.OFDescriptionStatistics;
import org.openflow.protocol.statistics.OFStatistics;


/**
 * A mock implementation of IFOSwitch we use for {@link OFMessageDamper}
 *
 * We need to mock equals() and hashCode() but alas, EasyMock doesn't support
 * this. Sigh. And of course this happens to be the interface with the most
 * methods.
 * @author gregor
 *
 */
public class OFMessageDamperMockSwitch implements IOFSwitch {
    OFMessage writtenMessage;
    FloodlightContext writtenContext;

    public OFMessageDamperMockSwitch() {
        reset();
    }

    /* reset this mock. I.e., clear the stored message previously written */
    public void reset() {
        writtenMessage = null;
        writtenContext = null;
    }

    /* assert that a message was written to this switch and that the
     * written message and context matches the expected values
     * @param expected
     * @param expectedContext
     */
    public void assertMessageWasWritten(OFMessage expected,
                                        FloodlightContext expectedContext) {
        assertNotNull("No OFMessage was written", writtenMessage);
        assertEquals(expected, writtenMessage);
        assertEquals(expectedContext, writtenContext);
    }

    /*
     * assert that no message was written
     */
    public void assertNoMessageWritten() {
        assertNull("OFMessage was written but didn't expect one",
                      writtenMessage);
        assertNull("There was a context but didn't expect one",
                      writtenContext);
    }

    /*
     * use hashCode() and equals() from Object
     */


    //-------------------------------------------------------
    // IOFSwitch: mocked methods
    @Override
    public void write(OFMessage m, FloodlightContext bc) throws IOException {
        assertNull("write() called but already have message", writtenMessage);
        assertNull("write() called but already have context", writtenContext);
        writtenContext = bc;
        writtenMessage = m;
    }

    @Override
    public void writeThrottled(OFMessage msg, FloodlightContext cntx)
            throws IOException {
        write(msg, cntx);
    }

    //-------------------------------------------------------
    // IOFSwitch: not-implemented methods

    @Override
    public void writeThrottled(List<OFMessage> msglist, FloodlightContext bc)
            throws IOException {
        assertTrue("Unexpected method call", false);
    }

    @Override
    public void write(List<OFMessage> msglist, FloodlightContext bc)
            throws IOException {
        assertTrue("Unexpected method call", false);
    }

    @Override
    public void disconnectOutputStream() {
        assertTrue("Unexpected method call", false);
    }

    @Override
    public void setFeaturesReply(OFFeaturesReply featuresReply) {
        assertTrue("Unexpected method call", false);
    }

    @Override
    public void setSwitchProperties(OFDescriptionStatistics description) {
        assertTrue("Unexpected method call", false);
        // TODO Auto-generated method stub
    }

    @Override
    public Collection<OFPhysicalPort> getEnabledPorts() {
        assertTrue("Unexpected method call", false);
        return null;
    }

    @Override
    public Collection<Short> getEnabledPortNumbers() {
        assertTrue("Unexpected method call", false);
        return null;
    }

    @Override
    public OFPhysicalPort getPort(short portNumber) {
        assertTrue("Unexpected method call", false);
        return null;
    }

    @Override
    public OFPhysicalPort getPort(String portName) {
        assertTrue("Unexpected method call", false);
        return null;
    }

    @Override
    public void setPort(OFPhysicalPort port) {
        assertTrue("Unexpected method call", false);
    }

    @Override
    public void deletePort(short portNumber) {
        assertTrue("Unexpected method call", false);
    }

    @Override
    public void deletePort(String portName) {
        assertTrue("Unexpected method call", false);
    }

    @Override
    public Collection<OFPhysicalPort> getPorts() {
        assertTrue("Unexpected method call", false);
        return null;
    }

    @Override
    public boolean portEnabled(short portName) {
        assertTrue("Unexpected method call", false);
        return false;
    }

    @Override
    public boolean portEnabled(String portName) {
        assertTrue("Unexpected method call", false);
        return false;
    }

    @Override
    public boolean portEnabled(OFPhysicalPort port) {
        assertTrue("Unexpected method call", false);
        return false;
    }

    @Override
    public long getId() {
        assertTrue("Unexpected method call", false);
        return 0;
    }

    @Override
    public String getStringId() {
        assertTrue("Unexpected method call", false);
        return null;
    }

    @Override
    public SocketAddress getInetAddress() {
        assertTrue("Unexpected method call", false);
        return null;
    }

    @Override
    public Map<Object, Object> getAttributes() {
        assertTrue("Unexpected method call", false);
        return null;
    }

    @Override
    public Date getConnectedSince() {
        assertTrue("Unexpected method call", false);
        return null;
    }

    @Override
    public int getNextTransactionId() {
        assertTrue("Unexpected method call", false);
        return 0;
    }

    @Override
    public Future<List<OFStatistics>>
            queryStatistics(OFStatisticsRequest request) throws IOException {
        assertTrue("Unexpected method call", false);
        return null;
    }

    @Override
    public boolean isConnected() {
        assertTrue("Unexpected method call", false);
        return false;
    }

    @Override
    public void setConnected(boolean connected) {
        assertTrue("Unexpected method call", false);
    }

    @Override
    public Role getHARole() {
        assertTrue("Unexpected method call", false);
        return null;
    }

    @Override
    public void deliverStatisticsReply(OFMessage reply) {
        assertTrue("Unexpected method call", false);
    }

    @Override
    public void cancelStatisticsReply(int transactionId) {
        assertTrue("Unexpected method call", false);
    }

    @Override
    public void cancelAllStatisticsReplies() {
        assertTrue("Unexpected method call", false);
    }

    @Override
    public boolean hasAttribute(String name) {
        assertTrue("Unexpected method call", false);
        return false;
    }

    @Override
    public Object getAttribute(String name) {
        assertTrue("Unexpected method call", false);
        return null;
    }

    @Override
    public void setAttribute(String name, Object value) {
        assertTrue("Unexpected method call", false);
    }

    @Override
    public Object removeAttribute(String name) {
        assertTrue("Unexpected method call", false);
        return null;
    }

    @Override
    public void clearAllFlowMods() {
        assertTrue("Unexpected method call", false);
    }

    @Override
    public boolean updateBroadcastCache(Long entry, Short port) {
        assertTrue("Unexpected method call", false);
        return false;
    }

    @Override
    public Map<Short, Long> getPortBroadcastHits() {
        assertTrue("Unexpected method call", false);
        return null;
    }

    @Override
    public void sendStatsQuery(OFStatisticsRequest request, int xid,
                               IOFMessageListener caller)
                                                         throws IOException {
        assertTrue("Unexpected method call", false);
    }

    @Override
    public void flush() {
        assertTrue("Unexpected method call", false);
    }

    @Override
    public Future<OFFeaturesReply> querySwitchFeaturesReply()
            throws IOException {
        // TODO Auto-generated method stub
        return null;
    }

    @Override
    public void deliverOFFeaturesReply(OFMessage reply) {
        // TODO Auto-generated method stub

    }

    @Override
    public void cancelFeaturesReply(int transactionId) {
        // TODO Auto-generated method stub

    }

    @Override
    public int getBuffers() {
        // TODO Auto-generated method stub
        return 0;
    }

    @Override
    public int getActions() {
        // TODO Auto-generated method stub
        return 0;
    }

    @Override
    public int getCapabilities() {
        // TODO Auto-generated method stub
        return 0;
    }

    @Override
    public byte getTables() {
        // TODO Auto-generated method stub
        return 0;
    }

    @Override
    public void setChannel(Channel channel) {
        // TODO Auto-generated method stub

    }

    @Override
    public void setFloodlightProvider(Controller controller) {
        // TODO Auto-generated method stub

    }

    @Override
    public void setThreadPoolService(IThreadPoolService threadPool) {
        // TODO Auto-generated method stub

    }

    @Override
    public Lock getListenerReadLock() {
        // TODO Auto-generated method stub
        return null;
    }

    @Override
    public Lock getListenerWriteLock() {
        // TODO Auto-generated method stub
        return null;
    }

    @Override
    public void setHARole(Role role) {
        // TODO Auto-generated method stub

    }

    @Override
    public OFPortType getPortType(short port_num) {
        // TODO Auto-generated method stub
        return null;
    }

    @Override
    public boolean isFastPort(short port_num) {
        // TODO Auto-generated method stub
        return false;
    }

    @Override
    public List<Short> getUplinkPorts() {
        // TODO Auto-generated method stub
        return null;
    }

    @Override
    public boolean attributeEquals(String name, Object other) {
        fail("Unexpected method call");
        return false;
    }

    @Override
<<<<<<< HEAD
    public OFDescriptionStatistics getDescriptionStatistics() {
        fail("Unexpected method call");
        return null;
    }

    @Override
    public boolean isActive() {
        fail("Unexpected method call");
=======
    public boolean inputThrottled(OFMessage ofm) {
        // TODO Auto-generated method stub
        return false;
    }

    @Override
    public boolean isOverloaded() {
        // TODO Auto-generated method stub
>>>>>>> 257e1ee7
        return false;
    }

}<|MERGE_RESOLUTION|>--- conflicted
+++ resolved
@@ -434,7 +434,6 @@
     }
 
     @Override
-<<<<<<< HEAD
     public OFDescriptionStatistics getDescriptionStatistics() {
         fail("Unexpected method call");
         return null;
@@ -443,7 +442,10 @@
     @Override
     public boolean isActive() {
         fail("Unexpected method call");
-=======
+        return false; // never reached
+    }
+
+    @Override
     public boolean inputThrottled(OFMessage ofm) {
         // TODO Auto-generated method stub
         return false;
@@ -452,7 +454,6 @@
     @Override
     public boolean isOverloaded() {
         // TODO Auto-generated method stub
->>>>>>> 257e1ee7
         return false;
     }
 
