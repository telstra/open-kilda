/**
 *    Copyright 2013, Big Switch Networks, Inc.
 *
 *    Licensed under the Apache License, Version 2.0 (the "License"); you may
 *    not use this file except in compliance with the License. You may obtain
 *    a copy of the License at
 *
 *         http://www.apache.org/licenses/LICENSE-2.0
 *
 *    Unless required by applicable law or agreed to in writing, software
 *    distributed under the License is distributed on an "AS IS" BASIS, WITHOUT
 *    WARRANTIES OR CONDITIONS OF ANY KIND, either express or implied. See the
 *    License for the specific language governing permissions and limitations
 *    under the License.
 **/

package net.floodlightcontroller.util;

import static org.junit.Assert.*;
import java.io.IOException;
import java.net.SocketAddress;

import java.util.Collection;
import java.util.Date;
import java.util.List;
import java.util.Map;
import java.util.concurrent.Future;
import net.floodlightcontroller.core.FloodlightContext;
import net.floodlightcontroller.core.IOFMessageListener;
import net.floodlightcontroller.core.IOFSwitch;
import net.floodlightcontroller.core.IFloodlightProviderService.Role;
import net.floodlightcontroller.core.ImmutablePort;
import net.floodlightcontroller.core.internal.Controller;
import net.floodlightcontroller.debugcounter.IDebugCounterService;
import net.floodlightcontroller.threadpool.IThreadPoolService;

import org.jboss.netty.channel.Channel;
import org.openflow.protocol.OFFeaturesReply;
import org.openflow.protocol.OFMessage;
import org.openflow.protocol.OFPortStatus;
import org.openflow.protocol.OFStatisticsRequest;
import org.openflow.protocol.statistics.OFDescriptionStatistics;
import org.openflow.protocol.statistics.OFStatistics;


/**
 * A mock implementation of IFOSwitch we use for {@link OFMessageDamper}
 *
 * We need to mock equals() and hashCode() but alas, EasyMock doesn't support
 * this. Sigh. And of course this happens to be the interface with the most
 * methods.
 * @author gregor
 *
 */
public class OFMessageDamperMockSwitch implements IOFSwitch {
    OFMessage writtenMessage;
    FloodlightContext writtenContext;

    public OFMessageDamperMockSwitch() {
        reset();
    }

    /* reset this mock. I.e., clear the stored message previously written */
    public void reset() {
        writtenMessage = null;
        writtenContext = null;
    }

    /* assert that a message was written to this switch and that the
     * written message and context matches the expected values
     * @param expected
     * @param expectedContext
     */
    public void assertMessageWasWritten(OFMessage expected,
                                        FloodlightContext expectedContext) {
        assertNotNull("No OFMessage was written", writtenMessage);
        assertEquals(expected, writtenMessage);
        assertEquals(expectedContext, writtenContext);
    }

    /*
     * assert that no message was written
     */
    public void assertNoMessageWritten() {
        assertNull("OFMessage was written but didn't expect one",
                      writtenMessage);
        assertNull("There was a context but didn't expect one",
                      writtenContext);
    }

    /*
     * use hashCode() and equals() from Object
     */


    //-------------------------------------------------------
    // IOFSwitch: mocked methods
    @Override
    public void write(OFMessage m, FloodlightContext bc) throws IOException {
        assertNull("write() called but already have message", writtenMessage);
        assertNull("write() called but already have context", writtenContext);
        writtenContext = bc;
        writtenMessage = m;
    }

    @Override
    public void writeThrottled(OFMessage msg, FloodlightContext cntx)
            throws IOException {
        write(msg, cntx);
    }

    //-------------------------------------------------------
    // IOFSwitch: not-implemented methods

    @Override
    public void writeThrottled(List<OFMessage> msglist, FloodlightContext bc)
            throws IOException {
        assertTrue("Unexpected method call", false);
    }

    @Override
    public void write(List<OFMessage> msglist, FloodlightContext bc)
            throws IOException {
        assertTrue("Unexpected method call", false);
    }

    @Override
    public void disconnectOutputStream() {
        assertTrue("Unexpected method call", false);
    }

    @Override
    public void setFeaturesReply(OFFeaturesReply featuresReply) {
        assertTrue("Unexpected method call", false);
    }

    @Override
    public void setSwitchProperties(OFDescriptionStatistics description) {
        assertTrue("Unexpected method call", false);
        // TODO Auto-generated method stub
    }

    @Override
    public Collection<ImmutablePort> getEnabledPorts() {
        assertTrue("Unexpected method call", false);
        return null;
    }

    @Override
    public Collection<Short> getEnabledPortNumbers() {
        assertTrue("Unexpected method call", false);
        return null;
    }

    @Override
    public ImmutablePort getPort(short portNumber) {
        assertTrue("Unexpected method call", false);
        return null;
    }

    @Override
    public ImmutablePort getPort(String portName) {
        assertTrue("Unexpected method call", false);
        return null;
    }

    @Override
    public Collection<ImmutablePort> getPorts() {
        assertTrue("Unexpected method call", false);
        return null;
    }

    @Override
    public boolean portEnabled(short portName) {
        assertTrue("Unexpected method call", false);
        return false;
    }

    @Override
    public boolean portEnabled(String portName) {
        assertTrue("Unexpected method call", false);
        return false;
    }

    @Override
    public long getId() {
        assertTrue("Unexpected method call", false);
        return 0;
    }

    @Override
    public String getStringId() {
        assertTrue("Unexpected method call", false);
        return null;
    }

    @Override
    public SocketAddress getInetAddress() {
        assertTrue("Unexpected method call", false);
        return null;
    }

    @Override
    public Map<Object, Object> getAttributes() {
        assertTrue("Unexpected method call", false);
        return null;
    }

    @Override
    public Date getConnectedSince() {
        assertTrue("Unexpected method call", false);
        return null;
    }

    @Override
    public int getNextTransactionId() {
        assertTrue("Unexpected method call", false);
        return 0;
    }

    @Override
    public Future<List<OFStatistics>>
            queryStatistics(OFStatisticsRequest request) throws IOException {
        assertTrue("Unexpected method call", false);
        return null;
    }

    @Override
    public boolean isConnected() {
        assertTrue("Unexpected method call", false);
        return false;
    }

    @Override
    public void setConnected(boolean connected) {
        assertTrue("Unexpected method call", false);
    }

    @Override
    public Role getHARole() {
        assertTrue("Unexpected method call", false);
        return null;
    }

    @Override
    public void deliverStatisticsReply(OFMessage reply) {
        assertTrue("Unexpected method call", false);
    }

    @Override
    public void cancelStatisticsReply(int transactionId) {
        assertTrue("Unexpected method call", false);
    }

    @Override
    public void cancelAllStatisticsReplies() {
        assertTrue("Unexpected method call", false);
    }

    @Override
    public boolean hasAttribute(String name) {
        assertTrue("Unexpected method call", false);
        return false;
    }

    @Override
    public Object getAttribute(String name) {
        assertTrue("Unexpected method call", false);
        return null;
    }

    @Override
    public void setAttribute(String name, Object value) {
        assertTrue("Unexpected method call", false);
    }

    @Override
    public Object removeAttribute(String name) {
        assertTrue("Unexpected method call", false);
        return null;
    }

    @Override
    public void clearAllFlowMods() {
        assertTrue("Unexpected method call", false);
    }

    @Override
    public boolean updateBroadcastCache(Long entry, Short port) {
        assertTrue("Unexpected method call", false);
        return false;
    }

    @Override
    public Map<Short, Long> getPortBroadcastHits() {
        assertTrue("Unexpected method call", false);
        return null;
    }

    @Override
    public void sendStatsQuery(OFStatisticsRequest request, int xid,
                               IOFMessageListener caller)
                                                         throws IOException {
        assertTrue("Unexpected method call", false);
    }

    @Override
    public void flush() {
        assertTrue("Unexpected method call", false);
    }

    @Override
    public Future<OFFeaturesReply> querySwitchFeaturesReply()
            throws IOException {
        fail("Unexpected method call");
        return null;
    }

    @Override
    public void deliverOFFeaturesReply(OFMessage reply) {
        fail("Unexpected method call");
    }

    @Override
    public void cancelFeaturesReply(int transactionId) {
        fail("Unexpected method call");
    }

    @Override
    public int getBuffers() {
        fail("Unexpected method call");
        return 0;
    }

    @Override
    public int getActions() {
        fail("Unexpected method call");
        return 0;
    }

    @Override
    public int getCapabilities() {
        fail("Unexpected method call");
        return 0;
    }

    @Override
    public byte getTables() {
        fail("Unexpected method call");
        return 0;
    }

    @Override
    public void setChannel(Channel channel) {
        fail("Unexpected method call");
    }

    @Override
    public void setFloodlightProvider(Controller controller) {
        fail("Unexpected method call");
        // TODO Auto-generated method stub

    }

    @Override
    public void setThreadPoolService(IThreadPoolService threadPool) {
        fail("Unexpected method call");
    }

    @Override
    public void setHARole(Role role) {
        fail("Unexpected method call");
    }

    @Override
    public OFPortType getPortType(short port_num) {
        fail("Unexpected method call");
        return null;
    }

    @Override
    public boolean isFastPort(short port_num) {
        fail("Unexpected method call");
        return false;
    }

    @Override
    public List<Short> getUplinkPorts() {
        fail("Unexpected method call");
        return null;
    }

    @Override
    public boolean attributeEquals(String name, Object other) {
        fail("Unexpected method call");
        return false;
    }

    @Override
    public OFDescriptionStatistics getDescriptionStatistics() {
        fail("Unexpected method call");
        return null;
    }

    @Override
    public boolean isActive() {
        fail("Unexpected method call");
        return false; // never reached
    }

    @Override
    public boolean inputThrottled(OFMessage ofm) {
        fail("Unexpected method call");
        return false;
    }

    @Override
    public boolean isOverloaded() {
        fail("Unexpected method call");
        return false;
    }

    @Override
    public boolean isWriteThrottleEnabled() {
        fail("Unexpected method call");
        return false;
    }

    @Override
    public void setDebugCounterService(IDebugCounterService debugCounters) {
        fail("Unexpected method call");
    }

    @Override
    public List<PortChangeEvent> processOFPortStatus(OFPortStatus ps) {
        fail("Unexpected method call");
        return null;
    }

    @Override
    public List<PortChangeEvent>
            comparePorts(Collection<ImmutablePort> ports) {
        fail("Unexpected method call");
        return null;
    }

    @Override
<<<<<<< HEAD
    public List<PortChangeEvent> setPorts(Collection<ImmutablePort> ports) {
        fail("Unexpected method call");
        return null;
    }
=======
    public void notifyTableFull(boolean isFull) {
        // TODO Auto-generated method stub
    }

>>>>>>> 48a8f128
}<|MERGE_RESOLUTION|>--- conflicted
+++ resolved
@@ -445,15 +445,13 @@
     }
 
     @Override
-<<<<<<< HEAD
     public List<PortChangeEvent> setPorts(Collection<ImmutablePort> ports) {
         fail("Unexpected method call");
         return null;
     }
-=======
+
+    @Override
     public void notifyTableFull(boolean isFull) {
         // TODO Auto-generated method stub
     }
-
->>>>>>> 48a8f128
 }