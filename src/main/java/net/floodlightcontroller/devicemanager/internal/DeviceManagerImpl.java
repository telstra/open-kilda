/**
*    Copyright 2011, Big Switch Networks, Inc. 
*    Originally created by David Erickson, Stanford University
* 
*    Licensed under the Apache License, Version 2.0 (the "License"); you may
*    not use this file except in compliance with the License. You may obtain
*    a copy of the License at
*
*         http://www.apache.org/licenses/LICENSE-2.0
*
*    Unless required by applicable law or agreed to in writing, software
*    distributed under the License is distributed on an "AS IS" BASIS, WITHOUT
*    WARRANTIES OR CONDITIONS OF ANY KIND, either express or implied. See the
*    License for the specific language governing permissions and limitations
*    under the License.
**/

/**
 *
 */
package net.floodlightcontroller.devicemanager.internal;

import java.util.ArrayList;
import java.util.Collections;
import java.util.ConcurrentModificationException;
import java.util.Date;
import java.util.HashMap;
import java.util.HashSet;
import java.util.LinkedList;
import java.util.List;
import java.util.Map;
import java.util.Set;
import java.util.Collection;
import java.util.concurrent.ConcurrentHashMap;
import java.util.concurrent.ExecutionException;
import java.util.concurrent.Future;
import java.util.concurrent.ScheduledExecutorService;
import java.util.concurrent.TimeoutException;
import java.util.concurrent.TimeUnit;
import java.util.concurrent.locks.ReentrantReadWriteLock;

import net.floodlightcontroller.core.FloodlightContext;
import net.floodlightcontroller.core.IFloodlightProviderService;
import net.floodlightcontroller.core.IOFMessageListener;
import net.floodlightcontroller.core.IOFSwitch;
import net.floodlightcontroller.core.IOFSwitchListener;
import net.floodlightcontroller.core.module.FloodlightModuleContext;
import net.floodlightcontroller.core.module.FloodlightModuleException;
import net.floodlightcontroller.core.module.IFloodlightModule;
import net.floodlightcontroller.core.module.IFloodlightService;
import net.floodlightcontroller.core.util.SingletonTask;
import net.floodlightcontroller.devicemanager.Device;
import net.floodlightcontroller.devicemanager.DeviceAttachmentPoint;
import net.floodlightcontroller.devicemanager.DeviceNetworkAddress;
import net.floodlightcontroller.devicemanager.IDeviceManagerService;
import net.floodlightcontroller.devicemanager.IDeviceManagerAware;
import net.floodlightcontroller.packet.ARP;
import net.floodlightcontroller.packet.DHCP;
import net.floodlightcontroller.packet.Ethernet;
import net.floodlightcontroller.packet.IPv4;
import net.floodlightcontroller.packet.UDP;
import net.floodlightcontroller.routing.ForwardingBase;
import net.floodlightcontroller.storage.IResultSet;
<<<<<<< HEAD
import net.floodlightcontroller.storage.IStorageSourceService;
=======
import net.floodlightcontroller.storage.IStorageSource;
import net.floodlightcontroller.storage.IStorageSourceListener;
>>>>>>> e22c3f33
import net.floodlightcontroller.storage.OperatorPredicate;
import net.floodlightcontroller.storage.StorageException;
import net.floodlightcontroller.topology.ITopologyService;
import net.floodlightcontroller.topology.ITopologyListener;
import net.floodlightcontroller.topology.SwitchPortTuple;
import net.floodlightcontroller.util.EventHistory;
import net.floodlightcontroller.util.EventHistory.EvAction;

import org.openflow.protocol.OFMatch;
import org.openflow.protocol.OFMessage;
import org.openflow.protocol.OFPacketIn;
import org.openflow.protocol.OFPhysicalPort.OFPortConfig;
import org.openflow.protocol.OFPhysicalPort.OFPortState;
import org.openflow.protocol.OFPortStatus;
import org.openflow.protocol.OFPortStatus.OFPortReason;
import org.openflow.protocol.OFType;
import org.openflow.util.HexString;
import org.slf4j.Logger;
import org.slf4j.LoggerFactory;

/**
 * DeviceManager creates Devices based upon MAC addresses seen in the network.
 * It tracks any network addresses mapped to the Device, and its location
 * within the network.
 *
 * @author David Erickson (daviderickson@cs.stanford.edu)
 */
<<<<<<< HEAD
public class DeviceManagerImpl implements IDeviceManagerService, IOFMessageListener,
        IOFSwitchListener, ITopologyListener, IFloodlightModule {      
=======
public class DeviceManagerImpl implements IDeviceManager, IOFMessageListener,
        IOFSwitchListener, ITopologyAware, IStorageSourceListener {  
    protected static Logger log = 
        LoggerFactory.getLogger(DeviceManagerImpl.class);

    protected IFloodlightProvider floodlightProvider;
    
    

>>>>>>> e22c3f33
    /**
     * Class to maintain all the device manager maps which consists of four
     * main maps. 
     * (a) data layer address (mac) to device object
     * (b) ipv4 address to device object
     * (c) Switch object to device objects
     * (d) Switch port tuple object to device objects
     * 
     * Also maintained is a pending attachment point object which is a
     * mapping from switch dpid to pending attachment point object
     * @author subrata
     */
    public class DevMgrMaps {
        private Map<Long, Device> dataLayerAddressDeviceMap;
        private Map<Integer, Device> ipv4AddressDeviceMap;
        // The Integer below if the hashCode iof the device
        private Map<IOFSwitch, Map<Integer, Device>> switchDeviceMap;
        // The Integer below is the hashCode of the device
        private Map<SwitchPortTuple, Map<Integer, Device>> switchPortDeviceMap;
        private Map<Long, List<PendingAttachmentPoint>> switchUnresolvedAPMap;
        private Map<String, String> portChannelMap;

        public Map<Long, Device> getDataLayerAddressDeviceMap() {
            return dataLayerAddressDeviceMap;
        }

        public Map<Integer, Device> getIpv4AddressDeviceMap() {
            return ipv4AddressDeviceMap;
        }

        public Map<IOFSwitch, Map<Integer, Device>> getSwitchDeviceMap() {
            return switchDeviceMap;
        }

        public Map<SwitchPortTuple, Map<Integer, Device>> 
                                                getSwitchPortDeviceMap() {
            return switchPortDeviceMap;
        }

        public Map<Long, List<PendingAttachmentPoint>> 
                                                getSwitchUnresolvedAPMap() {
            return switchUnresolvedAPMap;
        }

        // Constructor for the device maps class
        public DevMgrMaps() {
            dataLayerAddressDeviceMap = new ConcurrentHashMap<Long, Device>();
            ipv4AddressDeviceMap = new ConcurrentHashMap<Integer, Device>();
            switchDeviceMap = 
                new ConcurrentHashMap<IOFSwitch, Map<Integer, Device>>();
            switchPortDeviceMap =
                new ConcurrentHashMap<SwitchPortTuple, Map<Integer, Device>>();
            switchUnresolvedAPMap = 
                new ConcurrentHashMap<Long, List<PendingAttachmentPoint>>();
            portChannelMap =
            	new ConcurrentHashMap<String, String>();
        }

        // ***********
        // Get methods
        // ***********

        protected Collection<Device> getDevicesOnASwitch(IOFSwitch sw) {
            return switchDeviceMap.get(sw).values();
        }

        protected int getSwitchCount() {
            return switchDeviceMap.size();
        }

        protected Set<IOFSwitch> getSwitches() {
            return switchDeviceMap.keySet();
        }

        protected Set<SwitchPortTuple> getSwitchPorts() {
            return switchPortDeviceMap.keySet();
        }

        protected Collection<Device> getDevices() {
            lock.readLock().lock(); // Do we need the lock TODO
            try {
                return dataLayerAddressDeviceMap.values();
            } finally {
                lock.readLock().unlock();
            }
        }

        // *****************************************************
        // Individual update and delete methods for given device
        // *****************************************************

        private void updateDataLayerAddressDeviceMap(Device d) {
            dataLayerAddressDeviceMap.put(d.getDataLayerAddressAsLong(), d);
        }

        private void delFromDataLayerAddressDeviceMap(Device d) {
            dataLayerAddressDeviceMap.remove(d.getDataLayerAddressAsLong());
        }

        private void updateIpv4AddressDeviceMap(Device d) {
            Collection< DeviceNetworkAddress> dNAColl = d.getNetworkAddresses();
            for (DeviceNetworkAddress dna : dNAColl) {
                ipv4AddressDeviceMap.put(dna.getNetworkAddress(), d);
            }
        }

        private void delFromIpv4AddressDeviceMap(Device d) {
            Collection< DeviceNetworkAddress> dNAColl = d.getNetworkAddresses();
            for (DeviceNetworkAddress dna : dNAColl) {
                ipv4AddressDeviceMap.remove(dna.getNetworkAddress());
            }
        }

        private void updateSwitchDeviceMap(Device d) {
            // Find all the attachment points of this device
            // Then find all the switches from the attachment points
            // Then update the device in maps for all those switches
            Collection<DeviceAttachmentPoint> dapColl = d.getAttachmentPoints();
            for (DeviceAttachmentPoint dap : dapColl) {
                SwitchPortTuple swPrt = dap.getSwitchPort();
                IOFSwitch sw = swPrt.getSw();
                Map<Integer, Device> oneSwDevMap = switchDeviceMap.get(sw);
                if (oneSwDevMap == null) {
                    oneSwDevMap = new ConcurrentHashMap<Integer, Device>();
                    switchDeviceMap.put(sw, oneSwDevMap);
                }
                oneSwDevMap.put(d.hashCode(), d);
            }
        }

        private void delFromSwitchDeviceMap(Device d) {
            // Find all the attachment points of this device
            // Then find all the switches from the attachment points
            // Then update the device in maps for all those switches
            Collection<DeviceAttachmentPoint> dapColl = d.getAttachmentPoints();
            for (DeviceAttachmentPoint dap : dapColl) {
                SwitchPortTuple swPrt = dap.getSwitchPort();
                IOFSwitch sw = swPrt.getSw();
                Map<Integer, Device> oneSwDevMap = switchDeviceMap.get(sw);
                if (oneSwDevMap != null) {
                    oneSwDevMap.remove(d.hashCode());
                }
            }
        }

        private void delFromSwitchDeviceMap(IOFSwitch sw, Device d) {
            Map<Integer, Device> oneSwDevMap = switchDeviceMap.get(sw);
            if (oneSwDevMap != null) {
                oneSwDevMap.remove(d.hashCode());
            }
        }

        protected void delSwitchfromMaps(IOFSwitch sw) {
            // Remove all switch:port mappings of the given switch sw
            Set<SwitchPortTuple> swPortSet = devMgrMaps.getSwitchPorts();
            for (SwitchPortTuple swPort : swPortSet) {
                if (swPort.getSw().equals(sw)) {
                    devMgrMaps.removeSwPort(swPort);
                }
            }

            // Not removing the switch from the SwitchDevice map, let it age out
        }

        private void updateSwitchPortDeviceMap(Device d) {
            // Find all the attachment points of this device
            // Then update the device in maps for all those attachment points
            Collection<DeviceAttachmentPoint> dapColl = d.getAttachmentPoints();
            for (DeviceAttachmentPoint dap : dapColl) {
                SwitchPortTuple swPrt = dap.getSwitchPort();
                Map<Integer, Device> oneSwPrtMap = 
                                        switchPortDeviceMap.get(swPrt);
                if (oneSwPrtMap == null) {
                    oneSwPrtMap = new ConcurrentHashMap<Integer, Device>();
                    switchPortDeviceMap.put(swPrt, oneSwPrtMap);
                }
                oneSwPrtMap.put(d.hashCode(), d);
            }
        }

        private void delFromSwitchPortDeviceMap(Device d) {
            // Find all the attachment points of this device
            // Then update the device in maps for all those attachment points
            Collection<DeviceAttachmentPoint> dapColl = d.getAttachmentPoints();
            for (DeviceAttachmentPoint dap : dapColl) {
                SwitchPortTuple swPrt = dap.getSwitchPort();
                Map<Integer, Device> oneSwPrtMap = 
                                        switchPortDeviceMap.get(swPrt);
                if (oneSwPrtMap != null) {
                    oneSwPrtMap.remove(d.hashCode());
                }
            }
        }

        private void delFromSwitchPortDeviceMap(
                                        SwitchPortTuple swPort, Device d) {
            Map<Integer, Device> oneSwPrtMap = switchPortDeviceMap.get(swPort);
            if (oneSwPrtMap != null) {
                oneSwPrtMap.remove(d.hashCode());
            }
        }

        /**
         * Overall update, delete and clear methods for the set of maps
         * @param d the device to update
         */
        private synchronized void updateMaps(Device d) {
            // Update dataLayerAddressDeviceMap
            updateDataLayerAddressDeviceMap(d);
            // Update ipv4AddressDeviceMap
            updateIpv4AddressDeviceMap(d);
            // update switchDeviceMap
            updateSwitchDeviceMap(d);
            // Update switchPortDeviceMap
            updateSwitchPortDeviceMap(d);
        }

        /** 
         * Delete a device object from the device maps
         * @param d the device to remove
         */
        private void delFromMaps(Device d) {
            // Update dataLayerAddressDeviceMap
            delFromDataLayerAddressDeviceMap(d);
            // Update ipv4AddressDeviceMap
            delFromIpv4AddressDeviceMap(d);
            // update switchDeviceMap
            delFromSwitchDeviceMap(d);
            // Update switchPortDeviceMap
            delFromSwitchPortDeviceMap(d);
        }

        /**
         * Delete a device by a data layer address
         * @param dlAddr the address
         */
        protected void delFromMaps(long dlAddr) {
            Device d = devMgrMaps.getDeviceByDataLayerAddr(dlAddr);
            if (d != null) {
                delFromMaps(d);
            }
        }

        /**
         * Clear all the device maps
         */
        private void clearMaps() {
            dataLayerAddressDeviceMap.clear();
            ipv4AddressDeviceMap.clear();
            switchUnresolvedAPMap.clear();
            switchDeviceMap.clear();
            switchPortDeviceMap.clear();
        }

        /**
         * Remove switch-port and also remove this switch-port as the
         * attachment point in the device objects if any
         * @param swPrt The {@link SwitchPortTuple} to remove
         */
        protected void removeSwPort(SwitchPortTuple swPrt) {

            Map<Integer, Device> switchPortDevices = 
                                            switchPortDeviceMap.remove(swPrt);

            if (switchPortDevices == null) {
                return;
            }

            // Update the individual devices by updating its attachment points
            for (Device d : switchPortDevices.values()) {
                // Remove the device from the switch->device mapping
                delDevAttachmentPoint(d, swPrt);
                evHistAttachmtPt(d, swPrt, EvAction.REMOVED,
                                                        "SwitchPort removed");
            }
        }

        /**
         * Retrieve the device by it's data layer address
         * @param mac the mac address to look up
         * @return the device object
         */
        protected Device getDeviceByDataLayerAddr(long mac) {
            return dataLayerAddressDeviceMap.get(mac);
        }

        /**
         * Check whether the given switch exists in the switch maps
         * @param sw the switch to check
         * @return true if the switch exists
         */
        protected boolean isSwitchPresent (IOFSwitch sw) {
            return switchDeviceMap.containsKey(sw);
        }

        /**
         * Reinitialize portChannelMap upon config change
         */
        protected void clearPortChannelMap() {
        	portChannelMap.clear();
        }
        
        // ***************************************
        // Add operations on the device attributes
        // ***************************************

        /**
         * Add a network layer address to the device with the given link 
         * layer address
         * @param dlAddr The link layer address of the device
         * @param nwAddr the new network layer address
         * @param lastSeen the new last seen timestamp for the network address
         */
        protected void addNwAddrByDataLayerAddr(long dlAddr,
                                                int nwAddr,
                                                Date lastSeen) {
            Device d = getDeviceByDataLayerAddr(dlAddr);
            if (d == null) return;
            Device dCopy = new Device(d);
            DeviceNetworkAddress na = dCopy.getNetworkAddress(nwAddr);
            if (na == null) { // this particular address is not in the device
                na = new DeviceNetworkAddress(nwAddr, lastSeen);
                dCopy.addNetworkAddress(na);
                updateMaps(dCopy);
            }
        }

        /**
         * Add a device attachment point to the device with the given
         * link-layer address
         * @param mac the MAC address
         * @param swPort the {@link SwitchPortTuple} to add
         * @param lastSeen the new last seen timestamp
         */
        protected void addDevAttachmentPoint(long mac,
                                             SwitchPortTuple swPort,
                                             Date lastSeen) {
            addDevAttachmentPoint(mac, swPort.getSw(),
                                  swPort.getPort(), lastSeen);
        }

        /**
         * Add a device attachment point to the device with the given
         * link-layer address
         * @param mac the MAC address
         * @param sw The {@link IOFSwitch} for the new attachment point
         * @param port The port for the new attachment point
         * @param lastSeen the new last seen timestamp
         */
        protected boolean addDevAttachmentPoint(long mac,
                                             IOFSwitch sw,
                                             short port,
                                             Date lastSeen) {

            Device d = getDeviceByDataLayerAddr(mac);
            // Check if the attachment point is already there
            SwitchPortTuple swPort = new SwitchPortTuple(sw, port);
            DeviceAttachmentPoint dap = d.getAttachmentPoint(swPort);
            if (dap != null) {
                // The attachment point is already there
                dap.setLastSeen(lastSeen); // TODO
                return false;
            }

            // new device attachment point for this device
            dap = new DeviceAttachmentPoint(swPort, lastSeen);
            Device dCopy = new Device(d);
            dCopy.addAttachmentPoint(dap);
            // Now add this updated device to the maps, which will replace
            // the old copy
            updateMaps(dCopy);
            return true;
        }

        // ******************************************
        // Delete operations on the device attributes
        // ******************************************

        /**
         * Delete an attachment point from a device
         * @param d the device
         * @param swPort the {@link SwitchPortTuple} to remove
         */
        protected void delDevAttachmentPoint(Device d, SwitchPortTuple swPort) {
            delDevAttachmentPoint(d, swPort.getSw(), swPort.getPort());
        }

        /**
         * Delete an attachment point from a device
         * @param d the device
         * @param sw the {@link IOFSwitch} for the attachment point to remove
         * @param port the port for the attachment point to remove
         */
        protected boolean delDevAttachmentPoint(Device d,
                                             IOFSwitch sw,
                                             short port) {

            // Check if the attachment point is there
            SwitchPortTuple swPort = new SwitchPortTuple(sw, port);
            if (d.getAttachmentPoint(swPort) == null) {
                // The attachment point is NOT there
                return false;
            }

            // Make a copy of this device
            Device dCopy = new Device(d);
            DeviceAttachmentPoint dap = dCopy.removeAttachmentPoint(swPort);
            // Remove the original device from the Switch-port map
            // This is a no-op when this fn is called from removeSwPort
            // as the switch-pot itself would be deleted from the map 
            delFromSwitchPortDeviceMap(swPort, d);
            // Remove the original device from the Switch map
            delFromSwitchDeviceMap(sw, d);  
            // Now add this updated device to the maps, which will replace
            // the old copy
            updateMaps(dCopy);
            if (log.isDebugEnabled()) {
                log.debug("Device 1 {}", d);
                log.debug("Device 2 {}", dCopy);
            }
            removeAttachmentPointFromStorage(d, dap);
            d = null; // to catch if anyone is using this reference
            return true;
        }

        /**
         * Add a new pending attachment point to the unresolved attachment
         * point map
         * @param dpid the DPID of the switch for the attachment point
         * @param mac the MAC address of the device
         * @param port the port for the attachment point
         * @param lastSeen the last seen timestamp
         */
        protected void updateSwitchUnresolvedAPMap(long dpid,
                                                   long mac,
                                                   short port,
                                                   Date lastSeen) {

            PendingAttachmentPoint pap = new PendingAttachmentPoint();
            pap.mac        = mac;
            pap.switchDpid = dpid;
            pap.switchPort = port;
            pap.lastSeen   = lastSeen;

            List<PendingAttachmentPoint> papl = 
                devMgrMaps.switchUnresolvedAPMap.get(dpid);
            if (papl == null) {
                devMgrMaps.switchUnresolvedAPMap.put(dpid, 
                        papl = Collections.synchronizedList(
                                new ArrayList<PendingAttachmentPoint>()));
            }
            papl.add(pap);
        }
        
        /**
         * Add switch-port to port_channel mapping to portChannelMap
         * @param switch_id
         * @param port_no
         * @param port_channel
         */
        protected void addPortToPortChannel(String switch_id,
        		Integer port_no, String port_channel) {
        	String swPort = switch_id + port_no;
        	portChannelMap.put(swPort, port_channel);
        }
        
        /**
         * Check if two ports belong to the same port channel
         * @param swPort1
         * @param swPort2
         * @return
         */
        protected boolean inSamePortChannel(SwitchPortTuple swPort1,
        		                            SwitchPortTuple swPort2) {
        	String key = swPort1.getSw().getStringId() + swPort1.getPort();
        	String portChannel1 = portChannelMap.get(swPort1.toString());
        	if (portChannel1 == null)
        	    return false;
        	key = swPort2.getSw().getStringId() + swPort2.getPort();
        	String portChannel2 = portChannelMap.get(key);
        	if (portChannel2 == null)
        		return false;
        	return portChannel1.equals(portChannel2);
        }
    } // End of DevMgrMap class definition

    private DevMgrMaps devMgrMaps;

    public DevMgrMaps getDevMgrMaps() {
        return devMgrMaps;
    }

    protected static Logger log = 
            LoggerFactory.getLogger(DeviceManagerImpl.class);

    protected Set<IDeviceManagerAware> deviceManagerAware;
    protected LinkedList<Update> updates;
    protected ReentrantReadWriteLock lock;
    protected volatile boolean shuttingDown = false;
    protected volatile boolean portChannelConfigChanged = false;

    // Our dependencies
    protected IFloodlightProviderService floodlightProvider;
    protected ITopologyService topology;
    protected IStorageSourceService storageSource;

    protected Runnable deviceAgingTimer;
    protected SingletonTask deviceUpdateTask;
    protected Date previousStorageAudit;

    protected final static int DEVICE_MAX_AGE    = 60 * 60 * 24;
    protected final static int DEVICE_NA_MAX_AGE = 60 * 60 *  2;
    protected final static int DEVICE_AP_MAX_AGE = 60 * 60 *  2;

    // Constants for accessing storage
    // Table names
    private static final String DEVICE_TABLE_NAME = "controller_host";
    private static final String DEVICE_ATTACHMENT_POINT_TABLE_NAME = 
                                            "controller_hostattachmentpoint";
    private static final String DEVICE_NETWORK_ADDRESS_TABLE_NAME = 
                                            "controller_hostnetworkaddress";
    private static final String PORT_CHANNEL_TABLE_NAME = "controller_portchannel";
    
    // Column names for the host table
    private static final String MAC_COLUMN_NAME       = "mac"; 
    private static final String VLAN_COLUMN_NAME      = "vlan"; 
    // Column names for both the attachment point and network address tables
    private static final String ID_COLUMN_NAME        = "id";
    private static final String DEVICE_COLUMN_NAME    = "host_id";
    private static final String LAST_SEEN_COLUMN_NAME = "last_seen";
    // Column names for the attachment point table
    private static final String SWITCH_COLUMN_NAME    = "switch_id"; 
    private static final String PORT_COLUMN_NAME      = "inport";
    private static final String AP_STATUS_COLUMN_NAME = "status";
    // Column names for the network address table
    private static final String NETWORK_ADDRESS_COLUMN_NAME = "ip";
    // Column names for the port channel table
    private static final String PORT_CHANNEL_COLUMN_NAME = "port_channel";
    private static final String PC_SWITCH_COLUMN_NAME = "switch";
    private static final String PC_PORT_COLUMN_NAME = "port";

    protected enum UpdateType {
        ADDED, REMOVED, MOVED, ADDRESS_ADDED, ADDRESS_REMOVED, VLAN_CHANGED
    }

    /**
     * Used internally to feed update queue for IDeviceManagerAware listeners
     */
    protected class Update {
        public Device device;
        public IOFSwitch oldSw;
        public Short oldSwPort;
        public IOFSwitch sw;
        public Short swPort;
        public DeviceNetworkAddress address;
        public UpdateType updateType;

        public Update(UpdateType type) {
            this.updateType = type;
        }
    }

    protected class PendingAttachmentPoint {
        long mac;
        long switchDpid;
        short switchPort;
        Date lastSeen;
        public long getMac() {
            return mac;
        }
        public long getSwitchDpid() {
            return switchDpid;
        }
        public short getSwitchPort() {
            return switchPort;
        }
        public Date getLastSeen() {
            return lastSeen;
        }
    }
    
    public DeviceManagerImpl() {
        this.devMgrMaps = new DevMgrMaps();
        this.lock = new ReentrantReadWriteLock();
        this.updates = new LinkedList<Update>();
        this.evHistDevMgrAttachPt = 
                new EventHistory<EventHistoryAttachmentPoint>("Attachment-Point");
        this.evHistDevMgrPktIn =
                new EventHistory<OFMatch>("Pakcet-In");
    }

<<<<<<< HEAD
=======
    public void startUp() {
        ScheduledExecutorService ses = floodlightProvider.getScheduledExecutor();
        deviceUpdateTask = new SingletonTask(ses, new DeviceUpdateWorker());

        floodlightProvider.addOFMessageListener(OFType.PACKET_IN, this);
        floodlightProvider.addOFMessageListener(OFType.PORT_STATUS, this);
        floodlightProvider.addOFSwitchListener(this);
        storageSource.addListener(PORT_CHANNEL_TABLE_NAME, this);
        
        /*
         * Device and storage aging.
         */
        enableDeviceAgingTimer();

        // Read all our device state (MACs, IPs, attachment points) from storage
        readAllDeviceStateFromStorage();
        readPortChannelConfigFromStorage();
    }

>>>>>>> e22c3f33
    public void shutDown() {
        shuttingDown = true;
        floodlightProvider.removeOFMessageListener(OFType.PACKET_IN, this);
        floodlightProvider.removeOFMessageListener(OFType.PORT_STATUS, this);
        floodlightProvider.removeOFSwitchListener(this);
        deviceAgingTimer = null;
     }

    @Override
    public String getName() {
        return "devicemanager";
    }

    @Override
    public int getId() {
        return FlListenerID.DEVICEMANAGERIMPL;
    }

    /**
     * Used in processPortStatus to check if the event is delete or shutdown
     * of a switch-port
     * @param ps
     * @return
     */
    private boolean isPortStatusDelOrModify(OFPortStatus ps) {
        boolean isDelete = 
            ((byte)OFPortReason.OFPPR_DELETE.ordinal() == ps.getReason());
        boolean isModify =
            ((byte)OFPortReason.OFPPR_MODIFY.ordinal() == ps.getReason());
        boolean isNotActive =    
            (((OFPortConfig.OFPPC_PORT_DOWN.getValue() & 
                    ps.getDesc().getConfig()) > 0) ||
            ((OFPortState.OFPPS_LINK_DOWN.getValue() & 
                    ps.getDesc().getState()) > 0));
        return (isDelete || (isModify && isNotActive));
    }

    public Command processPortStatusMessage(IOFSwitch sw, OFPortStatus ps) {
        // if ps is a delete, or a modify where the port is down or 
        // configured down
        if (isPortStatusDelOrModify(ps)) {
            SwitchPortTuple id = new SwitchPortTuple(sw, 
                                            ps.getDesc().getPortNumber());
            lock.writeLock().lock();
            try {
                devMgrMaps.removeSwPort(id);
            } finally {
                lock.writeLock().unlock();
            }
        }
        return Command.CONTINUE;
    }

    private void handleNewDevice(byte[] mac, Date currentDate, 
            SwitchPortTuple swPort, int nwAddr, Short vlan) {
        // Create the new device with attachment point and network address
        Device device = new Device(mac, currentDate);
        device.addAttachmentPoint(swPort, currentDate);
        evHistAttachmtPt(mac, swPort, EvAction.ADDED, "New device");
        device.addNetworkAddress(nwAddr, currentDate);
        device.setVlanId(vlan);
        // Update the maps - insert the device in the maps
        devMgrMaps.updateMaps(device);
        writeDeviceToStorage(device, currentDate);
        updateStatus(device, true);
        log.debug("New device learned {}", device);
    }

    private boolean isGratArp(Ethernet eth) {
        if (eth.getPayload() instanceof ARP) {
            ARP arp = (ARP) eth.getPayload();
            if (arp.isGratuitous()) {
                return true;
            }
        }
        return false;
    }

    private int getSrcNwAddr(Ethernet eth, long dlAddr) {
        if (eth.getPayload() instanceof ARP) {
            ARP arp = (ARP) eth.getPayload();
            if ((arp.getProtocolType() == ARP.PROTO_TYPE_IP)
                && (Ethernet.toLong(arp.getSenderHardwareAddress()) ==dlAddr)) {
                return IPv4.toIPv4Address(arp.getSenderProtocolAddress());
            }
        } else if (eth.getPayload() instanceof IPv4) {
            IPv4 ipv4 = (IPv4) eth.getPayload();
            if (ipv4.getPayload() instanceof UDP) {
                UDP udp = (UDP)ipv4.getPayload();
                if (udp.getPayload() instanceof DHCP) {
                    DHCP dhcp = (DHCP)udp.getPayload();
                    if (dhcp.getOpCode() == DHCP.OPCODE_REPLY) {
                        return ipv4.getSourceAddress();
                    }
                }
            }
        }
        return 0;
    }

    /**
     * This method is called for every packet-in and should be optimized for
     * performance.
     * @param sw
     * @param pi
     * @param cntx
     * @return
     */
    public Command processPacketInMessage(IOFSwitch sw, OFPacketIn pi, 
                                          FloodlightContext cntx) {
        Command ret = Command.CONTINUE;
        OFMatch match = new OFMatch();
        match.loadFromPacket(pi.getPacketData(), pi.getInPort(), sw.getId());
        // Add this packet-in to event history
        evHistPktIn(match);

        // Create attachment point/update network address if required
        SwitchPortTuple switchPort = new SwitchPortTuple(sw, pi.getInPort());
        // Don't learn from internal port or invalid port
        if (topology.isInternal(switchPort) || 
                !isValidInputPort(switchPort.getPort())) {
            processUpdates();
            return Command.CONTINUE;
        }

        // Packet arrive at a port from where we can learn the device
        // if the source is multicast/broadcast ignore it
        if ((match.getDataLayerSource()[0] & 0x1) != 0) {
            return Command.CONTINUE;
        }

        Long dlAddr = Ethernet.toLong(match.getDataLayerSource());
        Short vlan = match.getDataLayerVirtualLan();
        if (vlan < 0) vlan = null;
        Ethernet eth = IFloodlightProviderService.bcStore.get(
                                cntx, IFloodlightProviderService.CONTEXT_PI_PAYLOAD);
        int nwSrc = getSrcNwAddr(eth, dlAddr);
        Device device = devMgrMaps.getDeviceByDataLayerAddr(dlAddr);
        Date currentDate = new Date(); // TODO,
        if (device != null) { 
            // Write lock is expensive, check if we have an update first
            boolean newAttachmentPoint = false;
            boolean newNetworkAddress = false;
            boolean updateAttachmentPointLastSeen = false;
            boolean updateNetworkAddressLastSeen = false;
            boolean updateNeworkAddressMap = false;
            boolean updateDeviceVlan = false;
            boolean clearAttachmentPoints = false;
            boolean updateDevice = false;

            DeviceAttachmentPoint attachmentPoint = null;
            DeviceNetworkAddress networkAddress = null;

            // Copy-replace of device would be too expensive here
            device.setLastSeen(currentDate);
            updateDevice = device.shouldWriteLastSeenToStorage();
            attachmentPoint = device.getAttachmentPoint(switchPort);

            if (isGratArp(eth)) {
                clearAttachmentPoints = true;
            }

            if (attachmentPoint != null) {
                updateAttachmentPointLastSeen = true;
            } else {
                newAttachmentPoint = true;
            }

            if (nwSrc != 0) {
                networkAddress = device.getNetworkAddress(nwSrc);
                if (networkAddress != null) {
                    updateNetworkAddressLastSeen = true;
                } else if (eth != null && (eth.getPayload() instanceof ARP)) {
                    networkAddress = new DeviceNetworkAddress(nwSrc, 
                                                                currentDate);
                    newNetworkAddress = true;
                }

                // Also, if this address is currently mapped to a different 
                // device, fix it. This should be rare, so it is OK to do update
                // the storage from here.
                //
                // NOTE: the mapping is observed, and the decision is made based
                // on that, outside a lock. So the state may change by the time 
                // we get to do the map update. But that is OK since the mapping
                // will eventually get consistent.
                Device deviceByNwaddr = this.getDeviceByIPv4Address(nwSrc);
                if ((deviceByNwaddr != null) &&
                    (deviceByNwaddr.getDataLayerAddressAsLong() != 
                                    device.getDataLayerAddressAsLong())) {
                    updateNeworkAddressMap = true;
                    Device dCopy = new Device(deviceByNwaddr);
                    DeviceNetworkAddress naOld = dCopy.getNetworkAddress(nwSrc);
                    Map<Integer, DeviceNetworkAddress> namap = 
                                                dCopy.getNetworkAddressesMap();
                    if (namap.containsKey(nwSrc)) namap.remove(nwSrc);
                    dCopy.setNetworkAddresses(namap.values());
                    this.devMgrMaps.updateMaps(dCopy);
                    if (naOld !=null) 
                                removeNetworkAddressFromStorage(dCopy, naOld);
                    log.info(
                     "Network address {} moved from {} to {} due to packet {}",
                            new Object[] {networkAddress,
                                          deviceByNwaddr.getDataLayerAddress(),
                                          device.getDataLayerAddress(),
                                          eth});
                }

            }
            if ((vlan == null && device.getVlanId() != null) ||
                    (vlan != null && !vlan.equals(device.getVlanId()))) {
                updateDeviceVlan = true;
            }

            if (newAttachmentPoint || newNetworkAddress || updateDeviceVlan || 
                                updateNeworkAddressMap) {

                Device nd = new Device(device);

                try {
                    // Check if we have seen this attachmentPoint recently,
                    // An exception is thrown if the attachmentPoint is blocked.
                    if (newAttachmentPoint) {
                        attachmentPoint = getNewAttachmentPoint(nd, switchPort);
                        nd.addAttachmentPoint(attachmentPoint);
                        evHistAttachmtPt(nd, attachmentPoint.getSwitchPort(),
                                         EvAction.ADDED, "New AP from pkt-in");
                    }

                    if (clearAttachmentPoints) {
                        nd.clearAttachmentPoints();
                        evHistAttachmtPt(nd, 0L, (short)(-1),
                                EvAction.CLEARED, "Grat. ARP from pkt-in");
                    }

                    if (newNetworkAddress) {
                        // add the address
                        nd.addNetworkAddress(networkAddress);
                        log.debug("Device {} added IP {}", 
                                            nd, IPv4.fromIPv4Address(nwSrc));
                    }

                    if (updateDeviceVlan) {
                        nd.setVlanId(vlan);
                        writeDeviceToStorage(nd, currentDate);
                    }

                } catch (APBlockedException e) {
                    assert(attachmentPoint == null);
                    ret = Command.STOP;
                    // install drop flow to avoid overloading the controller
                    // set hard timeout to 5 seconds to avoid blocking host 
                    // forever
                    ForwardingBase.blockHost(floodlightProvider, switchPort,
                        dlAddr, ForwardingBase.FLOWMOD_DEFAULT_HARD_TIMEOUT);
                }
                // Update the maps
                devMgrMaps.updateMaps(nd);
                // publish the update after devMgrMaps is updated.
                if (newNetworkAddress) {
                    updateAddress(nd, networkAddress, true);
                }
                if (updateDeviceVlan) {
                    updateVlan(nd);
                }
                device = nd;
            }

            if (updateAttachmentPointLastSeen) {
                attachmentPoint.setLastSeen(currentDate);
                if (attachmentPoint.shouldWriteLastSeenToStorage())
                    writeAttachmentPointToStorage(
                            device, attachmentPoint, currentDate);
            }

            if (updateNetworkAddressLastSeen || newNetworkAddress) {
                if (updateNetworkAddressLastSeen)
                    networkAddress.setLastSeen(currentDate);
                if (newNetworkAddress || 
                        networkAddress.shouldWriteLastSeenToStorage())
                    writeNetworkAddressToStorage(
                            device, networkAddress, currentDate);
            }

            if (updateDevice) {
                writeDeviceToStorage(device, currentDate);
            }

        } else { // device is null 
            handleNewDevice(match.getDataLayerSource(), currentDate,
                    switchPort, nwSrc, vlan);
        }
        processUpdates();
        return ret;
    }

    /**
     * Check if there exists a state of attachment point flapping.
     * If not, we return a new attachment point (or resurrect an old one).
     * If swPort is blocked for this device, throw an exception.
     * 
     * This must be called with write lock held.
     */
    private DeviceAttachmentPoint getNewAttachmentPoint(Device device, 
                                                        SwitchPortTuple swPort)
            throws APBlockedException {
        Date currentDate = new Date();

        // First, check if we have an existing attachment point
        DeviceAttachmentPoint curAttachmentPoint = null;
        IOFSwitch newSwitch = swPort.getSw();
        for (DeviceAttachmentPoint existingAttachmentPoint: 
                                                device.getAttachmentPoints()) {
            IOFSwitch existingSwitch = 
                            existingAttachmentPoint.getSwitchPort().getSw();
            if ((newSwitch == existingSwitch) || ((topology != null) &&
                    topology.inSameCluster(newSwitch, existingSwitch))) {
                curAttachmentPoint = existingAttachmentPoint;
                break;
            }
        }

        // Do we have an old attachment point?
        DeviceAttachmentPoint attachmentPoint = 
                                    device.getOldAttachmentPoint(swPort);
        if (attachmentPoint == null) {
            attachmentPoint = new DeviceAttachmentPoint(swPort, currentDate);
        } else {
            attachmentPoint.setLastSeen(currentDate);
            if (attachmentPoint.isBlocked()) {
                // Attachment point is currently in blocked state
                // If curAttachmentPoint exists and active, drop the packet
                if (curAttachmentPoint != null &&
                    currentDate.getTime() - 
                    curAttachmentPoint.getLastSeen().getTime() < 600000) {
                    throw new APBlockedException("Attachment point is blocked");
                }
                log.info("Unblocking {} for device {}",
                         attachmentPoint.getSwitchPort(), device);
                attachmentPoint.setBlocked(false);
                evHistAttachmtPt(device, swPort, 
                    EvAction.UNBLOCKED, "packet-in after block timer expired");
            }
            // Remove from old list
            device.removeOldAttachmentPoint(attachmentPoint);
        }

        // Update mappings
        devMgrMaps.addDevAttachmentPoint(
                device.getDataLayerAddressAsLong(), swPort, currentDate);
        evHistAttachmtPt(device, swPort, EvAction.ADDED, "packet-in GNAP");

        // If curAttachmentPoint exists, we mark it a conflict and may block it.
        if (curAttachmentPoint != null) {
            device.removeAttachmentPoint(curAttachmentPoint);
            device.addOldAttachmentPoint(curAttachmentPoint);
            // If two ports are in the same port-channel, we don't treat it
            // as conflict, but will forward based on the last seen switch-port
            if (!devMgrMaps.inSamePortChannel(swPort,
            	    curAttachmentPoint.getSwitchPort())) {
            	curAttachmentPoint.setConflict(currentDate);
	        if (curAttachmentPoint.isFlapping()) {
	            curAttachmentPoint.setBlocked(true);
	            evHistAttachmtPt(device, curAttachmentPoint.getSwitchPort(),
	                             EvAction.BLOCKED, "Conflict");
	            writeAttachmentPointToStorage(device, curAttachmentPoint, 
	                                                            currentDate);
	            log.warn(
	                "Device {}: flapping between {} and {}, block the latter",
	                new Object[] {device, swPort, 
	                              curAttachmentPoint.getSwitchPort()});
	        } else {
	            removeAttachmentPointFromStorage(device, curAttachmentPoint);
                    evHistAttachmtPt(device, curAttachmentPoint.getSwitchPort(), 
                                     EvAction.REMOVED, "Conflict");
	        }
            }
            updateMoved(device, curAttachmentPoint.getSwitchPort(), 
                                                            attachmentPoint);

            if (log.isDebugEnabled()) {
                log.debug("Device {} moved from {} to {}", new Object[] {
                           device, curAttachmentPoint.getSwitchPort(), swPort});
            }
        } else {
            updateStatus(device, true);
            log.debug("Device {} added {}", device, swPort);
        }

        writeAttachmentPointToStorage(device, attachmentPoint, currentDate);
        return attachmentPoint;
    }

    private boolean isValidInputPort(Short port) {
        // Not a physical port. We should not 'discover' attachment points where
        return ((int)port.shortValue() & 0xff00) != 0xff00 || 
                     port.shortValue() == (short)0xfffe;
    }

    /**
     * Removes the specified device from data layer and network layer maps.
     * Does NOT remove the device from switch and switch:port level maps.
     * Must be called from within a write lock.
     * @param device
     */
    protected void delDevice(Device device) {
        devMgrMaps.delFromMaps(device);
        removeDeviceDiscoveredStateFromStorage(device);
        updateStatus(device, false);
        if (log.isDebugEnabled()) {
            log.debug("Removed device {}", device);
        }
        processUpdates();
    }

    @Override
    public Command receive(IOFSwitch sw, OFMessage msg, FloodlightContext cntx) {
        switch (msg.getType()) {
            case PACKET_IN:
                return this.processPacketInMessage(sw, (OFPacketIn) msg, cntx);
            case PORT_STATUS:
                return this.processPortStatusMessage(sw, (OFPortStatus) msg);
        }

        log.error("received an unexpected message {} from switch {}", msg, sw);
        return Command.CONTINUE;
    }

    /**
     * @param floodlightProvider the floodlightProvider to set
     */
    public void setFloodlightProvider(IFloodlightProviderService floodlightProvider) {
        this.floodlightProvider = floodlightProvider;
    }

    /**
     * @param topology the topology to set
     */
    public void setTopology(ITopologyService topology) {
        this.topology = topology;
    }

    @Override
    public Device getDeviceByDataLayerAddress(byte[] address) {
        return getDeviceByDataLayerAddress(Ethernet.toLong(address));
    }

    @Override
    public Device getDeviceByDataLayerAddress(long address) {
        return this.devMgrMaps.dataLayerAddressDeviceMap.get(address);
    }

    @Override
    public Device getDeviceByIPv4Address(Integer address) {
        lock.readLock().lock();
        try {
            return this.devMgrMaps.ipv4AddressDeviceMap.get(address);
        } finally {
            lock.readLock().unlock();
        }
    }

    @Override
    public void invalidateDeviceAPsByIPv4Address(Integer address) {
        lock.readLock().lock();
        try {
            Device d = this.devMgrMaps.ipv4AddressDeviceMap.get(address);
            if (d!= null && d.getAttachmentPoints() != null) {
                d.getAttachmentPoints().clear();
            }
        } finally {
            lock.readLock().unlock();
        }
    }

    @Override
    public List<Device> getDevices() {
        lock.readLock().lock();
        try {
            return new ArrayList<Device>(
                    this.devMgrMaps.dataLayerAddressDeviceMap.values());
        } finally {
            lock.readLock().unlock();
        }
    }

    @Override
    public void addedSwitch(IOFSwitch sw) {
        // Fix up attachment points related to the switch
        lock.writeLock().lock();
        try {
            Long swDpid = sw.getId();
            List<PendingAttachmentPoint> papl = 
                devMgrMaps.switchUnresolvedAPMap.get(swDpid);
            if (papl != null) {
                for (PendingAttachmentPoint pap : papl) {
                    Device d = devMgrMaps.getDeviceByDataLayerAddr(pap.mac);
                    if (d == null) continue;

                    // Add attachment point
                    devMgrMaps.addDevAttachmentPoint(
                            pap.mac, sw, pap.switchPort, pap.lastSeen);
                    evHistAttachmtPt(pap.mac,
                            sw.getId(), pap.switchPort,
                            EvAction.ADDED, "Switch Added");
                }
                devMgrMaps.switchUnresolvedAPMap.remove(swDpid);
            }
        } finally {
            lock.writeLock().unlock();
        }
    }

    @Override
    public void removedSwitch (IOFSwitch sw) {
        // remove all devices attached to this switch
        if (!devMgrMaps.isSwitchPresent(sw)) {
            // Switch not present
            return;
        }
        lock.writeLock().lock();
        try {
            devMgrMaps.delSwitchfromMaps(sw);
        } finally {
            lock.writeLock().unlock();
        }
    }

    @Override
    public void addedLink(IOFSwitch srcSw, short srcPort, int srcPortState,
            IOFSwitch dstSw, short dstPort, int dstPortState)
    {
        updatedLink(srcSw, srcPort, srcPortState, dstSw, dstPort, dstPortState);
    }

    @Override
    public void updatedLink(IOFSwitch srcSw, short srcPort, int srcPortState,
            IOFSwitch dstSw, short dstPort, int dstPortState)
    {
        if (((srcPortState & OFPortState.OFPPS_STP_MASK.getValue()) != 
                    OFPortState.OFPPS_STP_BLOCK.getValue()) &&
            ((dstPortState & OFPortState.OFPPS_STP_MASK.getValue()) != 
                    OFPortState.OFPPS_STP_BLOCK.getValue())) {
            // Remove all devices living on this switch:port now that it is 
            // internal
            SwitchPortTuple switchPort = new SwitchPortTuple(dstSw, dstPort);
            lock.writeLock().lock();
            try {
                devMgrMaps.removeSwPort(switchPort);
            } finally {
                lock.writeLock().unlock();
            }
        }
    }

    @Override
    public void removedLink(IOFSwitch src, short srcPort, IOFSwitch dst, 
                                                                short dstPort)
    {
        // no-op
    }
<<<<<<< HEAD
    
=======

    /**
     * @param deviceManagerAware the deviceManagerAware to set
     */
    public void setDeviceManagerAware(Set<IDeviceManagerAware> 
                                                        deviceManagerAware) {
        this.deviceManagerAware = deviceManagerAware;
    }

    public void setStorageSource(IStorageSource storageSource) {
        this.storageSource = storageSource;
        storageSource.createTable(DEVICE_TABLE_NAME, null);
        storageSource.setTablePrimaryKeyName(
                        DEVICE_TABLE_NAME, MAC_COLUMN_NAME);
        storageSource.createTable(DEVICE_ATTACHMENT_POINT_TABLE_NAME, null);
        storageSource.setTablePrimaryKeyName(
                        DEVICE_ATTACHMENT_POINT_TABLE_NAME, ID_COLUMN_NAME);
        storageSource.createTable(DEVICE_NETWORK_ADDRESS_TABLE_NAME, null);
        storageSource.setTablePrimaryKeyName(
                        DEVICE_NETWORK_ADDRESS_TABLE_NAME, ID_COLUMN_NAME);
        storageSource.createTable(PORT_CHANNEL_TABLE_NAME, null);
        storageSource.setTablePrimaryKeyName(
                        PORT_CHANNEL_TABLE_NAME, ID_COLUMN_NAME);
    }

>>>>>>> e22c3f33
    /**
     * Process device manager aware updates.  Call without any lock held
     */
    protected void processUpdates() {
        synchronized (updates) {
            Update update = null;
            while ((update = updates.poll()) != null) {
                log.debug ("processUpdates, update: {}", update);
                if (deviceManagerAware == null) 
                    continue;
                for (IDeviceManagerAware dma : deviceManagerAware) {
                    switch (update.updateType) {
                        case ADDED:
                            dma.deviceAdded(update.device);
                            break;
                        case REMOVED:
                            dma.deviceRemoved(update.device);
                            break;
                        case MOVED:
                            dma.deviceMoved(update.device,
                                    update.oldSw,
                                    update.oldSwPort,
                                    update.sw, update.swPort);
                            break;
                        case ADDRESS_ADDED:
                            dma.deviceNetworkAddressAdded(update.device, 
                                    update.address);
                            break;
                        case ADDRESS_REMOVED:
                            dma.deviceNetworkAddressRemoved(update.device, 
                                    update.address);
                            break;
                        case VLAN_CHANGED:
                            dma.deviceVlanChanged(update.device);
                            break;
                    }
                }
            }
        }
    }

    /**
     * Puts an update in queue for the Device.  Must be called from within the
     * write lock.
     * @param device
     * @param added
     */
    protected void updateStatus(Device device, boolean added) {
        synchronized (updates) {
            Update update;
            if (added) {
                update = new Update(UpdateType.ADDED);
            } else {
                update = new Update(UpdateType.REMOVED);
            }
            update.device = device;
            this.updates.add(update);
        }
    }

    /**
     * Puts an update in queue to indicate the Device moved.  Must be called
     * from within the write lock.
     * @param device The device that has moved.
     * @param oldSwPort The old switchport
     * @param newDap The new attachment point
     */
    protected void updateMoved(Device device, SwitchPortTuple oldSwPort, 
                                                DeviceAttachmentPoint newDap) {
        // We also clear the attachment points on other islands
        device.clearAttachmentPoints();
        evHistAttachmtPt(device, 0L, (short)(-1), EvAction.CLEARED, "Moved");
        device.addAttachmentPoint(newDap);
        evHistAttachmtPt(device, newDap.getSwitchPort(), 
                                                    EvAction.ADDED, "Moved");
        
        synchronized (updates) {
            Update update = new Update(UpdateType.MOVED);
            update.device = device;
            update.oldSw = oldSwPort.getSw();
            update.oldSwPort = oldSwPort.getPort();
            update.sw = newDap.getSwitchPort().getSw();
            update.swPort = newDap.getSwitchPort().getPort();
            this.updates.add(update);
        }
    }

    protected void updateAddress(Device device, DeviceNetworkAddress address, 
                                                            boolean added) {
        synchronized (updates) {
            Update update;
            if (added) {
                update = new Update(UpdateType.ADDRESS_ADDED);
            } else {
                update = new Update(UpdateType.ADDRESS_REMOVED);
            }
            update.device = device;
            update.address = address;
            this.updates.add(update);
        }
    }

    protected void updateVlan(Device device) {
        synchronized (updates) {
            Update update = new Update(UpdateType.VLAN_CHANGED);
            update.device = device;
            this.updates.add(update);
        }
    }

    /**
     * Iterates through all devices and cleans up attachment points
     */
    public void clusterMerged() {
        deviceUpdateTask.reschedule(10, TimeUnit.MILLISECONDS);
    }

    /**
     * Removes any attachment points that are in the same 
     * {@link net.floodlightcontroller.topology.SwitchCluster SwitchCluster} 
     * @param d The device to update the attachment points
     */
    public void cleanupAttachmentPoints(Device d) {
        // The long here is the SwitchCluster ID
        Map<Long, DeviceAttachmentPoint> map = 
                            new HashMap<Long, DeviceAttachmentPoint>();

        // Get only the latest DAPs into a map
        for (DeviceAttachmentPoint dap : d.getAttachmentPoints()) {
            if (DeviceAttachmentPoint.isNotNull(dap) &&
                            !topology.isInternal(dap.getSwitchPort())) {
                long clusterId = 
                            dap.getSwitchPort().getSw().getSwitchClusterId();
                if (map.containsKey(clusterId)) {
                    // We compare to see which one is newer, move attachment 
                    // point to "old" list.
                    // They are removed after deleting from storage.
                    DeviceAttachmentPoint value = map.get(clusterId);
                    if (dap.getLastSeen().after(value.getLastSeen())) { 
                        map.put(clusterId, dap);
                        d.addOldAttachmentPoint(value); // on copy of device
                    }
                } else {
                    map.put(clusterId, dap);
                }
            }
        }

        synchronized (d) {
            // Since the update below is happening on a copy of the device it
            // should not impact packetIn processing time due to lock contention
            d.setAttachmentPoints(map.values());
        }
    }

    public void clearAllDeviceStateFromMemory() {
        devMgrMaps.clearMaps();
    }

    private Date ageBoundaryDifference(Date currentDate, long expire) {
        if (expire == 0) {
            return new Date(0);
        }
        return new Date(currentDate.getTime() - 1000*expire);
    }

    // *********************
    // Storage Write Methods
    // *********************

    protected void writeDeviceToStorage(Device device, Date currentDate) {
        Map<String, Object> rowValues = new HashMap<String, Object>();
        String macString = device.getDlAddrString();
        rowValues.put(MAC_COLUMN_NAME, macString);
        if (device.getVlanId() != null)
            rowValues.put(VLAN_COLUMN_NAME, device.getVlanId());
        rowValues.put(LAST_SEEN_COLUMN_NAME, currentDate);
        storageSource.updateRowAsync(DEVICE_TABLE_NAME, rowValues);
        device.lastSeenWrittenToStorage(currentDate); // TODO

        for (DeviceAttachmentPoint attachmentPoint: 
                                            device.getAttachmentPoints()) {
            writeAttachmentPointToStorage(device, attachmentPoint, currentDate);
        }
        for (DeviceNetworkAddress networkAddress: 
                                            device.getNetworkAddresses()) {
            writeNetworkAddressToStorage(device, networkAddress, currentDate);
        }
    }

    protected void writeAttachmentPointToStorage(Device device,
            DeviceAttachmentPoint attachmentPoint, Date currentDate) {
        assert(device != null);
        assert(attachmentPoint != null);
        String deviceId = device.getDlAddrString();
        SwitchPortTuple switchPort = attachmentPoint.getSwitchPort();
        assert(switchPort != null);
        String switchId = switchPort.getSw().getStringId();
        Short port = switchPort.getPort();
        String attachmentPointId = 
                            deviceId + "-" + switchId + "-" + port.toString();

        Map<String, Object> rowValues = new HashMap<String, Object>();
        rowValues.put(ID_COLUMN_NAME, attachmentPointId);
        rowValues.put(DEVICE_COLUMN_NAME, deviceId);
        rowValues.put(SWITCH_COLUMN_NAME, switchId);
        rowValues.put(PORT_COLUMN_NAME, port);
        rowValues.put(LAST_SEEN_COLUMN_NAME, attachmentPoint.getLastSeen());
        String status = null;
        if (attachmentPoint.isBlocked())
            status = "blocked: duplicate mac";
        rowValues.put(AP_STATUS_COLUMN_NAME, status);

        storageSource.updateRowAsync(DEVICE_ATTACHMENT_POINT_TABLE_NAME, 
                                                                    rowValues);
        attachmentPoint.lastSeenWrittenToStorage(currentDate);
    }

    // **********************
    // Storage Remove Methods
    // **********************

    protected void removeAttachmentPointFromStorage(Device device, 
                                    DeviceAttachmentPoint attachmentPoint) {
        try {
            String deviceId = device.getDlAddrString();
            SwitchPortTuple switchPort = attachmentPoint.getSwitchPort();
            String switchId = switchPort.getSw().getStringId();
            Short port = switchPort.getPort();
            String attachmentPointId = 
                            deviceId + "-" + switchId + "-" + port.toString();
            storageSource.deleteRowAsync(
                        DEVICE_ATTACHMENT_POINT_TABLE_NAME, attachmentPointId);
        } catch (NullPointerException e) {
            log.debug("Null ptr exception for device {} attach-point {}",
                    device, attachmentPoint);
        }
    }

    protected void writeNetworkAddressToStorage(Device device,
            DeviceNetworkAddress networkAddress, Date currentDate) {
        assert(device != null);
        assert(networkAddress != null);
        String deviceId = device.getDlAddrString();
        String networkAddressString = IPv4.fromIPv4Address(
                                            networkAddress.getNetworkAddress());
        String networkAddressId = deviceId + "-" + networkAddressString;

        if (networkAddress.getNetworkAddress() == 0) {
        	log.error("Zero network address for device {}\n {}",
        			   device, Thread.currentThread().getStackTrace());
        	return;
        }
        
        Map<String, Object> rowValues = new HashMap<String, Object>();
        rowValues.put(ID_COLUMN_NAME, networkAddressId);
        rowValues.put(DEVICE_COLUMN_NAME, deviceId);
        rowValues.put(NETWORK_ADDRESS_COLUMN_NAME, networkAddressString);
        rowValues.put(LAST_SEEN_COLUMN_NAME, networkAddress.getLastSeen());
        storageSource.updateRowAsync(DEVICE_NETWORK_ADDRESS_TABLE_NAME, 
                                                                    rowValues);
        networkAddress.lastSeenWrittenToStorage(currentDate);
    }

    protected void removeNetworkAddressFromStorage(Device device, 
                                        DeviceNetworkAddress networkAddress) {
        assert(device != null);
        assert(networkAddress != null);
        String deviceId = device.getDlAddrString();
        String networkAddressString = IPv4.fromIPv4Address(
                                            networkAddress.getNetworkAddress());
        String networkAddressId = deviceId + "-" + networkAddressString;
        storageSource.deleteRowAsync(DEVICE_NETWORK_ADDRESS_TABLE_NAME, 
                                                            networkAddressId);
    }

    // ********************
    // Storage Read Methods
    // ********************

    public boolean readPortChannelConfigFromStorage() {
    	try {
	    	IResultSet pcResultSet = storageSource.executeQuery(
	    			PORT_CHANNEL_TABLE_NAME, null, null, null);
	    	
	    	while (pcResultSet.next()) {
	    		String port_channel = pcResultSet.getString(PORT_CHANNEL_COLUMN_NAME);
	    		String switch_id = pcResultSet.getString(PC_SWITCH_COLUMN_NAME);
	    		Integer port_no = pcResultSet.getInt(PC_PORT_COLUMN_NAME);
	    		devMgrMaps.addPortToPortChannel(switch_id, port_no, port_channel);
	    	}
	    	return true;
    	} catch (StorageException e) {
    		log.error("Error reading port-channel data from storage {}", e);
    		return false;
    	}
    }
    
    public boolean readAllDeviceStateFromStorage() {
        Date currentDate = new Date();
        try {
            // These methods MUST be called in this order
            readDevicesFromStorage(currentDate);
            readDeviceAttachmentPointsFromStorage(currentDate);
            readDeviceNetworkAddressesFromStorage(currentDate);
            return true;
        }
        catch (StorageException e) {
            log.error("Error reading device data from storage {}", e);
            return false;
        }
    }

    /**
     * Exclude any entries which are older than the 
     * @throws StorageException
     */
    private void readDevicesFromStorage(Date currentDate) 
                                                throws StorageException {
        String [] colNames = new String[] {MAC_COLUMN_NAME, 
                                    VLAN_COLUMN_NAME, LAST_SEEN_COLUMN_NAME};

        IResultSet deviceResultSet = storageSource.executeQuery(
                                    DEVICE_TABLE_NAME, colNames, null, null);

        while (deviceResultSet.next()) {
            Date lastSeen = deviceResultSet.getDate(LAST_SEEN_COLUMN_NAME);
            String macString = deviceResultSet.getString(MAC_COLUMN_NAME);
            assert(macString != null);
            if (macString == null) {                
                log.debug("Ignoring storage entry with no mac address");
                continue;
            }

            byte[] macBytes = HexString.fromHexString(macString);
            if (lastSeen == null) lastSeen = new Date();
            Device d = new Device(macBytes, lastSeen);
            if (deviceResultSet.containsColumn(VLAN_COLUMN_NAME)) {
                d.setVlanId(deviceResultSet.getShort(VLAN_COLUMN_NAME));
                if (d.getVlanId() < 0 || d.getVlanId() >= 4096) {
                    log.debug("Ignore storage entry with invalid vlan {}", d);
                    continue;
                }
            }
            devMgrMaps.updateMaps(d);
        }
    }

    private void readDeviceAttachmentPointsFromStorage(Date currentDate) 
        throws StorageException {

        String [] colNames = new String[] {
                DEVICE_COLUMN_NAME, SWITCH_COLUMN_NAME, 
                PORT_COLUMN_NAME, LAST_SEEN_COLUMN_NAME};

        IResultSet dapResultSet = storageSource.executeQuery(
                DEVICE_ATTACHMENT_POINT_TABLE_NAME, colNames, null, null);

        while (dapResultSet.next()) {
           Date lastSeen = dapResultSet.getDate(LAST_SEEN_COLUMN_NAME);
           if (lastSeen == null) lastSeen = new Date();

           String macString  = dapResultSet.getString(DEVICE_COLUMN_NAME);
           String dpidString = dapResultSet.getString(SWITCH_COLUMN_NAME);

           if (macString == null || dpidString == null)
               continue;

           long mac     = HexString.toLong(macString);
           long swDpid  = HexString.toLong(dpidString);
           IOFSwitch sw = floodlightProvider.getSwitches().get(swDpid);

           Integer port = dapResultSet.getIntegerObject(PORT_COLUMN_NAME);
           if (port == null || port > Short.MAX_VALUE) continue;

           if (sw == null) { // switch has not joined yet
               devMgrMaps.updateSwitchUnresolvedAPMap(
                       swDpid, mac, port.shortValue(), lastSeen);
           } else {
               devMgrMaps.addDevAttachmentPoint(
                                       mac, sw, port.shortValue(), lastSeen);
               evHistAttachmtPt(mac, sw.getId(), port.shortValue(), 
                                       EvAction.ADDED, "Read from storage");
           }
        }
    }

    private void readDeviceNetworkAddressesFromStorage(Date currentDate) 
                                                    throws StorageException {

        String [] colNames = new String[]{  DEVICE_COLUMN_NAME, 
                                            NETWORK_ADDRESS_COLUMN_NAME, 
                                            LAST_SEEN_COLUMN_NAME};
        IResultSet dnaResultSet = storageSource.executeQuery(
                    DEVICE_NETWORK_ADDRESS_TABLE_NAME, colNames, null, null);

        while (dnaResultSet.next()) {
            Date lastSeen = dnaResultSet.getDate(LAST_SEEN_COLUMN_NAME);
            if (lastSeen == null) lastSeen = new Date();

            String macStr  = dnaResultSet.getString(DEVICE_COLUMN_NAME);
            String netaddr = dnaResultSet.getString(
                                                NETWORK_ADDRESS_COLUMN_NAME);

            if (macStr == null) {
                continue;
            }
            if (netaddr == null) {
                // If the key is in the database then ignore this record
                continue;
            }
            devMgrMaps.addNwAddrByDataLayerAddr(HexString.toLong(macStr), 
                                        IPv4.toIPv4Address(netaddr),
                                        lastSeen);
        }
    }

    public void removeDeviceDiscoveredStateFromStorage(Device device) {
        String deviceId = device.getDlAddrString();

        // Remove all of the attachment points
        storageSource.deleteRowsAsync(DEVICE_ATTACHMENT_POINT_TABLE_NAME,
                new OperatorPredicate(DEVICE_COLUMN_NAME, 
                        OperatorPredicate.Operator.EQ, deviceId));
        storageSource.deleteRowsAsync(DEVICE_NETWORK_ADDRESS_TABLE_NAME,
                new OperatorPredicate(DEVICE_COLUMN_NAME, 
                        OperatorPredicate.Operator.EQ, deviceId));

        // Remove the device
        storageSource.deleteRow(DEVICE_TABLE_NAME, deviceId);
    }
    
    /**
     * IStorageSource listeners.
     * Need to optimize if we support a large number of port-channel entries.
     */

    @Override
    public void rowsModified(String tableName, Set<Object> rowKeys) {
    	portChannelConfigChanged = true;
        deviceUpdateTask.reschedule(5, TimeUnit.SECONDS);
    }

    @Override
    public void rowsDeleted(String tableName, Set<Object> rowKeys) {
    	portChannelConfigChanged = true;
    	deviceUpdateTask.reschedule(5, TimeUnit.SECONDS);          
    }

    // ********************
    // Device aging methods
    // ********************    

    private void removeAgedNetworkAddresses(Device device, Date currentDate) {
        Collection<DeviceNetworkAddress> addresses = 
                                                device.getNetworkAddresses();

        for (DeviceNetworkAddress address : addresses) {
            long expire = address.getExpire();

            if (expire == 0) {
                expire = DEVICE_NA_MAX_AGE;
            }
            Date agedBoundary = ageBoundaryDifference(currentDate, expire);

            if (address.getLastSeen().before(agedBoundary)) {
                device.removeNetworkAddress(address.getNetworkAddress());
            }
        }
    }

    private void removeAgedAttachmentPoints(Device device, Date currentDate) {
        Collection<DeviceAttachmentPoint> aps = device.getAttachmentPoints();

        for (DeviceAttachmentPoint ap : aps) {
            int expire = ap.getExpire();

            if (expire == 0) {
                expire = DEVICE_AP_MAX_AGE;
            }
            Date agedBoundary = ageBoundaryDifference(currentDate, expire);
            if (ap.getLastSeen().before(agedBoundary)) {
                device.removeAttachmentPoint(ap.getSwitchPort());
                evHistAttachmtPt(device, ap.getSwitchPort(), EvAction.REMOVED,
                        "Aged");
            }
        }
    }

    /**
     * Age device entry based on an expiry associated with the device.
     */
     private void removeAgedDevices(Date currentDate) {
        Date deviceAgeBoundary = ageBoundaryDifference(currentDate, 
                                                                DEVICE_MAX_AGE);

        Collection<Device> deviceColl = devMgrMaps.getDevices();
        for (Device device: deviceColl) {
            removeAgedNetworkAddresses(device, currentDate);
            removeAgedAttachmentPoints(device, currentDate);

            if ((device.getAttachmentPoints().size() == 0) &&
                (device.getNetworkAddresses().size() == 0) &&
                (device.getLastSeen().before(deviceAgeBoundary))) {
                delDevice(device);
            }
        } 
    }

    /**
     * Removes aged rows in a table, based on the tables LAST_SEEN_COLUMN_NAME,
     * requiring 'last_seen' to exist in the table.
     * 
     * @param tableName
     * @param aging
     * @param currentDate
     */
    private void removeAgedRowsFromStorage(String tableName,
                                           String hostIdFieldName,
                                           int aging,
                                           Date currentDate) {
        if (aging == 0) {
            return;
        }

        Date ageBoundary = ageBoundaryDifference(currentDate, DEVICE_MAX_AGE);
        IResultSet resultSet = null;
        try {
            /**
             * The reason this storage call is asynchronous even though it's 
             * immediately followed by a synchronous get is that there may be 
             * other queued up asynchronous storage operations that would affect
             * the results of executing this query. So we make this call 
             * asynchronous as well so that we see the affects of the previous 
             * asynchronous calls.
             */
            Future<IResultSet> future = 
                storageSource.executeQueryAsync(tableName, null,
                    new OperatorPredicate(LAST_SEEN_COLUMN_NAME, 
                            OperatorPredicate.Operator.LT, ageBoundary),null);
            // FIXME: What timeout should we use here?
            resultSet = future.get(30, TimeUnit.SECONDS);
            while (resultSet.next()) {

                String dlAddrStr = resultSet.getString(hostIdFieldName);
                if (dlAddrStr == null) {
                    continue;
                }

                long dlAddr = HexString.toLong(dlAddrStr);

                log.debug("removeRowsFromTable:" + hostIdFieldName + " " +
                   resultSet.getString(hostIdFieldName) + " " + dlAddr +
                   " " + resultSet.getDate(LAST_SEEN_COLUMN_NAME).toString() +
                   " " + currentDate.toString());

                lock.writeLock().lock();
                try {
                    devMgrMaps.delFromMaps(dlAddr);
                } finally {
                    lock.writeLock().unlock();
                }                
                resultSet.deleteRow();
            }
            resultSet.save();
            resultSet.close();
            resultSet = null;
        }
        catch (ExecutionException exc) {
            log.error("Error accessing storage to remove old devices", exc);
        }
        catch (InterruptedException exc) {
            log.error("Interruption accessing storage to remove old devices", 
                                                                        exc);
        }
        catch (TimeoutException exc) {
            log.warn("Timeout accessing storage to remove old devices", exc);
        }
        finally {
            if (resultSet != null) {
                resultSet.close();
            }
        }
    }

    /**
     * Expire all age-out managed state.  Not intended to be called
     * frequently since storage is queried.
     */
    private void removeAgedDeviceStorageState(Date currentDate) {
        removeAgedRowsFromStorage(DEVICE_TABLE_NAME,
                                  MAC_COLUMN_NAME,
                                  DEVICE_MAX_AGE, 
                                  currentDate);

        removeAgedRowsFromStorage(DEVICE_ATTACHMENT_POINT_TABLE_NAME,
                                  DEVICE_COLUMN_NAME,
                                  DEVICE_AP_MAX_AGE, 
                                  currentDate);

        removeAgedRowsFromStorage(DEVICE_NETWORK_ADDRESS_TABLE_NAME,
                                  DEVICE_COLUMN_NAME,
                                  DEVICE_NA_MAX_AGE,
                                  currentDate);
    }

    private void removeAgedDeviceState() {
        Date currentDate = new Date();
        long dayInMsec = TimeUnit.MILLISECONDS.convert(1, TimeUnit.DAYS);

        removeAgedDevices(currentDate);

        /*
         * Once a day review the storage state to expire very
         * old entries.
         */
        Date yesterday = new Date(currentDate.getTime() - dayInMsec);
        if ((previousStorageAudit == null) ||
            (previousStorageAudit.before(yesterday))) {
            previousStorageAudit = currentDate;
            removeAgedDeviceStorageState(currentDate);
        }
    }

    private static final int DEVICE_AGING_TIMER= 15; // in minutes
    private static final int DEVICE_AGING_TIMER_INTERVAL = 1; // in seconds

    /**
     * Create the deviceAgingTimer, which calls removeAgedDeviceState()
     * periodically.
     */
    private void enableDeviceAgingTimer() {
        if (deviceAgingTimer != null) {
            return;
        }

        deviceAgingTimer = new Runnable() {
            @Override
            public void run() {
                log.debug("Running device aging timer {} minutes",
                                DEVICE_AGING_TIMER);
                removeAgedDeviceState();

                if (deviceAgingTimer != null) {
                    ScheduledExecutorService ses =
                        floodlightProvider.getScheduledExecutor();
                    ses.schedule(this, DEVICE_AGING_TIMER, TimeUnit.MINUTES);
                }
            }
        };
        floodlightProvider.getScheduledExecutor().schedule(
            deviceAgingTimer, DEVICE_AGING_TIMER_INTERVAL, TimeUnit.SECONDS);
    }

    @Override
    public boolean isCallbackOrderingPrereq(OFType type, String name) {
        return (type == OFType.PACKET_IN && name.equals("topology"));
    }

    @Override
    public boolean isCallbackOrderingPostreq(OFType type, String name) {
        return false;
    }

    protected class DeviceUpdateWorker implements Runnable {
        @Override
        public void run() {
        	boolean updatePortChannel = portChannelConfigChanged;
        	portChannelConfigChanged = false;
        	
        	if (updatePortChannel) {
        		devMgrMaps.clearPortChannelMap();
        		readPortChannelConfigFromStorage();
        	}
        	
            try { 
                log.debug("DeviceUpdateWorker: cleaning up attachment points");
                for (IOFSwitch sw  : devMgrMaps.getSwitches()) {
                    // If the set of devices connected to the switches we 
                    // re-iterate a max of 3 times - WHY? TODO
                    int maxIter = 3;
                    while (maxIter > 0) {
                        try {
                            for (Device d: devMgrMaps.getDevicesOnASwitch(sw)) {
                                Device dCopy = new Device(d);
                                cleanupAttachmentPoints(dCopy);
                                for (DeviceAttachmentPoint dap : 
                                    dCopy.getOldAttachmentPoints()) {
                                    // Don't remove conflict attachment points 
                                    // with recent activities
                                    if (dap.isInConflict() && !updatePortChannel)
                                        continue;
                                    // Delete from memory after storage, 
                                    // otherwise an exception will
                                    // leave stale attachment points on storage.
                                    removeAttachmentPointFromStorage(dCopy, dap);
                                    dCopy.removeOldAttachmentPoint(dap);
                                }
                                // Update the maps with the new device copy
                                devMgrMaps.updateMaps(dCopy);
                            }
                            break;
                        }  catch (ConcurrentModificationException e) {
                            maxIter--;
                        } catch (NullPointerException e) { }
                    }
                    if (maxIter == 0) {
                        log.warn("Device attachment point clean up " +
                                "attempted three times and failed.");
                    }
                }
                log.debug("DeviceUpdateWorker: finished cleaning up device " +
                          "attachment points");
            } catch (StorageException e) {
                log.error("DeviceUpdateWorker had a storage exception, " +
                        "Floodlight exiting");
                System.exit(1);
            }
        }
    }

    @Override
    public void updatedSwitch(IOFSwitch sw) {
        if (sw.hasAttribute(IOFSwitch.SWITCH_IS_CORE_SWITCH)) {
            removedSwitch(sw);
        }
    }
    
    // **************************************************
    // Device Manager's Event History members and methods
    // **************************************************

    // Attachment-point event history
    public EventHistory<EventHistoryAttachmentPoint> evHistDevMgrAttachPt;
    public EventHistoryAttachmentPoint evHAP;

    private void evHistAttachmtPt(Device d, SwitchPortTuple swPrt,
                                            EvAction action, String reason) {
        evHistAttachmtPt(
                d.getDataLayerAddressAsLong(),
                swPrt.getSw().getId(),
                swPrt.getPort(), action, reason);
    }

    private void evHistAttachmtPt(byte [] mac, SwitchPortTuple swPrt,
                                          EvAction action, String reason) {
        evHistAttachmtPt(Ethernet.toLong(mac), swPrt.getSw().getId(),
                                            swPrt.getPort(), action, reason);
    }

    private void evHistAttachmtPt(Device d, long dpid, short port,
                                            EvAction op, String reason) {
        evHistAttachmtPt(d.getDataLayerAddressAsLong(),dpid, port, op, reason);
    }

    private void evHistAttachmtPt(long mac, long dpid, short port,
                                              EvAction action, String reason) {
        if (evHAP == null) {
            evHAP = new EventHistoryAttachmentPoint();
        }
        evHAP.dpid   = dpid;
        evHAP.port   = port;
        evHAP.mac    = mac;
        evHAP.reason = reason;
        evHAP = evHistDevMgrAttachPt.put(evHAP, action);
    }

    /***
     * Packet-In Event history related classes and members
     * @author subrata
     *
     */

    public EventHistory<OFMatch> evHistDevMgrPktIn;

    private void evHistPktIn(OFMatch packetIn) {
        evHistDevMgrPktIn.put(packetIn, EvAction.PKT_IN);
    }

    // IFloodlightModule methods
    
    @Override
    public Collection<Class<? extends IFloodlightService>> getModuleServices() {
        Collection<Class<? extends IFloodlightService>> l = 
                new ArrayList<Class<? extends IFloodlightService>>();
        l.add(IDeviceManagerService.class);
        return l;
    }

    @Override
    public Map<Class<? extends IFloodlightService>, IFloodlightService>
            getServiceImpls() {
        Map<Class<? extends IFloodlightService>,
            IFloodlightService> m = 
            new HashMap<Class<? extends IFloodlightService>,
                        IFloodlightService>();
        // We are the class that implements the service
        m.put(IDeviceManagerService.class, this);
        return m;
    }

    @Override
    public Collection<Class<? extends IFloodlightService>> getModuleDependencies() {
        Collection<Class<? extends IFloodlightService>> l = 
                new ArrayList<Class<? extends IFloodlightService>>();
        l.add(IFloodlightProviderService.class);
        l.add(IStorageSourceService.class);
        l.add(ITopologyService.class);
        return l;
    }

    @Override
    public void init(FloodlightModuleContext context)
            throws FloodlightModuleException {
        // Wire up all our dependencies
        floodlightProvider = 
                context.getServiceImpl(IFloodlightProviderService.class);
        topology =
                context.getServiceImpl(ITopologyService.class);
        storageSource =
                context.getServiceImpl(IStorageSourceService.class);
        
        // We create this here because there is no ordering guarantee
        this.deviceManagerAware = new HashSet<IDeviceManagerAware>();
    }

    @Override
    public void startUp(FloodlightModuleContext context) {
        // This is our 'constructor'
        
        // Create our data structures
        this.devMgrMaps = new DevMgrMaps();
        this.lock = new ReentrantReadWriteLock();
        this.updates = new LinkedList<Update>();
        this.evHistDevMgrAttachPt = 
                new EventHistory<EventHistoryAttachmentPoint>("Attachment-Point");
        this.evHistDevMgrPktIn =
                new EventHistory<OFMatch>("Pakcet-In");
        
        if (topology != null) {
            // Register to get updates from topology
            topology.addListener(this);
        }
        
        // Create our database tables
        storageSource.createTable(DEVICE_TABLE_NAME, null);
        storageSource.setTablePrimaryKeyName(
                        DEVICE_TABLE_NAME, MAC_COLUMN_NAME);
        storageSource.createTable(DEVICE_ATTACHMENT_POINT_TABLE_NAME, null);
        storageSource.setTablePrimaryKeyName(
                        DEVICE_ATTACHMENT_POINT_TABLE_NAME, ID_COLUMN_NAME);
        storageSource.createTable(DEVICE_NETWORK_ADDRESS_TABLE_NAME, null);
        storageSource.setTablePrimaryKeyName(
                        DEVICE_NETWORK_ADDRESS_TABLE_NAME, ID_COLUMN_NAME);
        
        ScheduledExecutorService ses = floodlightProvider.getScheduledExecutor();
        deviceUpdateTask = new SingletonTask(ses, new DeviceUpdateWorker());
        
        // Register for the OpenFlow messages we want
        floodlightProvider.addOFMessageListener(OFType.PACKET_IN, this);
        floodlightProvider.addOFMessageListener(OFType.PORT_STATUS, this);
        // Register for switch events
        floodlightProvider.addOFSwitchListener(this);
         // Device and storage aging.
        enableDeviceAgingTimer();
        // Read all our device state (MACs, IPs, attachment points) from storage
        readAllDeviceStateFromStorage();
    }

    @Override
    public void addListener(IDeviceManagerAware listener) {
        deviceManagerAware.add(listener);
    }
}<|MERGE_RESOLUTION|>--- conflicted
+++ resolved
@@ -61,12 +61,8 @@
 import net.floodlightcontroller.packet.UDP;
 import net.floodlightcontroller.routing.ForwardingBase;
 import net.floodlightcontroller.storage.IResultSet;
-<<<<<<< HEAD
+import net.floodlightcontroller.storage.IStorageSourceListener;
 import net.floodlightcontroller.storage.IStorageSourceService;
-=======
-import net.floodlightcontroller.storage.IStorageSource;
-import net.floodlightcontroller.storage.IStorageSourceListener;
->>>>>>> e22c3f33
 import net.floodlightcontroller.storage.OperatorPredicate;
 import net.floodlightcontroller.storage.StorageException;
 import net.floodlightcontroller.topology.ITopologyService;
@@ -94,20 +90,8 @@
  *
  * @author David Erickson (daviderickson@cs.stanford.edu)
  */
-<<<<<<< HEAD
 public class DeviceManagerImpl implements IDeviceManagerService, IOFMessageListener,
-        IOFSwitchListener, ITopologyListener, IFloodlightModule {      
-=======
-public class DeviceManagerImpl implements IDeviceManager, IOFMessageListener,
-        IOFSwitchListener, ITopologyAware, IStorageSourceListener {  
-    protected static Logger log = 
-        LoggerFactory.getLogger(DeviceManagerImpl.class);
-
-    protected IFloodlightProvider floodlightProvider;
-    
-    
-
->>>>>>> e22c3f33
+        IOFSwitchListener, ITopologyListener, IFloodlightModule, IStorageSourceListener {      
     /**
      * Class to maintain all the device manager maps which consists of four
      * main maps. 
@@ -690,6 +674,7 @@
     }
     
     public DeviceManagerImpl() {
+        // TODO - Alex - move this
         this.devMgrMaps = new DevMgrMaps();
         this.lock = new ReentrantReadWriteLock();
         this.updates = new LinkedList<Update>();
@@ -698,29 +683,7 @@
         this.evHistDevMgrPktIn =
                 new EventHistory<OFMatch>("Pakcet-In");
     }
-
-<<<<<<< HEAD
-=======
-    public void startUp() {
-        ScheduledExecutorService ses = floodlightProvider.getScheduledExecutor();
-        deviceUpdateTask = new SingletonTask(ses, new DeviceUpdateWorker());
-
-        floodlightProvider.addOFMessageListener(OFType.PACKET_IN, this);
-        floodlightProvider.addOFMessageListener(OFType.PORT_STATUS, this);
-        floodlightProvider.addOFSwitchListener(this);
-        storageSource.addListener(PORT_CHANNEL_TABLE_NAME, this);
-        
-        /*
-         * Device and storage aging.
-         */
-        enableDeviceAgingTimer();
-
-        // Read all our device state (MACs, IPs, attachment points) from storage
-        readAllDeviceStateFromStorage();
-        readPortChannelConfigFromStorage();
-    }
-
->>>>>>> e22c3f33
+    
     public void shutDown() {
         shuttingDown = true;
         floodlightProvider.removeOFMessageListener(OFType.PACKET_IN, this);
@@ -859,7 +822,7 @@
                                 cntx, IFloodlightProviderService.CONTEXT_PI_PAYLOAD);
         int nwSrc = getSrcNwAddr(eth, dlAddr);
         Device device = devMgrMaps.getDeviceByDataLayerAddr(dlAddr);
-        Date currentDate = new Date(); // TODO,
+        Date currentDate = new Date(); 
         if (device != null) { 
             // Write lock is expensive, check if we have an update first
             boolean newAttachmentPoint = false;
@@ -1282,35 +1245,7 @@
     {
         // no-op
     }
-<<<<<<< HEAD
     
-=======
-
-    /**
-     * @param deviceManagerAware the deviceManagerAware to set
-     */
-    public void setDeviceManagerAware(Set<IDeviceManagerAware> 
-                                                        deviceManagerAware) {
-        this.deviceManagerAware = deviceManagerAware;
-    }
-
-    public void setStorageSource(IStorageSource storageSource) {
-        this.storageSource = storageSource;
-        storageSource.createTable(DEVICE_TABLE_NAME, null);
-        storageSource.setTablePrimaryKeyName(
-                        DEVICE_TABLE_NAME, MAC_COLUMN_NAME);
-        storageSource.createTable(DEVICE_ATTACHMENT_POINT_TABLE_NAME, null);
-        storageSource.setTablePrimaryKeyName(
-                        DEVICE_ATTACHMENT_POINT_TABLE_NAME, ID_COLUMN_NAME);
-        storageSource.createTable(DEVICE_NETWORK_ADDRESS_TABLE_NAME, null);
-        storageSource.setTablePrimaryKeyName(
-                        DEVICE_NETWORK_ADDRESS_TABLE_NAME, ID_COLUMN_NAME);
-        storageSource.createTable(PORT_CHANNEL_TABLE_NAME, null);
-        storageSource.setTablePrimaryKeyName(
-                        PORT_CHANNEL_TABLE_NAME, ID_COLUMN_NAME);
-    }
-
->>>>>>> e22c3f33
     /**
      * Process device manager aware updates.  Call without any lock held
      */
@@ -1489,7 +1424,7 @@
             rowValues.put(VLAN_COLUMN_NAME, device.getVlanId());
         rowValues.put(LAST_SEEN_COLUMN_NAME, currentDate);
         storageSource.updateRowAsync(DEVICE_TABLE_NAME, rowValues);
-        device.lastSeenWrittenToStorage(currentDate); // TODO
+        device.lastSeenWrittenToStorage(currentDate);
 
         for (DeviceAttachmentPoint attachmentPoint: 
                                             device.getAttachmentPoints()) {
@@ -2166,9 +2101,11 @@
         storageSource.setTablePrimaryKeyName(
                         DEVICE_NETWORK_ADDRESS_TABLE_NAME, ID_COLUMN_NAME);
         
+        storageSource.addListener(PORT_CHANNEL_TABLE_NAME, this);
+
         ScheduledExecutorService ses = floodlightProvider.getScheduledExecutor();
         deviceUpdateTask = new SingletonTask(ses, new DeviceUpdateWorker());
-        
+         
         // Register for the OpenFlow messages we want
         floodlightProvider.addOFMessageListener(OFType.PACKET_IN, this);
         floodlightProvider.addOFMessageListener(OFType.PORT_STATUS, this);
