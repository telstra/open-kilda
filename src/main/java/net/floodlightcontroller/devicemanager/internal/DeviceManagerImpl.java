/**
*    Copyright 2011, Big Switch Networks, Inc. 
*    Originally created by David Erickson, Stanford University
* 
*    Licensed under the Apache License, Version 2.0 (the "License"); you may
*    not use this file except in compliance with the License. You may obtain
*    a copy of the License at
*
*         http://www.apache.org/licenses/LICENSE-2.0
*
*    Unless required by applicable law or agreed to in writing, software
*    distributed under the License is distributed on an "AS IS" BASIS, WITHOUT
*    WARRANTIES OR CONDITIONS OF ANY KIND, either express or implied. See the
*    License for the specific language governing permissions and limitations
*    under the License.
**/

/**
 *
 */
package net.floodlightcontroller.devicemanager.internal;

import java.util.Map;
import java.util.Set;
import net.floodlightcontroller.core.FloodlightContext;
import net.floodlightcontroller.core.IFloodlightProvider;
import net.floodlightcontroller.core.IOFMessageListener;
import net.floodlightcontroller.core.IOFSwitch;
import net.floodlightcontroller.core.IOFSwitchListener;
import net.floodlightcontroller.devicemanager.IDeviceManager;
import net.floodlightcontroller.devicemanager.IEntityClass;
import net.floodlightcontroller.storage.IStorageSourceListener;
import net.floodlightcontroller.topology.ITopologyAware;
import org.openflow.protocol.OFMessage;
import org.openflow.protocol.OFType;
import org.slf4j.Logger;
import org.slf4j.LoggerFactory;

/**
 * DeviceManager creates Devices based upon MAC addresses seen in the network.
 * It tracks any network addresses mapped to the Device, and its location
 * within the network.
 * @author readams
 */
public class DeviceManagerImpl implements IDeviceManager, IOFMessageListener,
        IOFSwitchListener, ITopologyAware, IStorageSourceListener {  
    protected static Logger logger = 
        LoggerFactory.getLogger(DeviceManagerImpl.class);

    protected IFloodlightProvider floodlightProvider;
    
    /**
     * This is the master device map that maps device IDs to {@link Device}
     * objects.
     */
    protected Map<Long, Device> deviceMap;
    
    /**
     * This is the primary entity index that maps entities to device IDs.
     */
<<<<<<< HEAD
    protected Map<IndexedEntity, Long> primaryIndex;
    
=======
    public class DevMgrMaps {
        private Map<Long, Device> dataLayerAddressDeviceMap;
        private Map<Integer, Device> ipv4AddressDeviceMap;
        // The Integer below if the hashCode iof the device
        private Map<IOFSwitch, Map<Integer, Device>> switchDeviceMap;
        // The Integer below is the hashCode of the device
        private Map<SwitchPortTuple, Map<Integer, Device>> switchPortDeviceMap;
        private Map<Long, List<PendingAttachmentPoint>> switchUnresolvedAPMap;
        private Map<String, String> portChannelMap;

        public Map<Long, Device> getDataLayerAddressDeviceMap() {
            return dataLayerAddressDeviceMap;
        }

        public Map<Integer, Device> getIpv4AddressDeviceMap() {
            return ipv4AddressDeviceMap;
        }

        public Map<IOFSwitch, Map<Integer, Device>> getSwitchDeviceMap() {
            return switchDeviceMap;
        }

        public Map<SwitchPortTuple, Map<Integer, Device>> 
                                                getSwitchPortDeviceMap() {
            return switchPortDeviceMap;
        }

        public Map<Long, List<PendingAttachmentPoint>> 
                                                getSwitchUnresolvedAPMap() {
            return switchUnresolvedAPMap;
        }

        // Constructor for the device maps class
        public DevMgrMaps() {
            dataLayerAddressDeviceMap = new ConcurrentHashMap<Long, Device>();
            ipv4AddressDeviceMap = new ConcurrentHashMap<Integer, Device>();
            switchDeviceMap = 
                new ConcurrentHashMap<IOFSwitch, Map<Integer, Device>>();
            switchPortDeviceMap =
                new ConcurrentHashMap<SwitchPortTuple, Map<Integer, Device>>();
            switchUnresolvedAPMap = 
                new ConcurrentHashMap<Long, List<PendingAttachmentPoint>>();
            portChannelMap =
                new ConcurrentHashMap<String, String>();
        }

        // ***********
        // Get methods
        // ***********

        protected Collection<Device> getDevicesOnASwitch(IOFSwitch sw) {
            return switchDeviceMap.get(sw).values();
        }

        protected int getSwitchCount() {
            return switchDeviceMap.size();
        }

        protected Set<IOFSwitch> getSwitches() {
            return switchDeviceMap.keySet();
        }

        protected Set<SwitchPortTuple> getSwitchPorts() {
            return switchPortDeviceMap.keySet();
        }

        protected Collection<Device> getDevices() {
            lock.readLock().lock(); // Do we need the lock TODO
            try {
                return dataLayerAddressDeviceMap.values();
            } finally {
                lock.readLock().unlock();
            }
        }

        // *****************************************************
        // Individual update and delete methods for given device
        // *****************************************************

        private void updateDataLayerAddressDeviceMap(Device d) {
            dataLayerAddressDeviceMap.put(d.getDataLayerAddressAsLong(), d);
        }

        private void delFromDataLayerAddressDeviceMap(Device d) {
            dataLayerAddressDeviceMap.remove(d.getDataLayerAddressAsLong());
        }

        private void updateIpv4AddressDeviceMap(Device d) {
            Collection< DeviceNetworkAddress> dNAColl = d.getNetworkAddresses();
            for (DeviceNetworkAddress dna : dNAColl) {
                ipv4AddressDeviceMap.put(dna.getNetworkAddress(), d);
            }
        }

        private void delFromIpv4AddressDeviceMap(Device d) {
            Collection< DeviceNetworkAddress> dNAColl = d.getNetworkAddresses();
            for (DeviceNetworkAddress dna : dNAColl) {
                ipv4AddressDeviceMap.remove(dna.getNetworkAddress());
            }
        }

        private void delFromIpv4AddressDeviceMap(Integer ip, Device d) {
            ipv4AddressDeviceMap.remove(ip);
        }
        
        private void updateSwitchDeviceMap(Device d) {
            // Find all the attachment points of this device
            // Then find all the switches from the attachment points
            // Then update the device in maps for all those switches
            Collection<DeviceAttachmentPoint> dapColl = d.getAttachmentPoints();
            for (DeviceAttachmentPoint dap : dapColl) {
                SwitchPortTuple swPrt = dap.getSwitchPort();
                IOFSwitch sw = swPrt.getSw();
                Map<Integer, Device> oneSwDevMap = switchDeviceMap.get(sw);
                if (oneSwDevMap == null) {
                    oneSwDevMap = new ConcurrentHashMap<Integer, Device>();
                    switchDeviceMap.put(sw, oneSwDevMap);
                }
                oneSwDevMap.put(d.hashCode(), d);
            }
        }

        private void delFromSwitchDeviceMap(Device d) {
            // Find all the attachment points of this device
            // Then find all the switches from the attachment points
            // Then update the device in maps for all those switches
            Collection<DeviceAttachmentPoint> dapColl = d.getAttachmentPoints();
            for (DeviceAttachmentPoint dap : dapColl) {
                SwitchPortTuple swPrt = dap.getSwitchPort();
                IOFSwitch sw = swPrt.getSw();
                Map<Integer, Device> oneSwDevMap = switchDeviceMap.get(sw);
                if (oneSwDevMap != null) {
                    oneSwDevMap.remove(d.hashCode());
                }
            }
        }

        private void delFromSwitchDeviceMap(IOFSwitch sw, Device d) {
            Map<Integer, Device> oneSwDevMap = switchDeviceMap.get(sw);
            if (oneSwDevMap != null) {
                oneSwDevMap.remove(d.hashCode());
            }
        }

        protected void delSwitchfromMaps(IOFSwitch sw) {
            // Remove all switch:port mappings of the given switch sw
            Set<SwitchPortTuple> swPortSet = devMgrMaps.getSwitchPorts();
            for (SwitchPortTuple swPort : swPortSet) {
                if (swPort.getSw().equals(sw)) {
                    devMgrMaps.removeSwPort(swPort);
                }
            }

            // Not removing the switch from the SwitchDevice map, let it age out
        }

        private void updateSwitchPortDeviceMap(Device d) {
            // Find all the attachment points of this device
            // Then update the device in maps for all those attachment points
            Collection<DeviceAttachmentPoint> dapColl = d.getAttachmentPoints();
            for (DeviceAttachmentPoint dap : dapColl) {
                SwitchPortTuple swPrt = dap.getSwitchPort();
                Map<Integer, Device> oneSwPrtMap = 
                                        switchPortDeviceMap.get(swPrt);
                if (oneSwPrtMap == null) {
                    oneSwPrtMap = new ConcurrentHashMap<Integer, Device>();
                    switchPortDeviceMap.put(swPrt, oneSwPrtMap);
                }
                oneSwPrtMap.put(d.hashCode(), d);
            }
        }

        private void delFromSwitchPortDeviceMap(Device d) {
            // Find all the attachment points of this device
            // Then update the device in maps for all those attachment points
            Collection<DeviceAttachmentPoint> dapColl = d.getAttachmentPoints();
            for (DeviceAttachmentPoint dap : dapColl) {
                SwitchPortTuple swPrt = dap.getSwitchPort();
                Map<Integer, Device> oneSwPrtMap = 
                                        switchPortDeviceMap.get(swPrt);
                if (oneSwPrtMap != null) {
                    oneSwPrtMap.remove(d.hashCode());
                }
            }
        }

        private void delFromSwitchPortDeviceMap(
                                        SwitchPortTuple swPort, Device d) {
            Map<Integer, Device> oneSwPrtMap = switchPortDeviceMap.get(swPort);
            if (oneSwPrtMap != null) {
                oneSwPrtMap.remove(d.hashCode());
            }
        }

        /**
         * Overall update, delete and clear methods for the set of maps
         * @param d the device to update
         */
        private synchronized void updateMaps(Device d) {
            // Update dataLayerAddressDeviceMap
            updateDataLayerAddressDeviceMap(d);
            // Update ipv4AddressDeviceMap
            updateIpv4AddressDeviceMap(d);
            // update switchDeviceMap
            updateSwitchDeviceMap(d);
            // Update switchPortDeviceMap
            updateSwitchPortDeviceMap(d);
        }

        /** 
         * Delete a device object from the device maps
         * @param d the device to remove
         */
        private void delFromMaps(Device d) {
            // Update dataLayerAddressDeviceMap
            delFromDataLayerAddressDeviceMap(d);
            // Update ipv4AddressDeviceMap
            delFromIpv4AddressDeviceMap(d);
            // update switchDeviceMap
            delFromSwitchDeviceMap(d);
            // Update switchPortDeviceMap
            delFromSwitchPortDeviceMap(d);
        }

        /**
         * Delete a device by a data layer address
         * @param dlAddr the address
         */
        protected void delFromMaps(long dlAddr) {
            Device d = devMgrMaps.getDeviceByDataLayerAddr(dlAddr);
            if (d != null) {
                delFromMaps(d);
            }
        }

        /**
         * Clear all the device maps
         */
        private void clearMaps() {
            dataLayerAddressDeviceMap.clear();
            ipv4AddressDeviceMap.clear();
            switchUnresolvedAPMap.clear();
            switchDeviceMap.clear();
            switchPortDeviceMap.clear();
        }

        /**
         * Remove switch-port and also remove this switch-port as the
         * attachment point in the device objects if any
         * @param swPrt The {@link SwitchPortTuple} to remove
         */
        protected void removeSwPort(SwitchPortTuple swPrt) {

            Map<Integer, Device> switchPortDevices = 
                                            switchPortDeviceMap.remove(swPrt);

            if (switchPortDevices == null) {
                return;
            }

            // Update the individual devices by updating its attachment points
            for (Device d : switchPortDevices.values()) {
                // Remove the device from the switch->device mapping
                delDevAttachmentPoint(d, swPrt);
                evHistAttachmtPt(d, swPrt, EvAction.REMOVED,
                                                        "SwitchPort removed");
            }
        }

        /**
         * Retrieve the device by it's data layer address
         * @param mac the mac address to look up
         * @return the device object
         */
        protected Device getDeviceByDataLayerAddr(long mac) {
            return dataLayerAddressDeviceMap.get(mac);
        }

        /**
         * Check whether the given switch exists in the switch maps
         * @param sw the switch to check
         * @return true if the switch exists
         */
        protected boolean isSwitchPresent (IOFSwitch sw) {
            return switchDeviceMap.containsKey(sw);
        }

        /**
         * Reinitialize portChannelMap upon config change
         */
        protected void clearPortChannelMap() {
            portChannelMap.clear();
        }
        
        // ***************************************
        // Add operations on the device attributes
        // ***************************************

        /**
         * Add a network layer address to the device with the given link 
         * layer address
         * @param dlAddr The link layer address of the device
         * @param nwAddr the new network layer address
         * @param lastSeen the new last seen timestamp for the network address
         */
        protected void addNwAddrByDataLayerAddr(long dlAddr,
                                                int nwAddr,
                                                Date lastSeen) {
            Device d = getDeviceByDataLayerAddr(dlAddr);
            if (d == null) return;
            Device dCopy = new Device(d);
            DeviceNetworkAddress na = dCopy.getNetworkAddress(nwAddr);
            if (na == null) { // this particular address is not in the device
                na = new DeviceNetworkAddress(nwAddr, lastSeen);
                dCopy.addNetworkAddress(na);
                updateMaps(dCopy);
            }
        }

        /**
         * Delete a network address from a device
         * @param dlAddr The link layer address of the device
         * @param nwAddr the new network layer address
         */
        protected void delNwAddrByDataLayerAddr(long dlAddr,
                                                int nwAddr) {
            Device d = getDeviceByDataLayerAddr(dlAddr);
            if (d == null) return;
            Device dCopy = new Device(d);
            DeviceNetworkAddress na = dCopy.getNetworkAddress(nwAddr);
            
            if (na != null) {
                delFromIpv4AddressDeviceMap(nwAddr, d);
                dCopy.removeNetworkAddress(na);
                updateMaps(dCopy);
            }
            d = null; // to catch if anyone is using this reference
        }
        
        /**
         * Add a device attachment point to the device with the given
         * link-layer address
         * @param mac the MAC address
         * @param swPort the {@link SwitchPortTuple} to add
         * @param lastSeen the new last seen timestamp
         */
        protected void addDevAttachmentPoint(long mac,
                                             SwitchPortTuple swPort,
                                             Date lastSeen) {
            addDevAttachmentPoint(mac, swPort.getSw(),
                                  swPort.getPort(), lastSeen);
        }

        /**
         * Add a device attachment point to the device with the given
         * link-layer address
         * @param mac the MAC address
         * @param sw The {@link IOFSwitch} for the new attachment point
         * @param port The port for the new attachment point
         * @param lastSeen the new last seen timestamp
         */
        protected boolean addDevAttachmentPoint(long mac,
                                             IOFSwitch sw,
                                             short port,
                                             Date lastSeen) {

            Device d = getDeviceByDataLayerAddr(mac);
            // Check if the attachment point is already there
            SwitchPortTuple swPort = new SwitchPortTuple(sw, port);
            DeviceAttachmentPoint dap = d.getAttachmentPoint(swPort);
            if (dap != null) {
                // The attachment point is already there
                dap.setLastSeen(lastSeen); // TODO
                return false;
            }

            // new device attachment point for this device
            dap = new DeviceAttachmentPoint(swPort, lastSeen);
            Device dCopy = new Device(d);
            dCopy.addAttachmentPoint(dap);
            // Now add this updated device to the maps, which will replace
            // the old copy
            updateMaps(dCopy);
            return true;
        }

        // ******************************************
        // Delete operations on the device attributes
        // ******************************************

        /**
         * Delete an attachment point from a device
         * @param d the device
         * @param swPort the {@link SwitchPortTuple} to remove
         */
        protected void delDevAttachmentPoint(Device d, SwitchPortTuple swPort) {
            delDevAttachmentPoint(d, swPort.getSw(), swPort.getPort());
        }

        /**
         * Delete an attachment point from a device
         * @param d the device
         * @param sw the {@link IOFSwitch} for the attachment point to remove
         * @param port the port for the attachment point to remove
         */
        protected boolean delDevAttachmentPoint(Device d,
                                             IOFSwitch sw,
                                             short port) {

            // Check if the attachment point is there
            SwitchPortTuple swPort = new SwitchPortTuple(sw, port);
            if (d.getAttachmentPoint(swPort) == null) {
                // The attachment point is NOT there
                return false;
            }

            // Make a copy of this device
            Device dCopy = new Device(d);
            DeviceAttachmentPoint dap = dCopy.removeAttachmentPoint(swPort);
            // Remove the original device from the Switch-port map
            // This is a no-op when this fn is called from removeSwPort
            // as the switch-pot itself would be deleted from the map 
            delFromSwitchPortDeviceMap(swPort, d);
            // Remove the original device from the Switch map
            delFromSwitchDeviceMap(sw, d);  
            // Now add this updated device to the maps, which will replace
            // the old copy
            updateMaps(dCopy);
            log.debug("Device 1 {}", d);
            log.debug("Device 2 {}", dCopy);
            removeAttachmentPointFromStorage(d, dap);
            d = null; // to catch if anyone is using this reference
            return true;
        }

        /**
         * Add a new pending attachment point to the unresolved attachment
         * point map
         * @param dpid the DPID of the switch for the attachment point
         * @param mac the MAC address of the device
         * @param port the port for the attachment point
         * @param lastSeen the last seen timestamp
         */
        protected void updateSwitchUnresolvedAPMap(long dpid,
                                                   long mac,
                                                   short port,
                                                   Date lastSeen) {

            PendingAttachmentPoint pap = new PendingAttachmentPoint();
            pap.mac        = mac;
            pap.switchDpid = dpid;
            pap.switchPort = port;
            pap.lastSeen   = lastSeen;

            List<PendingAttachmentPoint> papl = 
                devMgrMaps.switchUnresolvedAPMap.get(dpid);
            if (papl == null) {
                devMgrMaps.switchUnresolvedAPMap.put(dpid, 
                        papl = Collections.synchronizedList(
                                new ArrayList<PendingAttachmentPoint>()));
            }
            papl.add(pap);
        }
        
        /**
         * Add switch-port to port_channel mapping to portChannelMap
         * @param switch_id
         * @param port_no
         * @param port_channel
         */
        protected void addPortToPortChannel(String switch_id,
                            String port_name, String port_channel) {
            String swPort = switch_id + port_name;
            portChannelMap.put(swPort, port_channel);
        }
        
        /**
         * Check if two ports belong to the same port channel
         * @param swPort1
         * @param swPort2
         * @return
         */
        protected boolean inSamePortChannel(SwitchPortTuple swPort1,
                                        SwitchPortTuple swPort2) {
            IOFSwitch sw = swPort1.getSw();
            String portName = sw.getPort(swPort1.getPort()).getName();
            String key = sw.getStringId() + portName;
            String portChannel1 = portChannelMap.get(key);
            if (portChannel1 == null)
                return false;

            sw = swPort2.getSw();
            portName = sw.getPort(swPort2.getPort()).getName();
            key = sw.getStringId() + portName;
            String portChannel2 = portChannelMap.get(key);
            if (portChannel2 == null)
                return false;
            return portChannel1.equals(portChannel2);
        }
    } // End of DevMgrMap class definition

    private DevMgrMaps devMgrMaps;

    public DevMgrMaps getDevMgrMaps() {
        return devMgrMaps;
    }

    protected Set<IDeviceManagerAware> deviceManagerAware;
    protected ReentrantReadWriteLock lock;
    protected volatile boolean shuttingDown = false;
    protected volatile boolean portChannelConfigChanged = false;

    protected ITopology topology;
    protected LinkedList<Update> updates;
    protected IStorageSource storageSource;

    protected Runnable deviceAgingTimer;
    protected SingletonTask deviceUpdateTask;
    protected Date previousStorageAudit;

    protected final static int DEVICE_MAX_AGE    = 60 * 60 * 24;
    protected final static int DEVICE_NA_MAX_AGE = 60 * 60 *  2;
    protected final static int DEVICE_AP_MAX_AGE = 60 * 60 *  2;

    // Constants for accessing storage
    // Table names
    private static final String DEVICE_TABLE_NAME = "controller_host";
    private static final String DEVICE_ATTACHMENT_POINT_TABLE_NAME = 
                                            "controller_hostattachmentpoint";
    private static final String DEVICE_NETWORK_ADDRESS_TABLE_NAME = 
                                            "controller_hostnetworkaddress";
    protected static final String PORT_CHANNEL_TABLE_NAME = "controller_portchannelconfig";
    
    // Column names for the host table
    private static final String MAC_COLUMN_NAME       = "mac"; 
    private static final String VLAN_COLUMN_NAME      = "vlan"; 
    // Column names for both the attachment point and network address tables
    private static final String ID_COLUMN_NAME        = "id";
    private static final String DEVICE_COLUMN_NAME    = "host_id";
    private static final String LAST_SEEN_COLUMN_NAME = "last_seen";
    // Column names for the attachment point table
    private static final String SWITCH_COLUMN_NAME    = "switch_id"; 
    private static final String PORT_COLUMN_NAME      = "inport";
    private static final String AP_STATUS_COLUMN_NAME = "status";
    // Column names for the network address table
    private static final String NETWORK_ADDRESS_COLUMN_NAME = "ip";
    // Column names for the port channel table
    protected static final String PC_ID_COLUMN_NAME = "id";
    protected static final String PORT_CHANNEL_COLUMN_NAME = "port_channel_id";
    protected static final String PC_SWITCH_COLUMN_NAME = "switch";
    protected static final String PC_PORT_COLUMN_NAME = "port";

    protected enum UpdateType {
        ADDED, REMOVED, MOVED, ADDRESS_ADDED, ADDRESS_REMOVED, VLAN_CHANGED
    }

>>>>>>> 81c08684
    /**
     * This map contains secondary indices for each of the configured {@ref IEntityClass} 
     * that exist
     */
    protected Map<IEntityClass, Map<IndexedEntity, Long>> secondaryIndexMap;

    // **************
    // IDeviceManager
    // **************
    
    // None for now
    
    // ******************
    // IOFMessageListener
    // ******************
    
    @Override
    public String getName() {
        // TODO Auto-generated method stub
        return null;
    }

    @Override
    public int getId() {
        // TODO Auto-generated method stub
        return 0;
    }

<<<<<<< HEAD
=======
    /**
     * This method is called for every packet-in and should be optimized for
     * performance.
     * @param sw
     * @param pi
     * @param cntx
     * @return
     */
    public Command processPacketInMessage(IOFSwitch sw, OFPacketIn pi, 
                                          FloodlightContext cntx) {
        Command ret = Command.CONTINUE;
        OFMatch match = new OFMatch();
        match.loadFromPacket(pi.getPacketData(), pi.getInPort(), sw.getId());
        // Add this packet-in to event history
        evHistPktIn(match);

        // Create attachment point/update network address if required
        SwitchPortTuple switchPort = new SwitchPortTuple(sw, pi.getInPort());
        // Don't learn from internal port or invalid port
        if (topology.isInternal(switchPort) || 
                !isValidInputPort(switchPort.getPort())) {
            processUpdates();
            return Command.CONTINUE;
        }

        // Packet arrive at a port from where we can learn the device
        // if the source is multicast/broadcast ignore it
        if ((match.getDataLayerSource()[0] & 0x1) != 0) {
            return Command.CONTINUE;
        }

        Long dlAddr = Ethernet.toLong(match.getDataLayerSource());
        Short vlan = match.getDataLayerVirtualLan();
        if (vlan < 0) vlan = null;
        Ethernet eth = IFloodlightProvider.bcStore.get(
                                cntx, IFloodlightProvider.CONTEXT_PI_PAYLOAD);
        int nwSrc = getSrcNwAddr(eth, dlAddr);
        Device device = devMgrMaps.getDeviceByDataLayerAddr(dlAddr);
        Date currentDate = new Date(); // TODO,
        if (device != null) { 
            // Write lock is expensive, check if we have an update first
            boolean newAttachmentPoint = false;
            boolean newNetworkAddress = false;
            boolean updateAttachmentPointLastSeen = false;
            boolean updateNetworkAddressLastSeen = false;
            boolean updateNeworkAddressMap = false;
            boolean updateDeviceVlan = false;
            boolean clearAttachmentPoints = false;
            boolean updateDevice = false;

            DeviceAttachmentPoint attachmentPoint = null;
            DeviceNetworkAddress networkAddress = null;

            // Copy-replace of device would be too expensive here
            device.setLastSeen(currentDate);
            updateDevice = device.shouldWriteLastSeenToStorage();
            attachmentPoint = device.getAttachmentPoint(switchPort);

            if (isGratArp(eth)) {
                clearAttachmentPoints = true;
            }

            if (attachmentPoint != null) {
                updateAttachmentPointLastSeen = true;
            } else {
                newAttachmentPoint = true;
            }

            if (nwSrc != 0) {
                networkAddress = device.getNetworkAddress(nwSrc);
                if (networkAddress != null) {
                    updateNetworkAddressLastSeen = true;
                } else if (eth != null && (eth.getPayload() instanceof ARP)) {
                    networkAddress = new DeviceNetworkAddress(nwSrc, 
                                                                currentDate);
                    newNetworkAddress = true;
                }

                // Also, if this address is currently mapped to a different 
                // device, fix it. This should be rare, so it is OK to do update
                // the storage from here.
                //
                // NOTE: the mapping is observed, and the decision is made based
                // on that, outside a lock. So the state may change by the time 
                // we get to do the map update. But that is OK since the mapping
                // will eventually get consistent.
                Device deviceByNwaddr = this.getDeviceByIPv4Address(nwSrc);
                if ((deviceByNwaddr != null) &&
                    (deviceByNwaddr.getDataLayerAddressAsLong() != 
                                    device.getDataLayerAddressAsLong())) {
                    updateNeworkAddressMap = true;
                    Device dCopy = new Device(deviceByNwaddr);
                    DeviceNetworkAddress naOld = dCopy.getNetworkAddress(nwSrc);
                    Map<Integer, DeviceNetworkAddress> namap = 
                                                dCopy.getNetworkAddressesMap();
                    if (namap.containsKey(nwSrc)) namap.remove(nwSrc);
                    dCopy.setNetworkAddresses(namap.values());
                    this.devMgrMaps.updateMaps(dCopy);
                    if (naOld !=null) 
                                removeNetworkAddressFromStorage(dCopy, naOld);
                    log.info(
                     "Network address {} moved from {} to {} due to packet {}",
                            new Object[] {networkAddress,
                                          deviceByNwaddr.getDataLayerAddress(),
                                          device.getDataLayerAddress(),
                                          eth});
                }

            }
            if ((vlan == null && device.getVlanId() != null) ||
                    (vlan != null && !vlan.equals(device.getVlanId()))) {
                updateDeviceVlan = true;
            }

            if (newAttachmentPoint || newNetworkAddress || updateDeviceVlan || 
                                updateNeworkAddressMap) {

                Device nd = new Device(device);

                try {
                    // Check if we have seen this attachmentPoint recently,
                    // An exception is thrown if the attachmentPoint is blocked.
                    if (newAttachmentPoint) {
                        attachmentPoint = getNewAttachmentPoint(nd, switchPort);
                        nd.addAttachmentPoint(attachmentPoint);
                        evHistAttachmtPt(nd, attachmentPoint.getSwitchPort(),
                                         EvAction.ADDED, "New AP from pkt-in");
                    }

                    if (clearAttachmentPoints) {
                        nd.clearAttachmentPoints();
                        evHistAttachmtPt(nd, 0L, (short)(-1),
                                EvAction.CLEARED, "Grat. ARP from pkt-in");
                    }

                    if (newNetworkAddress) {
                        // add the address
                        nd.addNetworkAddress(networkAddress);
                        log.debug("Device {} added IP {}", 
                                            nd, IPv4.fromIPv4Address(nwSrc));
                    }

                    if (updateDeviceVlan) {
                        nd.setVlanId(vlan);
                        writeDeviceToStorage(nd, currentDate);
                    }

                } catch (APBlockedException e) {
                    assert(attachmentPoint == null);
                    ret = Command.STOP;
                    // install drop flow to avoid overloading the controller
                    // set hard timeout to 5 seconds to avoid blocking host 
                    // forever
                    ForwardingBase.blockHost(floodlightProvider, switchPort,
                        dlAddr, ForwardingBase.FLOWMOD_DEFAULT_HARD_TIMEOUT);
                }
                // Update the maps
                devMgrMaps.updateMaps(nd);
                // publish the update after devMgrMaps is updated.
                if (newNetworkAddress) {
                    updateAddress(nd, networkAddress, true);
                }
                if (updateDeviceVlan) {
                    updateVlan(nd);
                }
                device = nd;
            }

            if (updateAttachmentPointLastSeen) {
                attachmentPoint.setLastSeen(currentDate);
                if (attachmentPoint.shouldWriteLastSeenToStorage())
                    writeAttachmentPointToStorage(
                            device, attachmentPoint, currentDate);
            }

            if (updateNetworkAddressLastSeen || newNetworkAddress) {
                if (updateNetworkAddressLastSeen)
                    networkAddress.setLastSeen(currentDate);
                if (newNetworkAddress || 
                        networkAddress.shouldWriteLastSeenToStorage())
                    writeNetworkAddressToStorage(
                            device, networkAddress, currentDate);
            }

            if (updateDevice) {
                writeDeviceToStorage(device, currentDate);
            }

        } else { // device is null 
            handleNewDevice(match.getDataLayerSource(), currentDate,
                    switchPort, nwSrc, vlan);
        }
        processUpdates();
        return ret;
    }

    /**
     * Check if there exists a state of attachment point flapping.
     * If not, we return a new attachment point (or resurrect an old one).
     * If swPort is blocked for this device, throw an exception.
     * 
     * This must be called with write lock held.
     */
    private DeviceAttachmentPoint getNewAttachmentPoint(Device device, 
                                                        SwitchPortTuple swPort)
            throws APBlockedException {
        Date currentDate = new Date();

        // First, check if we have an existing attachment point
        DeviceAttachmentPoint curAttachmentPoint = null;
        IOFSwitch newSwitch = swPort.getSw();
        for (DeviceAttachmentPoint existingAttachmentPoint: 
                                                device.getAttachmentPoints()) {
            IOFSwitch existingSwitch = 
                            existingAttachmentPoint.getSwitchPort().getSw();
            if ((newSwitch == existingSwitch) || ((topology != null) &&
                    topology.inSameCluster(newSwitch, existingSwitch))) {
                curAttachmentPoint = existingAttachmentPoint;
                break;
            }
        }

        // Do we have an old attachment point?
        DeviceAttachmentPoint attachmentPoint = 
                                    device.getOldAttachmentPoint(swPort);
        if (attachmentPoint == null) {
            attachmentPoint = new DeviceAttachmentPoint(swPort, currentDate);
        } else {
            attachmentPoint.setLastSeen(currentDate);
            if (attachmentPoint.isBlocked()) {
                // Attachment point is currently in blocked state
                // If curAttachmentPoint exists and active, drop the packet
                if (curAttachmentPoint != null &&
                    currentDate.getTime() - 
                    curAttachmentPoint.getLastSeen().getTime() < 600000) {
                    throw new APBlockedException("Attachment point is blocked");
                }
                log.info("Unblocking {} for device {}",
                         attachmentPoint.getSwitchPort(), device);
                attachmentPoint.setBlocked(false);
                evHistAttachmtPt(device, swPort, 
                    EvAction.UNBLOCKED, "packet-in after block timer expired");
            }
            // Remove from old list
            device.removeOldAttachmentPoint(attachmentPoint);
        }

        // Update mappings
        devMgrMaps.addDevAttachmentPoint(
                device.getDataLayerAddressAsLong(), swPort, currentDate);
        evHistAttachmtPt(device, swPort, EvAction.ADDED, "packet-in GNAP");

        // If curAttachmentPoint exists, we mark it a conflict and may block it.
        if (curAttachmentPoint != null) {
            device.removeAttachmentPoint(curAttachmentPoint);
            device.addOldAttachmentPoint(curAttachmentPoint);
            // If two ports are in the same port-channel, we don't treat it
            // as conflict, but will forward based on the last seen switch-port
            if (!devMgrMaps.inSamePortChannel(swPort,
                    curAttachmentPoint.getSwitchPort())) {
                curAttachmentPoint.setConflict(currentDate);
                if (curAttachmentPoint.isFlapping()) {
                    curAttachmentPoint.setBlocked(true);
                    evHistAttachmtPt(device, curAttachmentPoint.getSwitchPort(),
                            EvAction.BLOCKED, "Conflict");
                    writeAttachmentPointToStorage(device, curAttachmentPoint, 
                                                currentDate);
                    log.warn(
                        "Device {}: flapping between {} and {}, block the latter",
                        new Object[] {device, swPort, 
                        curAttachmentPoint.getSwitchPort()});
                } else {
                    removeAttachmentPointFromStorage(device, curAttachmentPoint);
                    evHistAttachmtPt(device, curAttachmentPoint.getSwitchPort(), 
                                     EvAction.REMOVED, "Conflict");
                }
            }
            updateMoved(device, curAttachmentPoint.getSwitchPort(), 
                                                            attachmentPoint);

            if (log.isDebugEnabled()) {
                log.debug("Device {} moved from {} to {}", new Object[] {
                           device, curAttachmentPoint.getSwitchPort(), swPort});
            }
        } else {
            updateStatus(device, true);
            log.debug("Device {} added {}", device, swPort);
        }

        writeAttachmentPointToStorage(device, attachmentPoint, currentDate);
        return attachmentPoint;
    }

    private boolean isValidInputPort(Short port) {
        // Not a physical port. We should not 'discover' attachment points where
        return ((int)port.shortValue() & 0xff00) != 0xff00 || 
                     port.shortValue() == (short)0xfffe;
    }

    /**
     * Removes the specified device from data layer and network layer maps.
     * Does NOT remove the device from switch and switch:port level maps.
     * Must be called from within a write lock.
     * @param device
     */
    protected void delDevice(Device device) {
        devMgrMaps.delFromMaps(device);
        removeDeviceDiscoveredStateFromStorage(device);
        updateStatus(device, false);
        if (log.isDebugEnabled()) {
            log.debug("Removed device {}", device);
        }
        processUpdates();
    }

>>>>>>> 81c08684
    @Override
    public boolean isCallbackOrderingPrereq(OFType type, String name) {
        // TODO Auto-generated method stub
        return false;
    }

    @Override
    public boolean isCallbackOrderingPostreq(OFType type, String name) {
        // TODO Auto-generated method stub
        return false;
    }

    @Override
    public Command receive(IOFSwitch sw, OFMessage msg,
                           FloodlightContext cntx) {
        // TODO Auto-generated method stub
        return null;
    }
    
    // **********************
    // IStorageSourceListener
    // **********************
    
    @Override
    public void rowsModified(String tableName, Set<Object> rowKeys) {
        // TODO Auto-generated method stub
        
    }

    @Override
    public void rowsDeleted(String tableName, Set<Object> rowKeys) {
        // TODO Auto-generated method stub
        
    }

    // **************
    // ITopologyAware
    // **************
    
    @Override
    public void addedLink(IOFSwitch srcSw, short srcPort, int srcPortState,
                          IOFSwitch dstSw, short dstPort, int dstPortState) {
        // TODO Auto-generated method stub
        
    }

    @Override
    public void updatedLink(IOFSwitch srcSw, short srcPort,
                            int srcPortState, IOFSwitch dstSw,
                            short dstPort, int dstPortState) {
        // TODO Auto-generated method stub
        
    }

    @Override
<<<<<<< HEAD
    public void removedLink(IOFSwitch srcSw, short srcPort, IOFSwitch dstSw,
                            short dstPort) {
        // TODO Auto-generated method stub
=======
    public void removedLink(IOFSwitch src, short srcPort, IOFSwitch dst, 
                                                                short dstPort)
    {
    }

    /**
     * @param deviceManagerAware the deviceManagerAware to set
     */
    public void setDeviceManagerAware(Set<IDeviceManagerAware> 
                                                        deviceManagerAware) {
        this.deviceManagerAware = deviceManagerAware;
    }

    public void setStorageSource(IStorageSource storageSource) {
        this.storageSource = storageSource;
        storageSource.createTable(DEVICE_TABLE_NAME, null);
        storageSource.setTablePrimaryKeyName(
                        DEVICE_TABLE_NAME, MAC_COLUMN_NAME);
        storageSource.createTable(DEVICE_ATTACHMENT_POINT_TABLE_NAME, null);
        storageSource.setTablePrimaryKeyName(
                        DEVICE_ATTACHMENT_POINT_TABLE_NAME, ID_COLUMN_NAME);
        storageSource.createTable(DEVICE_NETWORK_ADDRESS_TABLE_NAME, null);
        storageSource.setTablePrimaryKeyName(
                        DEVICE_NETWORK_ADDRESS_TABLE_NAME, ID_COLUMN_NAME);
        storageSource.createTable(PORT_CHANNEL_TABLE_NAME, null);
        storageSource.setTablePrimaryKeyName(
                        PORT_CHANNEL_TABLE_NAME, PC_ID_COLUMN_NAME);
    }

    /**
     * Process device manager aware updates.  Call without any lock held
     */
    protected void processUpdates() {
        synchronized (updates) {
            Update update = null;
            while ((update = updates.poll()) != null) {
                log.debug ("processUpdates, update: {}", update);
                if (deviceManagerAware == null) 
                    continue;
                for (IDeviceManagerAware dma : deviceManagerAware) {
                    switch (update.updateType) {
                        case ADDED:
                            dma.deviceAdded(update.device);
                            break;
                        case REMOVED:
                            dma.deviceRemoved(update.device);
                            break;
                        case MOVED:
                            dma.deviceMoved(update.device,
                                    update.oldSw,
                                    update.oldSwPort,
                                    update.sw, update.swPort);
                            break;
                        case ADDRESS_ADDED:
                            dma.deviceNetworkAddressAdded(update.device, 
                                    update.address);
                            break;
                        case ADDRESS_REMOVED:
                            dma.deviceNetworkAddressRemoved(update.device, 
                                    update.address);
                            break;
                        case VLAN_CHANGED:
                            dma.deviceVlanChanged(update.device);
                            break;
                    }
                }
            }
        }
    }

    /**
     * Puts an update in queue for the Device.  Must be called from within the
     * write lock.
     * @param device
     * @param added
     */
    protected void updateStatus(Device device, boolean added) {
        synchronized (updates) {
            Update update;
            if (added) {
                update = new Update(UpdateType.ADDED);
            } else {
                update = new Update(UpdateType.REMOVED);
            }
            update.device = device;
            this.updates.add(update);
        }
    }

    /**
     * Puts an update in queue to indicate the Device moved.  Must be called
     * from within the write lock.
     * @param device The device that has moved.
     * @param oldSwPort The old switchport
     * @param newDap The new attachment point
     */
    protected void updateMoved(Device device, SwitchPortTuple oldSwPort, 
                                                DeviceAttachmentPoint newDap) {
        // We also clear the attachment points on other islands
        device.clearAttachmentPoints();
        evHistAttachmtPt(device, 0L, (short)(-1), EvAction.CLEARED, "Moved");
        device.addAttachmentPoint(newDap);
        evHistAttachmtPt(device, newDap.getSwitchPort(), 
                                                    EvAction.ADDED, "Moved");
>>>>>>> 81c08684
        
    }

    @Override
    public void clusterMerged() {
<<<<<<< HEAD
        // TODO Auto-generated method stub
        
=======
        deviceUpdateTask.reschedule(10, TimeUnit.MILLISECONDS);
    }

    /**
     * Removes any attachment points that are in the same 
     * {@link net.floodlightcontroller.topology.SwitchCluster SwitchCluster} 
     * @param d The device to update the attachment points
     */
    public void cleanupAttachmentPoints(Device d) {
        // The long here is the SwitchCluster ID
        Map<Long, DeviceAttachmentPoint> map = 
                            new HashMap<Long, DeviceAttachmentPoint>();

        // Get only the latest DAPs into a map
        for (DeviceAttachmentPoint dap : d.getAttachmentPoints()) {
            if (DeviceAttachmentPoint.isNotNull(dap) &&
                            !topology.isInternal(dap.getSwitchPort())) {
                long clusterId = 
                            dap.getSwitchPort().getSw().getSwitchClusterId();
                if (map.containsKey(clusterId)) {
                    // We compare to see which one is newer, move attachment 
                    // point to "old" list.
                    // They are removed after deleting from storage.
                    DeviceAttachmentPoint value = map.get(clusterId);
                    if (dap.getLastSeen().after(value.getLastSeen())) { 
                        map.put(clusterId, dap);
                        d.addOldAttachmentPoint(value); // on copy of device
                    }
                } else {
                    map.put(clusterId, dap);
                }
            }
        }

        synchronized (d) {
            // Since the update below is happening on a copy of the device it
            // should not impact packetIn processing time due to lock contention
            d.setAttachmentPoints(map.values());
        }
    }

    public void clearAllDeviceStateFromMemory() {
        devMgrMaps.clearMaps();
    }

    private Date ageBoundaryDifference(Date currentDate, long expire) {
        if (expire == 0) {
            return new Date(0);
        }
        return new Date(currentDate.getTime() - 1000*expire);
    }

    // *********************
    // Storage Write Methods
    // *********************

    protected void writeDeviceToStorage(Device device, Date currentDate) {
        Map<String, Object> rowValues = new HashMap<String, Object>();
        String macString = device.getDlAddrString();
        rowValues.put(MAC_COLUMN_NAME, macString);
        if (device.getVlanId() != null)
            rowValues.put(VLAN_COLUMN_NAME, device.getVlanId());
        rowValues.put(LAST_SEEN_COLUMN_NAME, currentDate);
        storageSource.updateRowAsync(DEVICE_TABLE_NAME, rowValues);
        device.lastSeenWrittenToStorage(currentDate); // TODO

        for (DeviceAttachmentPoint attachmentPoint: 
                                            device.getAttachmentPoints()) {
            writeAttachmentPointToStorage(device, attachmentPoint, currentDate);
        }
        for (DeviceNetworkAddress networkAddress: 
                                            device.getNetworkAddresses()) {
            writeNetworkAddressToStorage(device, networkAddress, currentDate);
        }
    }

    protected void writeAttachmentPointToStorage(Device device,
            DeviceAttachmentPoint attachmentPoint, Date currentDate) {
        assert(device != null);
        assert(attachmentPoint != null);
        String deviceId = device.getDlAddrString();
        SwitchPortTuple switchPort = attachmentPoint.getSwitchPort();
        assert(switchPort != null);
        String switchId = switchPort.getSw().getStringId();
        Short port = switchPort.getPort();
        String attachmentPointId = 
                            deviceId + "-" + switchId + "-" + port.toString();

        Map<String, Object> rowValues = new HashMap<String, Object>();
        rowValues.put(ID_COLUMN_NAME, attachmentPointId);
        rowValues.put(DEVICE_COLUMN_NAME, deviceId);
        rowValues.put(SWITCH_COLUMN_NAME, switchId);
        rowValues.put(PORT_COLUMN_NAME, port);
        rowValues.put(LAST_SEEN_COLUMN_NAME, attachmentPoint.getLastSeen());
        String status = null;
        if (attachmentPoint.isBlocked())
            status = "blocked: duplicate mac";
        rowValues.put(AP_STATUS_COLUMN_NAME, status);

        storageSource.updateRowAsync(DEVICE_ATTACHMENT_POINT_TABLE_NAME, 
                                                                    rowValues);
        attachmentPoint.lastSeenWrittenToStorage(currentDate);
    }

    // **********************
    // Storage Remove Methods
    // **********************

    protected void removeAttachmentPointFromStorage(Device device, 
                                    DeviceAttachmentPoint attachmentPoint) {
        try {
            String deviceId = device.getDlAddrString();
            SwitchPortTuple switchPort = attachmentPoint.getSwitchPort();
            String switchId = switchPort.getSw().getStringId();
            Short port = switchPort.getPort();
            String attachmentPointId = 
                            deviceId + "-" + switchId + "-" + port.toString();
            storageSource.deleteRowAsync(
                        DEVICE_ATTACHMENT_POINT_TABLE_NAME, attachmentPointId);
        } catch (NullPointerException e) {
            log.debug("Null ptr exception for device {} attach-point {}",
                    device, attachmentPoint);
        }
    }

    protected void writeNetworkAddressToStorage(Device device,
            DeviceNetworkAddress networkAddress, Date currentDate) {
        assert(device != null);
        assert(networkAddress != null);
        String deviceId = device.getDlAddrString();
        String networkAddressString = IPv4.fromIPv4Address(
                                            networkAddress.getNetworkAddress());
        String networkAddressId = deviceId + "-" + networkAddressString;

        if (networkAddress.getNetworkAddress() == 0) {
            log.error("Zero network address for device {}\n {}",
                device, Thread.currentThread().getStackTrace());
            return;
        }
        
        Map<String, Object> rowValues = new HashMap<String, Object>();
        rowValues.put(ID_COLUMN_NAME, networkAddressId);
        rowValues.put(DEVICE_COLUMN_NAME, deviceId);
        rowValues.put(NETWORK_ADDRESS_COLUMN_NAME, networkAddressString);
        rowValues.put(LAST_SEEN_COLUMN_NAME, networkAddress.getLastSeen());
        storageSource.updateRowAsync(DEVICE_NETWORK_ADDRESS_TABLE_NAME, 
                                                                    rowValues);
        networkAddress.lastSeenWrittenToStorage(currentDate);
    }

    protected void removeNetworkAddressFromStorage(Device device, 
                                        DeviceNetworkAddress networkAddress) {
        assert(device != null);
        assert(networkAddress != null);
        String deviceId = device.getDlAddrString();
        String networkAddressString = IPv4.fromIPv4Address(
                                            networkAddress.getNetworkAddress());
        String networkAddressId = deviceId + "-" + networkAddressString;
        storageSource.deleteRowAsync(DEVICE_NETWORK_ADDRESS_TABLE_NAME, 
                                                            networkAddressId);
    }

    // ********************
    // Storage Read Methods
    // ********************

    public boolean readPortChannelConfigFromStorage() {
	devMgrMaps.clearPortChannelMap();

        try {
            IResultSet pcResultSet = storageSource.executeQuery(
            PORT_CHANNEL_TABLE_NAME, null, null, null);
        
            while (pcResultSet.next()) {
                String port_channel = pcResultSet.getString(PORT_CHANNEL_COLUMN_NAME);
                String switch_id = pcResultSet.getString(PC_SWITCH_COLUMN_NAME);
                String port_name = pcResultSet.getString(PC_PORT_COLUMN_NAME);
                devMgrMaps.addPortToPortChannel(switch_id, port_name, port_channel);
            }
            return true;
        } catch (StorageException e) {
            log.error("Error reading port-channel data from storage {}", e);
            return false;
        }
>>>>>>> 81c08684
    }
    
    // *****************
    // IOFSwitchListener
    // *****************
    
    @Override
<<<<<<< HEAD
    public void updatedSwitch(IOFSwitch sw) {
        // TODO Auto-generated method stub
        
=======
    public void rowsModified(String tableName, Set<Object> rowKeys) {
        portChannelConfigChanged = true;
        deviceUpdateTask.reschedule(5, TimeUnit.SECONDS);
    }

    @Override
    public void rowsDeleted(String tableName, Set<Object> rowKeys) {
        portChannelConfigChanged = true;
        deviceUpdateTask.reschedule(5, TimeUnit.SECONDS);          
    }

    /**
     * Remove aged network address from device
     *    
     * @param device
     * @param currentDate
     * @return the new device object since the device is immutable
     */

    private Device removeAgedNetworkAddresses(Device device, Date currentDate) {
        Collection<DeviceNetworkAddress> addresses = 
                                                device.getNetworkAddresses();

        for (DeviceNetworkAddress address : addresses) {
            long expire = address.getExpire();

            if (expire == 0) {
                expire = DEVICE_NA_MAX_AGE;
            }
            Date agedBoundary = ageBoundaryDifference(currentDate, expire);

            if (address.getLastSeen().before(agedBoundary)) {
                devMgrMaps.delNwAddrByDataLayerAddr(device.getDataLayerAddressAsLong(), 
                    address.getNetworkAddress().intValue());
                removeNetworkAddressFromStorage(device, address);
            }
        }
        
        return devMgrMaps.getDeviceByDataLayerAddr(device.getDataLayerAddressAsLong());
    }

    /**
     * Remove aged device attachment point
     * 
     * @param device
     * @param currentDate
     * @return the new device object since the device is immutable
     */
    private Device removeAgedAttachmentPoints(Device device, Date currentDate) {
        Collection<DeviceAttachmentPoint> aps = device.getAttachmentPoints();

        for (DeviceAttachmentPoint ap : aps) {
            int expire = ap.getExpire();

            if (expire == 0) {
                expire = DEVICE_AP_MAX_AGE;
            }
            Date agedBoundary = ageBoundaryDifference(currentDate, expire);
            if (ap.getLastSeen().before(agedBoundary)) {
                devMgrMaps.delDevAttachmentPoint(device, ap.getSwitchPort());
                evHistAttachmtPt(device, ap.getSwitchPort(), EvAction.REMOVED,
                        "Aged");
                removeAttachmentPointFromStorage(device, ap);
            }
        }
        
        return devMgrMaps.getDeviceByDataLayerAddr(device.getDataLayerAddressAsLong());
    }

    /**
     * Age device entry based on an expiry associated with the device.
     */
     private void removeAgedDevices(Date currentDate) {
        Date deviceAgeBoundary = ageBoundaryDifference(currentDate, 
                                                                DEVICE_MAX_AGE);

        Collection<Device> deviceColl = devMgrMaps.getDevices();
        for (Device device: deviceColl) {
            device = removeAgedNetworkAddresses(device, currentDate);
            device = removeAgedAttachmentPoints(device, currentDate);

            if ((device.getAttachmentPoints().size() == 0) &&
                (device.getNetworkAddresses().size() == 0) &&
                (device.getLastSeen().before(deviceAgeBoundary))) {
                delDevice(device);
            }
        } 
    }

    /**
     * Removes aged rows in a table, based on the tables LAST_SEEN_COLUMN_NAME,
     * requiring 'last_seen' to exist in the table.
     * 
     * @param tableName
     * @param aging
     * @param currentDate
     */
    private void removeAgedRowsFromStorage(String tableName,
                                           String hostIdFieldName,
                                           int aging,
                                           Date currentDate) {
        if (aging == 0) {
            return;
        }

        Date ageBoundary = ageBoundaryDifference(currentDate, DEVICE_MAX_AGE);
        IResultSet resultSet = null;
        try {
            /**
             * The reason this storage call is asynchronous even though it's 
             * immediately followed by a synchronous get is that there may be 
             * other queued up asynchronous storage operations that would affect
             * the results of executing this query. So we make this call 
             * asynchronous as well so that we see the affects of the previous 
             * asynchronous calls.
             */
            Future<IResultSet> future = 
                storageSource.executeQueryAsync(tableName, null,
                    new OperatorPredicate(LAST_SEEN_COLUMN_NAME, 
                            OperatorPredicate.Operator.LT, ageBoundary),null);
            // FIXME: What timeout should we use here?
            resultSet = future.get(30, TimeUnit.SECONDS);
            while (resultSet.next()) {

                String dlAddrStr = resultSet.getString(hostIdFieldName);
                if (dlAddrStr == null) {
                    continue;
                }

                long dlAddr = HexString.toLong(dlAddrStr);

                log.debug("removeRowsFromTable:" + hostIdFieldName + " " +
                   resultSet.getString(hostIdFieldName) + " " + dlAddr +
                   " " + resultSet.getDate(LAST_SEEN_COLUMN_NAME).toString() +
                   " " + currentDate.toString());

                lock.writeLock().lock();
                try {
                    devMgrMaps.delFromMaps(dlAddr);
                } finally {
                    lock.writeLock().unlock();
                }                
                resultSet.deleteRow();
            }
            resultSet.save();
            resultSet.close();
            resultSet = null;
        }
        catch (ExecutionException exc) {
            log.error("Error accessing storage to remove old devices", exc);
        }
        catch (InterruptedException exc) {
            log.error("Interruption accessing storage to remove old devices", 
                                                                        exc);
        }
        catch (TimeoutException exc) {
            log.warn("Timeout accessing storage to remove old devices", exc);
        }
        finally {
            if (resultSet != null) {
                resultSet.close();
            }
        }
    }

    /**
     * Expire all age-out managed state.  Not intended to be called
     * frequently since storage is queried.
     */
    private void removeAgedDeviceStorageState(Date currentDate) {
        removeAgedRowsFromStorage(DEVICE_TABLE_NAME,
                                  MAC_COLUMN_NAME,
                                  DEVICE_MAX_AGE, 
                                  currentDate);

        removeAgedRowsFromStorage(DEVICE_ATTACHMENT_POINT_TABLE_NAME,
                                  DEVICE_COLUMN_NAME,
                                  DEVICE_AP_MAX_AGE, 
                                  currentDate);

        removeAgedRowsFromStorage(DEVICE_NETWORK_ADDRESS_TABLE_NAME,
                                  DEVICE_COLUMN_NAME,
                                  DEVICE_NA_MAX_AGE,
                                  currentDate);
    }

    private void removeAgedDeviceState() {
        Date currentDate = new Date();
        long dayInMsec = TimeUnit.MILLISECONDS.convert(1, TimeUnit.DAYS);

        removeAgedDevices(currentDate);

        /*
         * Once a day review the storage state to expire very
         * old entries.
         */
        Date yesterday = new Date(currentDate.getTime() - dayInMsec);
        if ((previousStorageAudit == null) ||
            (previousStorageAudit.before(yesterday))) {
            previousStorageAudit = currentDate;
            removeAgedDeviceStorageState(currentDate);
        }
>>>>>>> 81c08684
    }


    @Override
    public void addedSwitch(IOFSwitch sw) {
        // TODO Auto-generated method stub
        
    }

    @Override
<<<<<<< HEAD
    public void removedSwitch(IOFSwitch sw) {
        // TODO Auto-generated method stub
        
=======
    public boolean isCallbackOrderingPostreq(OFType type, String name) {
        return false;
    }

    protected class DeviceUpdateWorker implements Runnable {
        @Override
        public void run() {
            boolean updatePortChannel = portChannelConfigChanged;
            portChannelConfigChanged = false;
            
            if (updatePortChannel) {
                readPortChannelConfigFromStorage();
            }

            try { 
                log.debug("DeviceUpdateWorker: cleaning up attachment points");
                for (IOFSwitch sw  : devMgrMaps.getSwitches()) {
                    // If the set of devices connected to the switches we 
                    // re-iterate a max of 3 times - WHY? TODO
                    int maxIter = 3;
                    while (maxIter > 0) {
                        try {
                            for (Device d: devMgrMaps.getDevicesOnASwitch(sw)) {
                                Device dCopy = new Device(d);
                                cleanupAttachmentPoints(dCopy);
                                for (DeviceAttachmentPoint dap : 
                                    dCopy.getOldAttachmentPoints()) {
                                    // Don't remove conflict attachment points 
                                    // with recent activities
                                    if (dap.isInConflict() && !updatePortChannel)
                                        continue;
                                    // Delete from memory after storage, 
                                    // otherwise an exception will
                                    // leave stale attachment points on storage.
                                    removeAttachmentPointFromStorage(dCopy, dap);
                                    dCopy.removeOldAttachmentPoint(dap);
                                }
                                // Update the maps with the new device copy
                                devMgrMaps.updateMaps(dCopy);
                            }
                            break;
                        }  catch (ConcurrentModificationException e) {
                            maxIter--;
                        } catch (NullPointerException e) { }
                    }
                    if (maxIter == 0) {
                        log.warn("Device attachment point clean up " +
                                "attempted three times and failed.");
                    }
                }
                log.debug("DeviceUpdateWorker: finished cleaning up device " +
                          "attachment points");
            } catch (StorageException e) {
                log.error("DeviceUpdateWorker had a storage exception, " +
                        "Floodlight exiting");
                System.exit(1);
            }
        }
>>>>>>> 81c08684
    }

    // ****************
    // Internal methods
    // ****************
    
    public Command processPortStatusMessage(IOFSwitch sw, OFPortStatus ps) {
        
    }

}<|MERGE_RESOLUTION|>--- conflicted
+++ resolved
@@ -32,6 +32,8 @@
 import net.floodlightcontroller.storage.IStorageSourceListener;
 import net.floodlightcontroller.topology.ITopologyAware;
 import org.openflow.protocol.OFMessage;
+import org.openflow.protocol.OFPacketIn;
+import org.openflow.protocol.OFPortStatus;
 import org.openflow.protocol.OFType;
 import org.slf4j.Logger;
 import org.slf4j.LoggerFactory;
@@ -58,567 +60,8 @@
     /**
      * This is the primary entity index that maps entities to device IDs.
      */
-<<<<<<< HEAD
     protected Map<IndexedEntity, Long> primaryIndex;
     
-=======
-    public class DevMgrMaps {
-        private Map<Long, Device> dataLayerAddressDeviceMap;
-        private Map<Integer, Device> ipv4AddressDeviceMap;
-        // The Integer below if the hashCode iof the device
-        private Map<IOFSwitch, Map<Integer, Device>> switchDeviceMap;
-        // The Integer below is the hashCode of the device
-        private Map<SwitchPortTuple, Map<Integer, Device>> switchPortDeviceMap;
-        private Map<Long, List<PendingAttachmentPoint>> switchUnresolvedAPMap;
-        private Map<String, String> portChannelMap;
-
-        public Map<Long, Device> getDataLayerAddressDeviceMap() {
-            return dataLayerAddressDeviceMap;
-        }
-
-        public Map<Integer, Device> getIpv4AddressDeviceMap() {
-            return ipv4AddressDeviceMap;
-        }
-
-        public Map<IOFSwitch, Map<Integer, Device>> getSwitchDeviceMap() {
-            return switchDeviceMap;
-        }
-
-        public Map<SwitchPortTuple, Map<Integer, Device>> 
-                                                getSwitchPortDeviceMap() {
-            return switchPortDeviceMap;
-        }
-
-        public Map<Long, List<PendingAttachmentPoint>> 
-                                                getSwitchUnresolvedAPMap() {
-            return switchUnresolvedAPMap;
-        }
-
-        // Constructor for the device maps class
-        public DevMgrMaps() {
-            dataLayerAddressDeviceMap = new ConcurrentHashMap<Long, Device>();
-            ipv4AddressDeviceMap = new ConcurrentHashMap<Integer, Device>();
-            switchDeviceMap = 
-                new ConcurrentHashMap<IOFSwitch, Map<Integer, Device>>();
-            switchPortDeviceMap =
-                new ConcurrentHashMap<SwitchPortTuple, Map<Integer, Device>>();
-            switchUnresolvedAPMap = 
-                new ConcurrentHashMap<Long, List<PendingAttachmentPoint>>();
-            portChannelMap =
-                new ConcurrentHashMap<String, String>();
-        }
-
-        // ***********
-        // Get methods
-        // ***********
-
-        protected Collection<Device> getDevicesOnASwitch(IOFSwitch sw) {
-            return switchDeviceMap.get(sw).values();
-        }
-
-        protected int getSwitchCount() {
-            return switchDeviceMap.size();
-        }
-
-        protected Set<IOFSwitch> getSwitches() {
-            return switchDeviceMap.keySet();
-        }
-
-        protected Set<SwitchPortTuple> getSwitchPorts() {
-            return switchPortDeviceMap.keySet();
-        }
-
-        protected Collection<Device> getDevices() {
-            lock.readLock().lock(); // Do we need the lock TODO
-            try {
-                return dataLayerAddressDeviceMap.values();
-            } finally {
-                lock.readLock().unlock();
-            }
-        }
-
-        // *****************************************************
-        // Individual update and delete methods for given device
-        // *****************************************************
-
-        private void updateDataLayerAddressDeviceMap(Device d) {
-            dataLayerAddressDeviceMap.put(d.getDataLayerAddressAsLong(), d);
-        }
-
-        private void delFromDataLayerAddressDeviceMap(Device d) {
-            dataLayerAddressDeviceMap.remove(d.getDataLayerAddressAsLong());
-        }
-
-        private void updateIpv4AddressDeviceMap(Device d) {
-            Collection< DeviceNetworkAddress> dNAColl = d.getNetworkAddresses();
-            for (DeviceNetworkAddress dna : dNAColl) {
-                ipv4AddressDeviceMap.put(dna.getNetworkAddress(), d);
-            }
-        }
-
-        private void delFromIpv4AddressDeviceMap(Device d) {
-            Collection< DeviceNetworkAddress> dNAColl = d.getNetworkAddresses();
-            for (DeviceNetworkAddress dna : dNAColl) {
-                ipv4AddressDeviceMap.remove(dna.getNetworkAddress());
-            }
-        }
-
-        private void delFromIpv4AddressDeviceMap(Integer ip, Device d) {
-            ipv4AddressDeviceMap.remove(ip);
-        }
-        
-        private void updateSwitchDeviceMap(Device d) {
-            // Find all the attachment points of this device
-            // Then find all the switches from the attachment points
-            // Then update the device in maps for all those switches
-            Collection<DeviceAttachmentPoint> dapColl = d.getAttachmentPoints();
-            for (DeviceAttachmentPoint dap : dapColl) {
-                SwitchPortTuple swPrt = dap.getSwitchPort();
-                IOFSwitch sw = swPrt.getSw();
-                Map<Integer, Device> oneSwDevMap = switchDeviceMap.get(sw);
-                if (oneSwDevMap == null) {
-                    oneSwDevMap = new ConcurrentHashMap<Integer, Device>();
-                    switchDeviceMap.put(sw, oneSwDevMap);
-                }
-                oneSwDevMap.put(d.hashCode(), d);
-            }
-        }
-
-        private void delFromSwitchDeviceMap(Device d) {
-            // Find all the attachment points of this device
-            // Then find all the switches from the attachment points
-            // Then update the device in maps for all those switches
-            Collection<DeviceAttachmentPoint> dapColl = d.getAttachmentPoints();
-            for (DeviceAttachmentPoint dap : dapColl) {
-                SwitchPortTuple swPrt = dap.getSwitchPort();
-                IOFSwitch sw = swPrt.getSw();
-                Map<Integer, Device> oneSwDevMap = switchDeviceMap.get(sw);
-                if (oneSwDevMap != null) {
-                    oneSwDevMap.remove(d.hashCode());
-                }
-            }
-        }
-
-        private void delFromSwitchDeviceMap(IOFSwitch sw, Device d) {
-            Map<Integer, Device> oneSwDevMap = switchDeviceMap.get(sw);
-            if (oneSwDevMap != null) {
-                oneSwDevMap.remove(d.hashCode());
-            }
-        }
-
-        protected void delSwitchfromMaps(IOFSwitch sw) {
-            // Remove all switch:port mappings of the given switch sw
-            Set<SwitchPortTuple> swPortSet = devMgrMaps.getSwitchPorts();
-            for (SwitchPortTuple swPort : swPortSet) {
-                if (swPort.getSw().equals(sw)) {
-                    devMgrMaps.removeSwPort(swPort);
-                }
-            }
-
-            // Not removing the switch from the SwitchDevice map, let it age out
-        }
-
-        private void updateSwitchPortDeviceMap(Device d) {
-            // Find all the attachment points of this device
-            // Then update the device in maps for all those attachment points
-            Collection<DeviceAttachmentPoint> dapColl = d.getAttachmentPoints();
-            for (DeviceAttachmentPoint dap : dapColl) {
-                SwitchPortTuple swPrt = dap.getSwitchPort();
-                Map<Integer, Device> oneSwPrtMap = 
-                                        switchPortDeviceMap.get(swPrt);
-                if (oneSwPrtMap == null) {
-                    oneSwPrtMap = new ConcurrentHashMap<Integer, Device>();
-                    switchPortDeviceMap.put(swPrt, oneSwPrtMap);
-                }
-                oneSwPrtMap.put(d.hashCode(), d);
-            }
-        }
-
-        private void delFromSwitchPortDeviceMap(Device d) {
-            // Find all the attachment points of this device
-            // Then update the device in maps for all those attachment points
-            Collection<DeviceAttachmentPoint> dapColl = d.getAttachmentPoints();
-            for (DeviceAttachmentPoint dap : dapColl) {
-                SwitchPortTuple swPrt = dap.getSwitchPort();
-                Map<Integer, Device> oneSwPrtMap = 
-                                        switchPortDeviceMap.get(swPrt);
-                if (oneSwPrtMap != null) {
-                    oneSwPrtMap.remove(d.hashCode());
-                }
-            }
-        }
-
-        private void delFromSwitchPortDeviceMap(
-                                        SwitchPortTuple swPort, Device d) {
-            Map<Integer, Device> oneSwPrtMap = switchPortDeviceMap.get(swPort);
-            if (oneSwPrtMap != null) {
-                oneSwPrtMap.remove(d.hashCode());
-            }
-        }
-
-        /**
-         * Overall update, delete and clear methods for the set of maps
-         * @param d the device to update
-         */
-        private synchronized void updateMaps(Device d) {
-            // Update dataLayerAddressDeviceMap
-            updateDataLayerAddressDeviceMap(d);
-            // Update ipv4AddressDeviceMap
-            updateIpv4AddressDeviceMap(d);
-            // update switchDeviceMap
-            updateSwitchDeviceMap(d);
-            // Update switchPortDeviceMap
-            updateSwitchPortDeviceMap(d);
-        }
-
-        /** 
-         * Delete a device object from the device maps
-         * @param d the device to remove
-         */
-        private void delFromMaps(Device d) {
-            // Update dataLayerAddressDeviceMap
-            delFromDataLayerAddressDeviceMap(d);
-            // Update ipv4AddressDeviceMap
-            delFromIpv4AddressDeviceMap(d);
-            // update switchDeviceMap
-            delFromSwitchDeviceMap(d);
-            // Update switchPortDeviceMap
-            delFromSwitchPortDeviceMap(d);
-        }
-
-        /**
-         * Delete a device by a data layer address
-         * @param dlAddr the address
-         */
-        protected void delFromMaps(long dlAddr) {
-            Device d = devMgrMaps.getDeviceByDataLayerAddr(dlAddr);
-            if (d != null) {
-                delFromMaps(d);
-            }
-        }
-
-        /**
-         * Clear all the device maps
-         */
-        private void clearMaps() {
-            dataLayerAddressDeviceMap.clear();
-            ipv4AddressDeviceMap.clear();
-            switchUnresolvedAPMap.clear();
-            switchDeviceMap.clear();
-            switchPortDeviceMap.clear();
-        }
-
-        /**
-         * Remove switch-port and also remove this switch-port as the
-         * attachment point in the device objects if any
-         * @param swPrt The {@link SwitchPortTuple} to remove
-         */
-        protected void removeSwPort(SwitchPortTuple swPrt) {
-
-            Map<Integer, Device> switchPortDevices = 
-                                            switchPortDeviceMap.remove(swPrt);
-
-            if (switchPortDevices == null) {
-                return;
-            }
-
-            // Update the individual devices by updating its attachment points
-            for (Device d : switchPortDevices.values()) {
-                // Remove the device from the switch->device mapping
-                delDevAttachmentPoint(d, swPrt);
-                evHistAttachmtPt(d, swPrt, EvAction.REMOVED,
-                                                        "SwitchPort removed");
-            }
-        }
-
-        /**
-         * Retrieve the device by it's data layer address
-         * @param mac the mac address to look up
-         * @return the device object
-         */
-        protected Device getDeviceByDataLayerAddr(long mac) {
-            return dataLayerAddressDeviceMap.get(mac);
-        }
-
-        /**
-         * Check whether the given switch exists in the switch maps
-         * @param sw the switch to check
-         * @return true if the switch exists
-         */
-        protected boolean isSwitchPresent (IOFSwitch sw) {
-            return switchDeviceMap.containsKey(sw);
-        }
-
-        /**
-         * Reinitialize portChannelMap upon config change
-         */
-        protected void clearPortChannelMap() {
-            portChannelMap.clear();
-        }
-        
-        // ***************************************
-        // Add operations on the device attributes
-        // ***************************************
-
-        /**
-         * Add a network layer address to the device with the given link 
-         * layer address
-         * @param dlAddr The link layer address of the device
-         * @param nwAddr the new network layer address
-         * @param lastSeen the new last seen timestamp for the network address
-         */
-        protected void addNwAddrByDataLayerAddr(long dlAddr,
-                                                int nwAddr,
-                                                Date lastSeen) {
-            Device d = getDeviceByDataLayerAddr(dlAddr);
-            if (d == null) return;
-            Device dCopy = new Device(d);
-            DeviceNetworkAddress na = dCopy.getNetworkAddress(nwAddr);
-            if (na == null) { // this particular address is not in the device
-                na = new DeviceNetworkAddress(nwAddr, lastSeen);
-                dCopy.addNetworkAddress(na);
-                updateMaps(dCopy);
-            }
-        }
-
-        /**
-         * Delete a network address from a device
-         * @param dlAddr The link layer address of the device
-         * @param nwAddr the new network layer address
-         */
-        protected void delNwAddrByDataLayerAddr(long dlAddr,
-                                                int nwAddr) {
-            Device d = getDeviceByDataLayerAddr(dlAddr);
-            if (d == null) return;
-            Device dCopy = new Device(d);
-            DeviceNetworkAddress na = dCopy.getNetworkAddress(nwAddr);
-            
-            if (na != null) {
-                delFromIpv4AddressDeviceMap(nwAddr, d);
-                dCopy.removeNetworkAddress(na);
-                updateMaps(dCopy);
-            }
-            d = null; // to catch if anyone is using this reference
-        }
-        
-        /**
-         * Add a device attachment point to the device with the given
-         * link-layer address
-         * @param mac the MAC address
-         * @param swPort the {@link SwitchPortTuple} to add
-         * @param lastSeen the new last seen timestamp
-         */
-        protected void addDevAttachmentPoint(long mac,
-                                             SwitchPortTuple swPort,
-                                             Date lastSeen) {
-            addDevAttachmentPoint(mac, swPort.getSw(),
-                                  swPort.getPort(), lastSeen);
-        }
-
-        /**
-         * Add a device attachment point to the device with the given
-         * link-layer address
-         * @param mac the MAC address
-         * @param sw The {@link IOFSwitch} for the new attachment point
-         * @param port The port for the new attachment point
-         * @param lastSeen the new last seen timestamp
-         */
-        protected boolean addDevAttachmentPoint(long mac,
-                                             IOFSwitch sw,
-                                             short port,
-                                             Date lastSeen) {
-
-            Device d = getDeviceByDataLayerAddr(mac);
-            // Check if the attachment point is already there
-            SwitchPortTuple swPort = new SwitchPortTuple(sw, port);
-            DeviceAttachmentPoint dap = d.getAttachmentPoint(swPort);
-            if (dap != null) {
-                // The attachment point is already there
-                dap.setLastSeen(lastSeen); // TODO
-                return false;
-            }
-
-            // new device attachment point for this device
-            dap = new DeviceAttachmentPoint(swPort, lastSeen);
-            Device dCopy = new Device(d);
-            dCopy.addAttachmentPoint(dap);
-            // Now add this updated device to the maps, which will replace
-            // the old copy
-            updateMaps(dCopy);
-            return true;
-        }
-
-        // ******************************************
-        // Delete operations on the device attributes
-        // ******************************************
-
-        /**
-         * Delete an attachment point from a device
-         * @param d the device
-         * @param swPort the {@link SwitchPortTuple} to remove
-         */
-        protected void delDevAttachmentPoint(Device d, SwitchPortTuple swPort) {
-            delDevAttachmentPoint(d, swPort.getSw(), swPort.getPort());
-        }
-
-        /**
-         * Delete an attachment point from a device
-         * @param d the device
-         * @param sw the {@link IOFSwitch} for the attachment point to remove
-         * @param port the port for the attachment point to remove
-         */
-        protected boolean delDevAttachmentPoint(Device d,
-                                             IOFSwitch sw,
-                                             short port) {
-
-            // Check if the attachment point is there
-            SwitchPortTuple swPort = new SwitchPortTuple(sw, port);
-            if (d.getAttachmentPoint(swPort) == null) {
-                // The attachment point is NOT there
-                return false;
-            }
-
-            // Make a copy of this device
-            Device dCopy = new Device(d);
-            DeviceAttachmentPoint dap = dCopy.removeAttachmentPoint(swPort);
-            // Remove the original device from the Switch-port map
-            // This is a no-op when this fn is called from removeSwPort
-            // as the switch-pot itself would be deleted from the map 
-            delFromSwitchPortDeviceMap(swPort, d);
-            // Remove the original device from the Switch map
-            delFromSwitchDeviceMap(sw, d);  
-            // Now add this updated device to the maps, which will replace
-            // the old copy
-            updateMaps(dCopy);
-            log.debug("Device 1 {}", d);
-            log.debug("Device 2 {}", dCopy);
-            removeAttachmentPointFromStorage(d, dap);
-            d = null; // to catch if anyone is using this reference
-            return true;
-        }
-
-        /**
-         * Add a new pending attachment point to the unresolved attachment
-         * point map
-         * @param dpid the DPID of the switch for the attachment point
-         * @param mac the MAC address of the device
-         * @param port the port for the attachment point
-         * @param lastSeen the last seen timestamp
-         */
-        protected void updateSwitchUnresolvedAPMap(long dpid,
-                                                   long mac,
-                                                   short port,
-                                                   Date lastSeen) {
-
-            PendingAttachmentPoint pap = new PendingAttachmentPoint();
-            pap.mac        = mac;
-            pap.switchDpid = dpid;
-            pap.switchPort = port;
-            pap.lastSeen   = lastSeen;
-
-            List<PendingAttachmentPoint> papl = 
-                devMgrMaps.switchUnresolvedAPMap.get(dpid);
-            if (papl == null) {
-                devMgrMaps.switchUnresolvedAPMap.put(dpid, 
-                        papl = Collections.synchronizedList(
-                                new ArrayList<PendingAttachmentPoint>()));
-            }
-            papl.add(pap);
-        }
-        
-        /**
-         * Add switch-port to port_channel mapping to portChannelMap
-         * @param switch_id
-         * @param port_no
-         * @param port_channel
-         */
-        protected void addPortToPortChannel(String switch_id,
-                            String port_name, String port_channel) {
-            String swPort = switch_id + port_name;
-            portChannelMap.put(swPort, port_channel);
-        }
-        
-        /**
-         * Check if two ports belong to the same port channel
-         * @param swPort1
-         * @param swPort2
-         * @return
-         */
-        protected boolean inSamePortChannel(SwitchPortTuple swPort1,
-                                        SwitchPortTuple swPort2) {
-            IOFSwitch sw = swPort1.getSw();
-            String portName = sw.getPort(swPort1.getPort()).getName();
-            String key = sw.getStringId() + portName;
-            String portChannel1 = portChannelMap.get(key);
-            if (portChannel1 == null)
-                return false;
-
-            sw = swPort2.getSw();
-            portName = sw.getPort(swPort2.getPort()).getName();
-            key = sw.getStringId() + portName;
-            String portChannel2 = portChannelMap.get(key);
-            if (portChannel2 == null)
-                return false;
-            return portChannel1.equals(portChannel2);
-        }
-    } // End of DevMgrMap class definition
-
-    private DevMgrMaps devMgrMaps;
-
-    public DevMgrMaps getDevMgrMaps() {
-        return devMgrMaps;
-    }
-
-    protected Set<IDeviceManagerAware> deviceManagerAware;
-    protected ReentrantReadWriteLock lock;
-    protected volatile boolean shuttingDown = false;
-    protected volatile boolean portChannelConfigChanged = false;
-
-    protected ITopology topology;
-    protected LinkedList<Update> updates;
-    protected IStorageSource storageSource;
-
-    protected Runnable deviceAgingTimer;
-    protected SingletonTask deviceUpdateTask;
-    protected Date previousStorageAudit;
-
-    protected final static int DEVICE_MAX_AGE    = 60 * 60 * 24;
-    protected final static int DEVICE_NA_MAX_AGE = 60 * 60 *  2;
-    protected final static int DEVICE_AP_MAX_AGE = 60 * 60 *  2;
-
-    // Constants for accessing storage
-    // Table names
-    private static final String DEVICE_TABLE_NAME = "controller_host";
-    private static final String DEVICE_ATTACHMENT_POINT_TABLE_NAME = 
-                                            "controller_hostattachmentpoint";
-    private static final String DEVICE_NETWORK_ADDRESS_TABLE_NAME = 
-                                            "controller_hostnetworkaddress";
-    protected static final String PORT_CHANNEL_TABLE_NAME = "controller_portchannelconfig";
-    
-    // Column names for the host table
-    private static final String MAC_COLUMN_NAME       = "mac"; 
-    private static final String VLAN_COLUMN_NAME      = "vlan"; 
-    // Column names for both the attachment point and network address tables
-    private static final String ID_COLUMN_NAME        = "id";
-    private static final String DEVICE_COLUMN_NAME    = "host_id";
-    private static final String LAST_SEEN_COLUMN_NAME = "last_seen";
-    // Column names for the attachment point table
-    private static final String SWITCH_COLUMN_NAME    = "switch_id"; 
-    private static final String PORT_COLUMN_NAME      = "inport";
-    private static final String AP_STATUS_COLUMN_NAME = "status";
-    // Column names for the network address table
-    private static final String NETWORK_ADDRESS_COLUMN_NAME = "ip";
-    // Column names for the port channel table
-    protected static final String PC_ID_COLUMN_NAME = "id";
-    protected static final String PORT_CHANNEL_COLUMN_NAME = "port_channel_id";
-    protected static final String PC_SWITCH_COLUMN_NAME = "switch";
-    protected static final String PC_PORT_COLUMN_NAME = "port";
-
-    protected enum UpdateType {
-        ADDED, REMOVED, MOVED, ADDRESS_ADDED, ADDRESS_REMOVED, VLAN_CHANGED
-    }
-
->>>>>>> 81c08684
     /**
      * This map contains secondary indices for each of the configured {@ref IEntityClass} 
      * that exist
@@ -647,8 +90,102 @@
         return 0;
     }
 
-<<<<<<< HEAD
-=======
+    @Override
+    public boolean isCallbackOrderingPrereq(OFType type, String name) {
+        // TODO Auto-generated method stub
+        return false;
+    }
+
+    @Override
+    public boolean isCallbackOrderingPostreq(OFType type, String name) {
+        // TODO Auto-generated method stub
+        return false;
+    }
+
+    @Override
+    public Command receive(IOFSwitch sw, OFMessage msg,
+                           FloodlightContext cntx) {
+        // TODO Auto-generated method stub
+        return null;
+    }
+    
+    // **********************
+    // IStorageSourceListener
+    // **********************
+    
+    @Override
+    public void rowsModified(String tableName, Set<Object> rowKeys) {
+        // TODO Auto-generated method stub
+        
+    }
+
+    @Override
+    public void rowsDeleted(String tableName, Set<Object> rowKeys) {
+        // TODO Auto-generated method stub
+        
+    }
+
+    // **************
+    // ITopologyAware
+    // **************
+    
+    @Override
+    public void addedLink(IOFSwitch srcSw, short srcPort, int srcPortState,
+                          IOFSwitch dstSw, short dstPort, int dstPortState) {
+        // TODO Auto-generated method stub
+        
+    }
+
+    @Override
+    public void updatedLink(IOFSwitch srcSw, short srcPort,
+                            int srcPortState, IOFSwitch dstSw,
+                            short dstPort, int dstPortState) {
+        // TODO Auto-generated method stub
+        
+    }
+
+    @Override
+    public void removedLink(IOFSwitch srcSw, short srcPort, IOFSwitch dstSw,
+                            short dstPort) {
+        // TODO Auto-generated method stub
+    }
+
+    @Override
+    public void clusterMerged() {
+        // TODO Auto-generated method stub
+    }
+
+    // *****************
+    // IOFSwitchListener
+    // *****************
+    
+    @Override
+    public void updatedSwitch(IOFSwitch sw) {
+        // TODO Auto-generated method stub
+    }
+
+
+    @Override
+    public void addedSwitch(IOFSwitch sw) {
+        // TODO Auto-generated method stub
+        
+    }
+
+    @Override
+    public void removedSwitch(IOFSwitch sw) {
+        // TODO Auto-generated method stub
+    }
+
+    // ****************
+    // Internal methods
+    // ****************
+    
+    public Command processPortStatusMessage(IOFSwitch sw, OFPortStatus ps) {
+        return null;
+        
+    }
+
+
     /**
      * This method is called for every packet-in and should be optimized for
      * performance.
@@ -659,6 +196,8 @@
      */
     public Command processPacketInMessage(IOFSwitch sw, OFPacketIn pi, 
                                           FloodlightContext cntx) {
+        return null;
+        /*
         Command ret = Command.CONTINUE;
         OFMatch match = new OFMatch();
         match.loadFromPacket(pi.getPacketData(), pi.getInPort(), sw.getId());
@@ -843,784 +382,6 @@
         }
         processUpdates();
         return ret;
-    }
-
-    /**
-     * Check if there exists a state of attachment point flapping.
-     * If not, we return a new attachment point (or resurrect an old one).
-     * If swPort is blocked for this device, throw an exception.
-     * 
-     * This must be called with write lock held.
-     */
-    private DeviceAttachmentPoint getNewAttachmentPoint(Device device, 
-                                                        SwitchPortTuple swPort)
-            throws APBlockedException {
-        Date currentDate = new Date();
-
-        // First, check if we have an existing attachment point
-        DeviceAttachmentPoint curAttachmentPoint = null;
-        IOFSwitch newSwitch = swPort.getSw();
-        for (DeviceAttachmentPoint existingAttachmentPoint: 
-                                                device.getAttachmentPoints()) {
-            IOFSwitch existingSwitch = 
-                            existingAttachmentPoint.getSwitchPort().getSw();
-            if ((newSwitch == existingSwitch) || ((topology != null) &&
-                    topology.inSameCluster(newSwitch, existingSwitch))) {
-                curAttachmentPoint = existingAttachmentPoint;
-                break;
-            }
-        }
-
-        // Do we have an old attachment point?
-        DeviceAttachmentPoint attachmentPoint = 
-                                    device.getOldAttachmentPoint(swPort);
-        if (attachmentPoint == null) {
-            attachmentPoint = new DeviceAttachmentPoint(swPort, currentDate);
-        } else {
-            attachmentPoint.setLastSeen(currentDate);
-            if (attachmentPoint.isBlocked()) {
-                // Attachment point is currently in blocked state
-                // If curAttachmentPoint exists and active, drop the packet
-                if (curAttachmentPoint != null &&
-                    currentDate.getTime() - 
-                    curAttachmentPoint.getLastSeen().getTime() < 600000) {
-                    throw new APBlockedException("Attachment point is blocked");
-                }
-                log.info("Unblocking {} for device {}",
-                         attachmentPoint.getSwitchPort(), device);
-                attachmentPoint.setBlocked(false);
-                evHistAttachmtPt(device, swPort, 
-                    EvAction.UNBLOCKED, "packet-in after block timer expired");
-            }
-            // Remove from old list
-            device.removeOldAttachmentPoint(attachmentPoint);
-        }
-
-        // Update mappings
-        devMgrMaps.addDevAttachmentPoint(
-                device.getDataLayerAddressAsLong(), swPort, currentDate);
-        evHistAttachmtPt(device, swPort, EvAction.ADDED, "packet-in GNAP");
-
-        // If curAttachmentPoint exists, we mark it a conflict and may block it.
-        if (curAttachmentPoint != null) {
-            device.removeAttachmentPoint(curAttachmentPoint);
-            device.addOldAttachmentPoint(curAttachmentPoint);
-            // If two ports are in the same port-channel, we don't treat it
-            // as conflict, but will forward based on the last seen switch-port
-            if (!devMgrMaps.inSamePortChannel(swPort,
-                    curAttachmentPoint.getSwitchPort())) {
-                curAttachmentPoint.setConflict(currentDate);
-                if (curAttachmentPoint.isFlapping()) {
-                    curAttachmentPoint.setBlocked(true);
-                    evHistAttachmtPt(device, curAttachmentPoint.getSwitchPort(),
-                            EvAction.BLOCKED, "Conflict");
-                    writeAttachmentPointToStorage(device, curAttachmentPoint, 
-                                                currentDate);
-                    log.warn(
-                        "Device {}: flapping between {} and {}, block the latter",
-                        new Object[] {device, swPort, 
-                        curAttachmentPoint.getSwitchPort()});
-                } else {
-                    removeAttachmentPointFromStorage(device, curAttachmentPoint);
-                    evHistAttachmtPt(device, curAttachmentPoint.getSwitchPort(), 
-                                     EvAction.REMOVED, "Conflict");
-                }
-            }
-            updateMoved(device, curAttachmentPoint.getSwitchPort(), 
-                                                            attachmentPoint);
-
-            if (log.isDebugEnabled()) {
-                log.debug("Device {} moved from {} to {}", new Object[] {
-                           device, curAttachmentPoint.getSwitchPort(), swPort});
-            }
-        } else {
-            updateStatus(device, true);
-            log.debug("Device {} added {}", device, swPort);
-        }
-
-        writeAttachmentPointToStorage(device, attachmentPoint, currentDate);
-        return attachmentPoint;
-    }
-
-    private boolean isValidInputPort(Short port) {
-        // Not a physical port. We should not 'discover' attachment points where
-        return ((int)port.shortValue() & 0xff00) != 0xff00 || 
-                     port.shortValue() == (short)0xfffe;
-    }
-
-    /**
-     * Removes the specified device from data layer and network layer maps.
-     * Does NOT remove the device from switch and switch:port level maps.
-     * Must be called from within a write lock.
-     * @param device
-     */
-    protected void delDevice(Device device) {
-        devMgrMaps.delFromMaps(device);
-        removeDeviceDiscoveredStateFromStorage(device);
-        updateStatus(device, false);
-        if (log.isDebugEnabled()) {
-            log.debug("Removed device {}", device);
-        }
-        processUpdates();
-    }
-
->>>>>>> 81c08684
-    @Override
-    public boolean isCallbackOrderingPrereq(OFType type, String name) {
-        // TODO Auto-generated method stub
-        return false;
-    }
-
-    @Override
-    public boolean isCallbackOrderingPostreq(OFType type, String name) {
-        // TODO Auto-generated method stub
-        return false;
-    }
-
-    @Override
-    public Command receive(IOFSwitch sw, OFMessage msg,
-                           FloodlightContext cntx) {
-        // TODO Auto-generated method stub
-        return null;
-    }
-    
-    // **********************
-    // IStorageSourceListener
-    // **********************
-    
-    @Override
-    public void rowsModified(String tableName, Set<Object> rowKeys) {
-        // TODO Auto-generated method stub
-        
-    }
-
-    @Override
-    public void rowsDeleted(String tableName, Set<Object> rowKeys) {
-        // TODO Auto-generated method stub
-        
-    }
-
-    // **************
-    // ITopologyAware
-    // **************
-    
-    @Override
-    public void addedLink(IOFSwitch srcSw, short srcPort, int srcPortState,
-                          IOFSwitch dstSw, short dstPort, int dstPortState) {
-        // TODO Auto-generated method stub
-        
-    }
-
-    @Override
-    public void updatedLink(IOFSwitch srcSw, short srcPort,
-                            int srcPortState, IOFSwitch dstSw,
-                            short dstPort, int dstPortState) {
-        // TODO Auto-generated method stub
-        
-    }
-
-    @Override
-<<<<<<< HEAD
-    public void removedLink(IOFSwitch srcSw, short srcPort, IOFSwitch dstSw,
-                            short dstPort) {
-        // TODO Auto-generated method stub
-=======
-    public void removedLink(IOFSwitch src, short srcPort, IOFSwitch dst, 
-                                                                short dstPort)
-    {
-    }
-
-    /**
-     * @param deviceManagerAware the deviceManagerAware to set
-     */
-    public void setDeviceManagerAware(Set<IDeviceManagerAware> 
-                                                        deviceManagerAware) {
-        this.deviceManagerAware = deviceManagerAware;
-    }
-
-    public void setStorageSource(IStorageSource storageSource) {
-        this.storageSource = storageSource;
-        storageSource.createTable(DEVICE_TABLE_NAME, null);
-        storageSource.setTablePrimaryKeyName(
-                        DEVICE_TABLE_NAME, MAC_COLUMN_NAME);
-        storageSource.createTable(DEVICE_ATTACHMENT_POINT_TABLE_NAME, null);
-        storageSource.setTablePrimaryKeyName(
-                        DEVICE_ATTACHMENT_POINT_TABLE_NAME, ID_COLUMN_NAME);
-        storageSource.createTable(DEVICE_NETWORK_ADDRESS_TABLE_NAME, null);
-        storageSource.setTablePrimaryKeyName(
-                        DEVICE_NETWORK_ADDRESS_TABLE_NAME, ID_COLUMN_NAME);
-        storageSource.createTable(PORT_CHANNEL_TABLE_NAME, null);
-        storageSource.setTablePrimaryKeyName(
-                        PORT_CHANNEL_TABLE_NAME, PC_ID_COLUMN_NAME);
-    }
-
-    /**
-     * Process device manager aware updates.  Call without any lock held
-     */
-    protected void processUpdates() {
-        synchronized (updates) {
-            Update update = null;
-            while ((update = updates.poll()) != null) {
-                log.debug ("processUpdates, update: {}", update);
-                if (deviceManagerAware == null) 
-                    continue;
-                for (IDeviceManagerAware dma : deviceManagerAware) {
-                    switch (update.updateType) {
-                        case ADDED:
-                            dma.deviceAdded(update.device);
-                            break;
-                        case REMOVED:
-                            dma.deviceRemoved(update.device);
-                            break;
-                        case MOVED:
-                            dma.deviceMoved(update.device,
-                                    update.oldSw,
-                                    update.oldSwPort,
-                                    update.sw, update.swPort);
-                            break;
-                        case ADDRESS_ADDED:
-                            dma.deviceNetworkAddressAdded(update.device, 
-                                    update.address);
-                            break;
-                        case ADDRESS_REMOVED:
-                            dma.deviceNetworkAddressRemoved(update.device, 
-                                    update.address);
-                            break;
-                        case VLAN_CHANGED:
-                            dma.deviceVlanChanged(update.device);
-                            break;
-                    }
-                }
-            }
-        }
-    }
-
-    /**
-     * Puts an update in queue for the Device.  Must be called from within the
-     * write lock.
-     * @param device
-     * @param added
-     */
-    protected void updateStatus(Device device, boolean added) {
-        synchronized (updates) {
-            Update update;
-            if (added) {
-                update = new Update(UpdateType.ADDED);
-            } else {
-                update = new Update(UpdateType.REMOVED);
-            }
-            update.device = device;
-            this.updates.add(update);
-        }
-    }
-
-    /**
-     * Puts an update in queue to indicate the Device moved.  Must be called
-     * from within the write lock.
-     * @param device The device that has moved.
-     * @param oldSwPort The old switchport
-     * @param newDap The new attachment point
-     */
-    protected void updateMoved(Device device, SwitchPortTuple oldSwPort, 
-                                                DeviceAttachmentPoint newDap) {
-        // We also clear the attachment points on other islands
-        device.clearAttachmentPoints();
-        evHistAttachmtPt(device, 0L, (short)(-1), EvAction.CLEARED, "Moved");
-        device.addAttachmentPoint(newDap);
-        evHistAttachmtPt(device, newDap.getSwitchPort(), 
-                                                    EvAction.ADDED, "Moved");
->>>>>>> 81c08684
-        
-    }
-
-    @Override
-    public void clusterMerged() {
-<<<<<<< HEAD
-        // TODO Auto-generated method stub
-        
-=======
-        deviceUpdateTask.reschedule(10, TimeUnit.MILLISECONDS);
-    }
-
-    /**
-     * Removes any attachment points that are in the same 
-     * {@link net.floodlightcontroller.topology.SwitchCluster SwitchCluster} 
-     * @param d The device to update the attachment points
-     */
-    public void cleanupAttachmentPoints(Device d) {
-        // The long here is the SwitchCluster ID
-        Map<Long, DeviceAttachmentPoint> map = 
-                            new HashMap<Long, DeviceAttachmentPoint>();
-
-        // Get only the latest DAPs into a map
-        for (DeviceAttachmentPoint dap : d.getAttachmentPoints()) {
-            if (DeviceAttachmentPoint.isNotNull(dap) &&
-                            !topology.isInternal(dap.getSwitchPort())) {
-                long clusterId = 
-                            dap.getSwitchPort().getSw().getSwitchClusterId();
-                if (map.containsKey(clusterId)) {
-                    // We compare to see which one is newer, move attachment 
-                    // point to "old" list.
-                    // They are removed after deleting from storage.
-                    DeviceAttachmentPoint value = map.get(clusterId);
-                    if (dap.getLastSeen().after(value.getLastSeen())) { 
-                        map.put(clusterId, dap);
-                        d.addOldAttachmentPoint(value); // on copy of device
-                    }
-                } else {
-                    map.put(clusterId, dap);
-                }
-            }
-        }
-
-        synchronized (d) {
-            // Since the update below is happening on a copy of the device it
-            // should not impact packetIn processing time due to lock contention
-            d.setAttachmentPoints(map.values());
-        }
-    }
-
-    public void clearAllDeviceStateFromMemory() {
-        devMgrMaps.clearMaps();
-    }
-
-    private Date ageBoundaryDifference(Date currentDate, long expire) {
-        if (expire == 0) {
-            return new Date(0);
-        }
-        return new Date(currentDate.getTime() - 1000*expire);
-    }
-
-    // *********************
-    // Storage Write Methods
-    // *********************
-
-    protected void writeDeviceToStorage(Device device, Date currentDate) {
-        Map<String, Object> rowValues = new HashMap<String, Object>();
-        String macString = device.getDlAddrString();
-        rowValues.put(MAC_COLUMN_NAME, macString);
-        if (device.getVlanId() != null)
-            rowValues.put(VLAN_COLUMN_NAME, device.getVlanId());
-        rowValues.put(LAST_SEEN_COLUMN_NAME, currentDate);
-        storageSource.updateRowAsync(DEVICE_TABLE_NAME, rowValues);
-        device.lastSeenWrittenToStorage(currentDate); // TODO
-
-        for (DeviceAttachmentPoint attachmentPoint: 
-                                            device.getAttachmentPoints()) {
-            writeAttachmentPointToStorage(device, attachmentPoint, currentDate);
-        }
-        for (DeviceNetworkAddress networkAddress: 
-                                            device.getNetworkAddresses()) {
-            writeNetworkAddressToStorage(device, networkAddress, currentDate);
-        }
-    }
-
-    protected void writeAttachmentPointToStorage(Device device,
-            DeviceAttachmentPoint attachmentPoint, Date currentDate) {
-        assert(device != null);
-        assert(attachmentPoint != null);
-        String deviceId = device.getDlAddrString();
-        SwitchPortTuple switchPort = attachmentPoint.getSwitchPort();
-        assert(switchPort != null);
-        String switchId = switchPort.getSw().getStringId();
-        Short port = switchPort.getPort();
-        String attachmentPointId = 
-                            deviceId + "-" + switchId + "-" + port.toString();
-
-        Map<String, Object> rowValues = new HashMap<String, Object>();
-        rowValues.put(ID_COLUMN_NAME, attachmentPointId);
-        rowValues.put(DEVICE_COLUMN_NAME, deviceId);
-        rowValues.put(SWITCH_COLUMN_NAME, switchId);
-        rowValues.put(PORT_COLUMN_NAME, port);
-        rowValues.put(LAST_SEEN_COLUMN_NAME, attachmentPoint.getLastSeen());
-        String status = null;
-        if (attachmentPoint.isBlocked())
-            status = "blocked: duplicate mac";
-        rowValues.put(AP_STATUS_COLUMN_NAME, status);
-
-        storageSource.updateRowAsync(DEVICE_ATTACHMENT_POINT_TABLE_NAME, 
-                                                                    rowValues);
-        attachmentPoint.lastSeenWrittenToStorage(currentDate);
-    }
-
-    // **********************
-    // Storage Remove Methods
-    // **********************
-
-    protected void removeAttachmentPointFromStorage(Device device, 
-                                    DeviceAttachmentPoint attachmentPoint) {
-        try {
-            String deviceId = device.getDlAddrString();
-            SwitchPortTuple switchPort = attachmentPoint.getSwitchPort();
-            String switchId = switchPort.getSw().getStringId();
-            Short port = switchPort.getPort();
-            String attachmentPointId = 
-                            deviceId + "-" + switchId + "-" + port.toString();
-            storageSource.deleteRowAsync(
-                        DEVICE_ATTACHMENT_POINT_TABLE_NAME, attachmentPointId);
-        } catch (NullPointerException e) {
-            log.debug("Null ptr exception for device {} attach-point {}",
-                    device, attachmentPoint);
-        }
-    }
-
-    protected void writeNetworkAddressToStorage(Device device,
-            DeviceNetworkAddress networkAddress, Date currentDate) {
-        assert(device != null);
-        assert(networkAddress != null);
-        String deviceId = device.getDlAddrString();
-        String networkAddressString = IPv4.fromIPv4Address(
-                                            networkAddress.getNetworkAddress());
-        String networkAddressId = deviceId + "-" + networkAddressString;
-
-        if (networkAddress.getNetworkAddress() == 0) {
-            log.error("Zero network address for device {}\n {}",
-                device, Thread.currentThread().getStackTrace());
-            return;
-        }
-        
-        Map<String, Object> rowValues = new HashMap<String, Object>();
-        rowValues.put(ID_COLUMN_NAME, networkAddressId);
-        rowValues.put(DEVICE_COLUMN_NAME, deviceId);
-        rowValues.put(NETWORK_ADDRESS_COLUMN_NAME, networkAddressString);
-        rowValues.put(LAST_SEEN_COLUMN_NAME, networkAddress.getLastSeen());
-        storageSource.updateRowAsync(DEVICE_NETWORK_ADDRESS_TABLE_NAME, 
-                                                                    rowValues);
-        networkAddress.lastSeenWrittenToStorage(currentDate);
-    }
-
-    protected void removeNetworkAddressFromStorage(Device device, 
-                                        DeviceNetworkAddress networkAddress) {
-        assert(device != null);
-        assert(networkAddress != null);
-        String deviceId = device.getDlAddrString();
-        String networkAddressString = IPv4.fromIPv4Address(
-                                            networkAddress.getNetworkAddress());
-        String networkAddressId = deviceId + "-" + networkAddressString;
-        storageSource.deleteRowAsync(DEVICE_NETWORK_ADDRESS_TABLE_NAME, 
-                                                            networkAddressId);
-    }
-
-    // ********************
-    // Storage Read Methods
-    // ********************
-
-    public boolean readPortChannelConfigFromStorage() {
-	devMgrMaps.clearPortChannelMap();
-
-        try {
-            IResultSet pcResultSet = storageSource.executeQuery(
-            PORT_CHANNEL_TABLE_NAME, null, null, null);
-        
-            while (pcResultSet.next()) {
-                String port_channel = pcResultSet.getString(PORT_CHANNEL_COLUMN_NAME);
-                String switch_id = pcResultSet.getString(PC_SWITCH_COLUMN_NAME);
-                String port_name = pcResultSet.getString(PC_PORT_COLUMN_NAME);
-                devMgrMaps.addPortToPortChannel(switch_id, port_name, port_channel);
-            }
-            return true;
-        } catch (StorageException e) {
-            log.error("Error reading port-channel data from storage {}", e);
-            return false;
-        }
->>>>>>> 81c08684
-    }
-    
-    // *****************
-    // IOFSwitchListener
-    // *****************
-    
-    @Override
-<<<<<<< HEAD
-    public void updatedSwitch(IOFSwitch sw) {
-        // TODO Auto-generated method stub
-        
-=======
-    public void rowsModified(String tableName, Set<Object> rowKeys) {
-        portChannelConfigChanged = true;
-        deviceUpdateTask.reschedule(5, TimeUnit.SECONDS);
-    }
-
-    @Override
-    public void rowsDeleted(String tableName, Set<Object> rowKeys) {
-        portChannelConfigChanged = true;
-        deviceUpdateTask.reschedule(5, TimeUnit.SECONDS);          
-    }
-
-    /**
-     * Remove aged network address from device
-     *    
-     * @param device
-     * @param currentDate
-     * @return the new device object since the device is immutable
-     */
-
-    private Device removeAgedNetworkAddresses(Device device, Date currentDate) {
-        Collection<DeviceNetworkAddress> addresses = 
-                                                device.getNetworkAddresses();
-
-        for (DeviceNetworkAddress address : addresses) {
-            long expire = address.getExpire();
-
-            if (expire == 0) {
-                expire = DEVICE_NA_MAX_AGE;
-            }
-            Date agedBoundary = ageBoundaryDifference(currentDate, expire);
-
-            if (address.getLastSeen().before(agedBoundary)) {
-                devMgrMaps.delNwAddrByDataLayerAddr(device.getDataLayerAddressAsLong(), 
-                    address.getNetworkAddress().intValue());
-                removeNetworkAddressFromStorage(device, address);
-            }
-        }
-        
-        return devMgrMaps.getDeviceByDataLayerAddr(device.getDataLayerAddressAsLong());
-    }
-
-    /**
-     * Remove aged device attachment point
-     * 
-     * @param device
-     * @param currentDate
-     * @return the new device object since the device is immutable
-     */
-    private Device removeAgedAttachmentPoints(Device device, Date currentDate) {
-        Collection<DeviceAttachmentPoint> aps = device.getAttachmentPoints();
-
-        for (DeviceAttachmentPoint ap : aps) {
-            int expire = ap.getExpire();
-
-            if (expire == 0) {
-                expire = DEVICE_AP_MAX_AGE;
-            }
-            Date agedBoundary = ageBoundaryDifference(currentDate, expire);
-            if (ap.getLastSeen().before(agedBoundary)) {
-                devMgrMaps.delDevAttachmentPoint(device, ap.getSwitchPort());
-                evHistAttachmtPt(device, ap.getSwitchPort(), EvAction.REMOVED,
-                        "Aged");
-                removeAttachmentPointFromStorage(device, ap);
-            }
-        }
-        
-        return devMgrMaps.getDeviceByDataLayerAddr(device.getDataLayerAddressAsLong());
-    }
-
-    /**
-     * Age device entry based on an expiry associated with the device.
-     */
-     private void removeAgedDevices(Date currentDate) {
-        Date deviceAgeBoundary = ageBoundaryDifference(currentDate, 
-                                                                DEVICE_MAX_AGE);
-
-        Collection<Device> deviceColl = devMgrMaps.getDevices();
-        for (Device device: deviceColl) {
-            device = removeAgedNetworkAddresses(device, currentDate);
-            device = removeAgedAttachmentPoints(device, currentDate);
-
-            if ((device.getAttachmentPoints().size() == 0) &&
-                (device.getNetworkAddresses().size() == 0) &&
-                (device.getLastSeen().before(deviceAgeBoundary))) {
-                delDevice(device);
-            }
-        } 
-    }
-
-    /**
-     * Removes aged rows in a table, based on the tables LAST_SEEN_COLUMN_NAME,
-     * requiring 'last_seen' to exist in the table.
-     * 
-     * @param tableName
-     * @param aging
-     * @param currentDate
-     */
-    private void removeAgedRowsFromStorage(String tableName,
-                                           String hostIdFieldName,
-                                           int aging,
-                                           Date currentDate) {
-        if (aging == 0) {
-            return;
-        }
-
-        Date ageBoundary = ageBoundaryDifference(currentDate, DEVICE_MAX_AGE);
-        IResultSet resultSet = null;
-        try {
-            /**
-             * The reason this storage call is asynchronous even though it's 
-             * immediately followed by a synchronous get is that there may be 
-             * other queued up asynchronous storage operations that would affect
-             * the results of executing this query. So we make this call 
-             * asynchronous as well so that we see the affects of the previous 
-             * asynchronous calls.
-             */
-            Future<IResultSet> future = 
-                storageSource.executeQueryAsync(tableName, null,
-                    new OperatorPredicate(LAST_SEEN_COLUMN_NAME, 
-                            OperatorPredicate.Operator.LT, ageBoundary),null);
-            // FIXME: What timeout should we use here?
-            resultSet = future.get(30, TimeUnit.SECONDS);
-            while (resultSet.next()) {
-
-                String dlAddrStr = resultSet.getString(hostIdFieldName);
-                if (dlAddrStr == null) {
-                    continue;
-                }
-
-                long dlAddr = HexString.toLong(dlAddrStr);
-
-                log.debug("removeRowsFromTable:" + hostIdFieldName + " " +
-                   resultSet.getString(hostIdFieldName) + " " + dlAddr +
-                   " " + resultSet.getDate(LAST_SEEN_COLUMN_NAME).toString() +
-                   " " + currentDate.toString());
-
-                lock.writeLock().lock();
-                try {
-                    devMgrMaps.delFromMaps(dlAddr);
-                } finally {
-                    lock.writeLock().unlock();
-                }                
-                resultSet.deleteRow();
-            }
-            resultSet.save();
-            resultSet.close();
-            resultSet = null;
-        }
-        catch (ExecutionException exc) {
-            log.error("Error accessing storage to remove old devices", exc);
-        }
-        catch (InterruptedException exc) {
-            log.error("Interruption accessing storage to remove old devices", 
-                                                                        exc);
-        }
-        catch (TimeoutException exc) {
-            log.warn("Timeout accessing storage to remove old devices", exc);
-        }
-        finally {
-            if (resultSet != null) {
-                resultSet.close();
-            }
-        }
-    }
-
-    /**
-     * Expire all age-out managed state.  Not intended to be called
-     * frequently since storage is queried.
-     */
-    private void removeAgedDeviceStorageState(Date currentDate) {
-        removeAgedRowsFromStorage(DEVICE_TABLE_NAME,
-                                  MAC_COLUMN_NAME,
-                                  DEVICE_MAX_AGE, 
-                                  currentDate);
-
-        removeAgedRowsFromStorage(DEVICE_ATTACHMENT_POINT_TABLE_NAME,
-                                  DEVICE_COLUMN_NAME,
-                                  DEVICE_AP_MAX_AGE, 
-                                  currentDate);
-
-        removeAgedRowsFromStorage(DEVICE_NETWORK_ADDRESS_TABLE_NAME,
-                                  DEVICE_COLUMN_NAME,
-                                  DEVICE_NA_MAX_AGE,
-                                  currentDate);
-    }
-
-    private void removeAgedDeviceState() {
-        Date currentDate = new Date();
-        long dayInMsec = TimeUnit.MILLISECONDS.convert(1, TimeUnit.DAYS);
-
-        removeAgedDevices(currentDate);
-
-        /*
-         * Once a day review the storage state to expire very
-         * old entries.
-         */
-        Date yesterday = new Date(currentDate.getTime() - dayInMsec);
-        if ((previousStorageAudit == null) ||
-            (previousStorageAudit.before(yesterday))) {
-            previousStorageAudit = currentDate;
-            removeAgedDeviceStorageState(currentDate);
-        }
->>>>>>> 81c08684
-    }
-
-
-    @Override
-    public void addedSwitch(IOFSwitch sw) {
-        // TODO Auto-generated method stub
-        
-    }
-
-    @Override
-<<<<<<< HEAD
-    public void removedSwitch(IOFSwitch sw) {
-        // TODO Auto-generated method stub
-        
-=======
-    public boolean isCallbackOrderingPostreq(OFType type, String name) {
-        return false;
-    }
-
-    protected class DeviceUpdateWorker implements Runnable {
-        @Override
-        public void run() {
-            boolean updatePortChannel = portChannelConfigChanged;
-            portChannelConfigChanged = false;
-            
-            if (updatePortChannel) {
-                readPortChannelConfigFromStorage();
-            }
-
-            try { 
-                log.debug("DeviceUpdateWorker: cleaning up attachment points");
-                for (IOFSwitch sw  : devMgrMaps.getSwitches()) {
-                    // If the set of devices connected to the switches we 
-                    // re-iterate a max of 3 times - WHY? TODO
-                    int maxIter = 3;
-                    while (maxIter > 0) {
-                        try {
-                            for (Device d: devMgrMaps.getDevicesOnASwitch(sw)) {
-                                Device dCopy = new Device(d);
-                                cleanupAttachmentPoints(dCopy);
-                                for (DeviceAttachmentPoint dap : 
-                                    dCopy.getOldAttachmentPoints()) {
-                                    // Don't remove conflict attachment points 
-                                    // with recent activities
-                                    if (dap.isInConflict() && !updatePortChannel)
-                                        continue;
-                                    // Delete from memory after storage, 
-                                    // otherwise an exception will
-                                    // leave stale attachment points on storage.
-                                    removeAttachmentPointFromStorage(dCopy, dap);
-                                    dCopy.removeOldAttachmentPoint(dap);
-                                }
-                                // Update the maps with the new device copy
-                                devMgrMaps.updateMaps(dCopy);
-                            }
-                            break;
-                        }  catch (ConcurrentModificationException e) {
-                            maxIter--;
-                        } catch (NullPointerException e) { }
-                    }
-                    if (maxIter == 0) {
-                        log.warn("Device attachment point clean up " +
-                                "attempted three times and failed.");
-                    }
-                }
-                log.debug("DeviceUpdateWorker: finished cleaning up device " +
-                          "attachment points");
-            } catch (StorageException e) {
-                log.error("DeviceUpdateWorker had a storage exception, " +
-                        "Floodlight exiting");
-                System.exit(1);
-            }
-        }
->>>>>>> 81c08684
-    }
-
-    // ****************
-    // Internal methods
-    // ****************
-    
-    public Command processPortStatusMessage(IOFSwitch sw, OFPortStatus ps) {
-        
-    }
-
+        */
+    }
 }