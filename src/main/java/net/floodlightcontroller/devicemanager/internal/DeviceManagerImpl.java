/**
*    Copyright 2011, Big Switch Networks, Inc. 
*    Originally created by David Erickson, Stanford University
* 
*    Licensed under the Apache License, Version 2.0 (the "License"); you may
*    not use this file except in compliance with the License. You may obtain
*    a copy of the License at
*
*         http://www.apache.org/licenses/LICENSE-2.0
*
*    Unless required by applicable law or agreed to in writing, software
*    distributed under the License is distributed on an "AS IS" BASIS, WITHOUT
*    WARRANTIES OR CONDITIONS OF ANY KIND, either express or implied. See the
*    License for the specific language governing permissions and limitations
*    under the License.
**/

/**
 *
 */
package net.floodlightcontroller.devicemanager.internal;

import java.util.ArrayList;
import java.util.Collections;
import java.util.ConcurrentModificationException;
import java.util.Date;
import java.util.HashMap;
import java.util.HashSet;
import java.util.LinkedList;
import java.util.List;
import java.util.Map;
import java.util.Set;
import java.util.Collection;
import java.util.concurrent.ConcurrentHashMap;
import java.util.concurrent.ScheduledExecutorService;
import java.util.concurrent.TimeUnit;
import java.util.concurrent.locks.ReentrantReadWriteLock;

import net.floodlightcontroller.core.FloodlightContext;
import net.floodlightcontroller.core.IFloodlightProviderService;
import net.floodlightcontroller.core.IInfoProvider;
import net.floodlightcontroller.core.IOFMessageListener;
import net.floodlightcontroller.core.IOFSwitch;
import net.floodlightcontroller.core.IOFSwitchListener;
import net.floodlightcontroller.core.module.FloodlightModuleContext;
import net.floodlightcontroller.core.module.FloodlightModuleException;
import net.floodlightcontroller.core.module.IFloodlightModule;
import net.floodlightcontroller.core.module.IFloodlightService;
import net.floodlightcontroller.core.util.SingletonTask;
import net.floodlightcontroller.devicemanager.Device;
import net.floodlightcontroller.devicemanager.DeviceAttachmentPoint;
import net.floodlightcontroller.devicemanager.DeviceNetworkAddress;
import net.floodlightcontroller.devicemanager.IDeviceManagerService;
import net.floodlightcontroller.devicemanager.IDeviceManagerAware;
import net.floodlightcontroller.linkdiscovery.ILinkDiscovery;
import net.floodlightcontroller.linkdiscovery.ILinkDiscoveryListener;
import net.floodlightcontroller.linkdiscovery.ILinkDiscoveryService;
import net.floodlightcontroller.linkdiscovery.SwitchPortTuple;
import net.floodlightcontroller.packet.ARP;
import net.floodlightcontroller.packet.Ethernet;
import net.floodlightcontroller.packet.IPv4;
import net.floodlightcontroller.routing.ForwardingBase;
import net.floodlightcontroller.storage.IResultSet;
import net.floodlightcontroller.storage.IStorageSourceListener;
import net.floodlightcontroller.storage.IStorageSourceService;
import net.floodlightcontroller.storage.OperatorPredicate;
import net.floodlightcontroller.storage.StorageException;
import net.floodlightcontroller.threadpool.IThreadPoolService;
import net.floodlightcontroller.topology.ITopologyService;
import net.floodlightcontroller.util.EventHistory;
import net.floodlightcontroller.util.EventHistory.EvAction;

import org.openflow.protocol.OFMatch;
import org.openflow.protocol.OFMessage;
import org.openflow.protocol.OFPacketIn;
import org.openflow.protocol.OFPhysicalPort.OFPortConfig;
import org.openflow.protocol.OFPhysicalPort.OFPortState;
import org.openflow.protocol.OFPortStatus;
import org.openflow.protocol.OFPortStatus.OFPortReason;
import org.openflow.protocol.OFType;
import org.openflow.util.HexString;
import org.slf4j.Logger;
import org.slf4j.LoggerFactory;

/**
 * DeviceManager creates Devices based upon MAC addresses seen in the network.
 * It tracks any network addresses mapped to the Device, and its location
 * within the network.
 *
 * @author David Erickson (daviderickson@cs.stanford.edu)
 */
public class DeviceManagerImpl implements IDeviceManagerService, IOFMessageListener,
        IOFSwitchListener, ILinkDiscoveryListener, IFloodlightModule, IStorageSourceListener,
        IInfoProvider {      
    /**
     * Class to maintain all the device manager maps which consists of four
     * main maps. 
     * (a) data layer address (mac) to device object
     * (b) ipv4 address to device object
     * (c) Switch object to device objects
     * (d) Switch port tuple object to device objects
     * 
     * Also maintained is a pending attachment point object which is a
     * mapping from switch dpid to pending attachment point object
     * @author subrata
     */
    public class DevMgrMaps {
        private Map<Long, Device> dataLayerAddressDeviceMap;
        private Map<Integer, Device> ipv4AddressDeviceMap;
        // The Integer below if the hashCode iof the device
        private Map<IOFSwitch, Map<Integer, Device>> switchDeviceMap;
        // The Integer below is the hashCode of the device
        private Map<SwitchPortTuple, Map<Integer, Device>> switchPortDeviceMap;
        private Map<Long, List<PendingAttachmentPoint>> switchUnresolvedAPMap;
        private Map<String, String> portChannelMap;

        public Map<Long, Device> getDataLayerAddressDeviceMap() {
            return dataLayerAddressDeviceMap;
        }

        public Map<Integer, Device> getIpv4AddressDeviceMap() {
            return ipv4AddressDeviceMap;
        }

        public Map<IOFSwitch, Map<Integer, Device>> getSwitchDeviceMap() {
            return switchDeviceMap;
        }

        public Map<SwitchPortTuple, Map<Integer, Device>> 
                                                getSwitchPortDeviceMap() {
            return switchPortDeviceMap;
        }

        public Map<Long, List<PendingAttachmentPoint>> 
                                                getSwitchUnresolvedAPMap() {
            return switchUnresolvedAPMap;
        }

        // Constructor for the device maps class
        public DevMgrMaps() {
            dataLayerAddressDeviceMap = new ConcurrentHashMap<Long, Device>();
            ipv4AddressDeviceMap = new ConcurrentHashMap<Integer, Device>();
            switchDeviceMap = 
                new ConcurrentHashMap<IOFSwitch, Map<Integer, Device>>();
            switchPortDeviceMap =
                new ConcurrentHashMap<SwitchPortTuple, Map<Integer, Device>>();
            switchUnresolvedAPMap = 
                new ConcurrentHashMap<Long, List<PendingAttachmentPoint>>();
            portChannelMap =
                new ConcurrentHashMap<String, String>();
        }

        // ***********
        // Get methods
        // ***********

        protected Collection<Device> getDevicesOnASwitch(IOFSwitch sw) {
            return switchDeviceMap.get(sw).values();
        }

        protected int getSwitchCount() {
            return switchDeviceMap.size();
        }

        protected Set<IOFSwitch> getSwitches() {
            return switchDeviceMap.keySet();
        }

        protected Set<SwitchPortTuple> getSwitchPorts() {
            return switchPortDeviceMap.keySet();
        }

        protected Collection<Device> getDevices() {
            lock.readLock().lock(); // Do we need the lock TODO
            try {
                return dataLayerAddressDeviceMap.values();
            } finally {
                lock.readLock().unlock();
            }
        }

        // *****************************************************
        // Individual update and delete methods for given device
        // *****************************************************

        private void updateDataLayerAddressDeviceMap(Device d) {
            dataLayerAddressDeviceMap.put(d.getDataLayerAddressAsLong(), d);
        }

        private void delFromDataLayerAddressDeviceMap(Device d) {
            dataLayerAddressDeviceMap.remove(d.getDataLayerAddressAsLong());
        }

        private void updateIpv4AddressDeviceMap(Device d) {
            Collection< DeviceNetworkAddress> dNAColl = d.getNetworkAddresses();
            for (DeviceNetworkAddress dna : dNAColl) {
                ipv4AddressDeviceMap.put(dna.getNetworkAddress(), d);
            }
        }

        private void delFromIpv4AddressDeviceMap(Device d) {
            Collection< DeviceNetworkAddress> dNAColl = d.getNetworkAddresses();
            for (DeviceNetworkAddress dna : dNAColl) {
                ipv4AddressDeviceMap.remove(dna.getNetworkAddress());
            }
        }

        private void delFromIpv4AddressDeviceMap(Integer ip, Device d) {
            ipv4AddressDeviceMap.remove(ip);
        }
        
        private void updateSwitchDeviceMap(Device d) {
            // Find all the attachment points of this device
            // Then find all the switches from the attachment points
            // Then update the device in maps for all those switches
            Collection<DeviceAttachmentPoint> dapColl = d.getAttachmentPoints();
            for (DeviceAttachmentPoint dap : dapColl) {
                SwitchPortTuple swPrt = dap.getSwitchPort();
                IOFSwitch sw = swPrt.getSw();
                Map<Integer, Device> oneSwDevMap = switchDeviceMap.get(sw);
                if (oneSwDevMap == null) {
                    oneSwDevMap = new ConcurrentHashMap<Integer, Device>();
                    switchDeviceMap.put(sw, oneSwDevMap);
                }
                oneSwDevMap.put(d.hashCode(), d);
            }
        }

        private void delFromSwitchDeviceMap(Device d) {
            // Find all the attachment points of this device
            // Then find all the switches from the attachment points
            // Then update the device in maps for all those switches
            Collection<DeviceAttachmentPoint> dapColl = d.getAttachmentPoints();
            for (DeviceAttachmentPoint dap : dapColl) {
                SwitchPortTuple swPrt = dap.getSwitchPort();
                IOFSwitch sw = swPrt.getSw();
                Map<Integer, Device> oneSwDevMap = switchDeviceMap.get(sw);
                if (oneSwDevMap != null) {
                    oneSwDevMap.remove(d.hashCode());
                }
            }
        }

        private void delFromSwitchDeviceMap(IOFSwitch sw, Device d) {
            Map<Integer, Device> oneSwDevMap = switchDeviceMap.get(sw);
            if (oneSwDevMap != null) {
                oneSwDevMap.remove(d.hashCode());
            }
        }

        protected void delSwitchfromMaps(IOFSwitch sw) {
            // Remove all switch:port mappings of the given switch sw
            Set<SwitchPortTuple> swPortSet = devMgrMaps.getSwitchPorts();
            for (SwitchPortTuple swPort : swPortSet) {
                if (swPort.getSw().equals(sw)) {
                    devMgrMaps.removeSwPort(swPort);
                }
            }

            // Not removing the switch from the SwitchDevice map, let it age out
        }

        private void updateSwitchPortDeviceMap(Device d) {
            // Find all the attachment points of this device
            // Then update the device in maps for all those attachment points
            Collection<DeviceAttachmentPoint> dapColl = d.getAttachmentPoints();
            for (DeviceAttachmentPoint dap : dapColl) {
                SwitchPortTuple swPrt = dap.getSwitchPort();
                Map<Integer, Device> oneSwPrtMap = 
                                        switchPortDeviceMap.get(swPrt);
                if (oneSwPrtMap == null) {
                    oneSwPrtMap = new ConcurrentHashMap<Integer, Device>();
                    switchPortDeviceMap.put(swPrt, oneSwPrtMap);
                }
                oneSwPrtMap.put(d.hashCode(), d);
            }
        }

        private void delFromSwitchPortDeviceMap(Device d) {
            // Find all the attachment points of this device
            // Then update the device in maps for all those attachment points
            Collection<DeviceAttachmentPoint> dapColl = d.getAttachmentPoints();
            for (DeviceAttachmentPoint dap : dapColl) {
                SwitchPortTuple swPrt = dap.getSwitchPort();
                Map<Integer, Device> oneSwPrtMap = 
                                        switchPortDeviceMap.get(swPrt);
                if (oneSwPrtMap != null) {
                    oneSwPrtMap.remove(d.hashCode());
                }
            }
        }

        private void delFromSwitchPortDeviceMap(
                                        SwitchPortTuple swPort, Device d) {
            Map<Integer, Device> oneSwPrtMap = switchPortDeviceMap.get(swPort);
            if (oneSwPrtMap != null) {
                oneSwPrtMap.remove(d.hashCode());
            }
        }

        /**
         * Overall update, delete and clear methods for the set of maps
         * @param d the device to update
         */
        private synchronized void updateMaps(Device d) {
            // Update dataLayerAddressDeviceMap
            updateDataLayerAddressDeviceMap(d);
            // Update ipv4AddressDeviceMap
            updateIpv4AddressDeviceMap(d);
            // update switchDeviceMap
            updateSwitchDeviceMap(d);
            // Update switchPortDeviceMap
            updateSwitchPortDeviceMap(d);
        }

        /** 
         * Delete a device object from the device maps
         * @param d the device to remove
         */
        private void delFromMaps(Device d) {
            // Update dataLayerAddressDeviceMap
            delFromDataLayerAddressDeviceMap(d);
            // Update ipv4AddressDeviceMap
            delFromIpv4AddressDeviceMap(d);
            // update switchDeviceMap
            delFromSwitchDeviceMap(d);
            // Update switchPortDeviceMap
            delFromSwitchPortDeviceMap(d);
        }

        /**
         * Delete a device by a data layer address
         * @param dlAddr the address
         */
        protected void delFromMaps(long dlAddr) {
            Device d = devMgrMaps.getDeviceByDataLayerAddr(dlAddr);
            if (d != null) {
                delFromMaps(d);
            }
        }

        /**
         * Clear all the device maps
         */
        private void clearMaps() {
            dataLayerAddressDeviceMap.clear();
            ipv4AddressDeviceMap.clear();
            switchUnresolvedAPMap.clear();
            switchDeviceMap.clear();
            switchPortDeviceMap.clear();
        }

        /**
         * Remove switch-port and also remove this switch-port as the
         * attachment point in the device objects if any
         * @param swPrt The {@link SwitchPortTuple} to remove
         */
        protected void removeSwPort(SwitchPortTuple swPrt) {

            Map<Integer, Device> switchPortDevices = 
                                            switchPortDeviceMap.remove(swPrt);

            if (switchPortDevices == null) {
                return;
            }

            // Update the individual devices by updating its attachment points
            for (Device d : switchPortDevices.values()) {
                // Remove the device from the switch->device mapping
                delDevAttachmentPoint(d.getDataLayerAddressAsLong(), swPrt);
                evHistAttachmtPt(d.getDataLayerAddressAsLong(), swPrt, EvAction.REMOVED,
                                                        "SwitchPort removed");
            }
        }

        /**
         * Retrieve the device by it's data layer address
         * @param mac the mac address to look up
         * @return the device object
         */
        protected Device getDeviceByDataLayerAddr(long mac) {
            return dataLayerAddressDeviceMap.get(mac);
        }

        /**
         * Check whether the given switch exists in the switch maps
         * @param sw the switch to check
         * @return true if the switch exists
         */
        protected boolean isSwitchPresent (IOFSwitch sw) {
            return switchDeviceMap.containsKey(sw);
        }

        /**
         * Reinitialize portChannelMap upon config change
         */
        protected void clearPortChannelMap() {
            portChannelMap.clear();
        }
        
        // ***************************************
        // Add operations on the device attributes
        // ***************************************

        /**
         * Add a network layer address to the device with the given link 
         * layer address
         * @param dlAddr The link layer address of the device
         * @param nwAddr the new network layer address
         * @param lastSeen the new last seen timestamp for the network address
         */
        protected void addNwAddrByDataLayerAddr(long dlAddr,
                                                int nwAddr,
                                                Date lastSeen) {
            Device d = getDeviceByDataLayerAddr(dlAddr);
            if (d == null) return;
            Device dCopy = new Device(d);
            DeviceNetworkAddress na = dCopy.getNetworkAddress(nwAddr);
            if (na == null) { // this particular address is not in the device
                na = new DeviceNetworkAddress(nwAddr, lastSeen);
                dCopy.addNetworkAddress(na);
                updateMaps(dCopy);
            }
        }

        /**
         * Delete a network address from a device
         * @param dlAddr The link layer address of the device
         * @param nwAddr the new network layer address
         */
        protected void delNwAddrByDataLayerAddr(long dlAddr,
                                                int nwAddr) {
            Device d = getDeviceByDataLayerAddr(dlAddr);
            if (d == null) return;
            Device dCopy = new Device(d);
            DeviceNetworkAddress na = dCopy.getNetworkAddress(nwAddr);
            
            if (na != null) {
                delFromIpv4AddressDeviceMap(nwAddr, d);
                dCopy.removeNetworkAddress(na);
                updateMaps(dCopy);
                removeNetworkAddressFromStorage(d, na);
            }
        }
        
        /**
         * Add a device attachment point to the device with the given
         * link-layer address
         * @param mac the MAC address
         * @param swPort the {@link SwitchPortTuple} to add
         * @param lastSeen the new last seen timestamp
         */
        protected void addDevAttachmentPoint(long mac,
                                             SwitchPortTuple swPort,
                                             Date lastSeen) {
            addDevAttachmentPoint(mac, swPort.getSw(),
                                  swPort.getPort(), lastSeen);
        }

        /**
         * Add a device attachment point to the device with the given
         * link-layer address
         * @param mac the MAC address
         * @param sw The {@link IOFSwitch} for the new attachment point
         * @param port The port for the new attachment point
         * @param lastSeen the new last seen timestamp
         */
        protected boolean addDevAttachmentPoint(long mac,
                                             IOFSwitch sw,
                                             short port,
                                             Date lastSeen) {

            Device d = getDeviceByDataLayerAddr(mac);
            // Check if the attachment point is already there
            SwitchPortTuple swPort = new SwitchPortTuple(sw, port);
            DeviceAttachmentPoint dap = d.getAttachmentPoint(swPort);
            if (dap != null) {
                // The attachment point is already there
                dap.setLastSeen(lastSeen); // TODO
                return false;
            }

            // new device attachment point for this device
            dap = new DeviceAttachmentPoint(swPort, lastSeen);
            Device dCopy = new Device(d);
            dCopy.addAttachmentPoint(dap);
            // Now add this updated device to the maps, which will replace
            // the old copy
            updateMaps(dCopy);
            return true;
        }

        // ******************************************
        // Delete operations on the device attributes
        // ******************************************

        /**
         * Delete an attachment point from a device
         * @param d the device
         * @param swPort the {@link SwitchPortTuple} to remove
         */
        protected void delDevAttachmentPoint(long dlAddr, SwitchPortTuple swPort) {
            delDevAttachmentPoint(devMgrMaps.getDeviceByDataLayerAddr(dlAddr), 
            		swPort.getSw(), swPort.getPort());
        }

        /**
         * Delete an attachment point from a device
         * @param d the device
         * @param sw the {@link IOFSwitch} for the attachment point to remove
         * @param port the port for the attachment point to remove
         */
        protected boolean delDevAttachmentPoint(Device d,
                                             IOFSwitch sw,
                                             short port) {

            // Check if the attachment point is there
            SwitchPortTuple swPort = new SwitchPortTuple(sw, port);
            if (d.getAttachmentPoint(swPort) == null) {
                // The attachment point is NOT there
                return false;
            }

            // Make a copy of this device
            Device dCopy = new Device(d);
            DeviceAttachmentPoint dap = dCopy.removeAttachmentPoint(swPort);
            // Remove the original device from the Switch-port map
            // This is a no-op when this fn is called from removeSwPort
            // as the switch-pot itself would be deleted from the map 
            delFromSwitchPortDeviceMap(swPort, d);
            // Remove the original device from the Switch map
            delFromSwitchDeviceMap(sw, d);  
            // Now add this updated device to the maps, which will replace
            // the old copy
            updateMaps(dCopy);
            if (log.isDebugEnabled()) {
            	log.debug("Remove AP {} post {} prev {} for Device {}", 
            			new Object[] {dap, dCopy.getAttachmentPoints().size(),
            			d.getAttachmentPoints().size(), dCopy});
            }
            removeAttachmentPointFromStorage(d, dap);
            d = null;
            return true;
        }

        /**
         * Add a new pending attachment point to the unresolved attachment
         * point map
         * @param dpid the DPID of the switch for the attachment point
         * @param mac the MAC address of the device
         * @param port the port for the attachment point
         * @param lastSeen the last seen timestamp
         */
        protected void updateSwitchUnresolvedAPMap(long dpid,
                                                   long mac,
                                                   short port,
                                                   Date lastSeen) {

            PendingAttachmentPoint pap = new PendingAttachmentPoint();
            pap.mac        = mac;
            pap.switchDpid = dpid;
            pap.switchPort = port;
            pap.lastSeen   = lastSeen;

            List<PendingAttachmentPoint> papl = 
                devMgrMaps.switchUnresolvedAPMap.get(dpid);
            if (papl == null) {
                devMgrMaps.switchUnresolvedAPMap.put(dpid, 
                        papl = Collections.synchronizedList(
                                new ArrayList<PendingAttachmentPoint>()));
            }
            papl.add(pap);
        }
        
        /**
         * Add switch-port to port_channel mapping to portChannelMap
         * @param switch_id
         * @param port_no
         * @param port_channel
         */
        protected void addPortToPortChannel(String switch_id,
                            String port_name, String port_channel) {
            String swPort = switch_id + port_name;
            portChannelMap.put(swPort, port_channel);
        }
        
        /**
         * Check if two ports belong to the same port channel
         * @param swPort1
         * @param swPort2
         * @return
         */
        protected boolean inSamePortChannel(SwitchPortTuple swPort1,
                                        SwitchPortTuple swPort2) {
            IOFSwitch sw = swPort1.getSw();
            String portName = sw.getPort(swPort1.getPort()).getName();
            String key = sw.getStringId() + portName;
            String portChannel1 = portChannelMap.get(key);
            if (portChannel1 == null)
                return false;

            sw = swPort2.getSw();
            portName = sw.getPort(swPort2.getPort()).getName();
            key = sw.getStringId() + portName;
            String portChannel2 = portChannelMap.get(key);
            if (portChannel2 == null)
                return false;
            return portChannel1.equals(portChannel2);
        }
    } // End of DevMgrMap class definition

    private DevMgrMaps devMgrMaps;

    public DevMgrMaps getDevMgrMaps() {
        return devMgrMaps;
    }

    protected static Logger log = 
            LoggerFactory.getLogger(DeviceManagerImpl.class);

    protected Set<IDeviceManagerAware> deviceManagerAware;
    protected LinkedList<Update> updates;
    protected ReentrantReadWriteLock lock;
    protected volatile boolean shuttingDown = false;
    protected volatile boolean portChannelConfigChanged = false;

    // Our dependencies
    protected IFloodlightProviderService floodlightProvider;
    protected ILinkDiscoveryService linkDiscovery;
    protected ITopologyService topology;
    protected IStorageSourceService storageSource;
    protected IThreadPoolService threadPool;

    protected Runnable deviceAgingTimer;
    protected SingletonTask deviceUpdateTask;
    protected Date previousStorageAudit;

    protected static int DEVICE_MAX_AGE    = 60 * 60 * 24;
    protected static int DEVICE_NA_MAX_AGE = 60 * 60 *  2;
    protected static int DEVICE_AP_MAX_AGE = 60 * 60 *  2;

    // Constants for accessing storage
    // Table names
    private static final String DEVICE_TABLE_NAME = "controller_host";
    private static final String DEVICE_ATTACHMENT_POINT_TABLE_NAME = 
                                            "controller_hostattachmentpoint";
    private static final String DEVICE_NETWORK_ADDRESS_TABLE_NAME = 
                                            "controller_hostnetworkaddress";
    protected static final String PORT_CHANNEL_TABLE_NAME = "controller_portchannelconfig";
    
    // Column names for the host table
    private static final String MAC_COLUMN_NAME       = "mac"; 
    private static final String VLAN_COLUMN_NAME      = "vlan"; 
    // Column names for both the attachment point and network address tables
    private static final String ID_COLUMN_NAME        = "id";
    private static final String DEVICE_COLUMN_NAME    = "host_id";
    private static final String LAST_SEEN_COLUMN_NAME = "last_seen";
    // Column names for the attachment point table
    private static final String SWITCH_COLUMN_NAME    = "switch_id"; 
    private static final String PORT_COLUMN_NAME      = "inport";
    private static final String AP_STATUS_COLUMN_NAME = "status";
    // Column names for the network address table
    private static final String NETWORK_ADDRESS_COLUMN_NAME = "ip";
    // Column names for the port channel table
    protected static final String PC_ID_COLUMN_NAME = "id";
    protected static final String PORT_CHANNEL_COLUMN_NAME = "port_channel_id";
    protected static final String PC_SWITCH_COLUMN_NAME = "switch";
    protected static final String PC_PORT_COLUMN_NAME = "port";

    protected enum UpdateType {
        ADDED, REMOVED, MOVED, ADDRESS_ADDED, ADDRESS_REMOVED, VLAN_CHANGED
    }

    /**
     * Used internally to feed update queue for IDeviceManagerAware listeners
     */
    protected class Update {
        public Device device;
        public IOFSwitch oldSw;
        public Short oldSwPort;
        public IOFSwitch sw;
        public Short swPort;
        public DeviceNetworkAddress address;
        public UpdateType updateType;

        public Update(UpdateType type) {
            this.updateType = type;
        }
    }

    protected class PendingAttachmentPoint {
        long mac;
        long switchDpid;
        short switchPort;
        Date lastSeen;
        public long getMac() {
            return mac;
        }
        public long getSwitchDpid() {
            return switchDpid;
        }
        public short getSwitchPort() {
            return switchPort;
        }
        public Date getLastSeen() {
            return lastSeen;
        }
    }
    
    public void shutDown() {
        shuttingDown = true;
        floodlightProvider.removeOFMessageListener(OFType.PACKET_IN, this);
        floodlightProvider.removeOFMessageListener(OFType.PORT_STATUS, this);
        floodlightProvider.removeOFSwitchListener(this);
        deviceAgingTimer = null;
     }

    @Override
    public String getName() {
        return "devicemanager";
    }

    /**
     * Used in processPortStatus to check if the event is delete or shutdown
     * of a switch-port
     * @param ps
     * @return
     */
    private boolean isPortStatusDelOrModify(OFPortStatus ps) {
        boolean isDelete = 
            ((byte)OFPortReason.OFPPR_DELETE.ordinal() == ps.getReason());
        boolean isModify =
            ((byte)OFPortReason.OFPPR_MODIFY.ordinal() == ps.getReason());
        boolean isNotActive =    
            (((OFPortConfig.OFPPC_PORT_DOWN.getValue() & 
                    ps.getDesc().getConfig()) > 0) ||
            ((OFPortState.OFPPS_LINK_DOWN.getValue() & 
                    ps.getDesc().getState()) > 0));
        return (isDelete || (isModify && isNotActive));
    }

    public Command processPortStatusMessage(IOFSwitch sw, OFPortStatus ps) {
        // if ps is a delete, or a modify where the port is down or 
        // configured down
        if (isPortStatusDelOrModify(ps)) {
            SwitchPortTuple id = new SwitchPortTuple(sw, 
                                            ps.getDesc().getPortNumber());
            lock.writeLock().lock();
            try {
                devMgrMaps.removeSwPort(id);
            } finally {
                lock.writeLock().unlock();
            }
        }
        return Command.CONTINUE;
    }

    private void handleNewDevice(byte[] mac, Date currentDate, 
            SwitchPortTuple swPort, int nwAddr, Short vlan) {
        // Create the new device with attachment point and network address
        Device device = new Device(mac, currentDate);
        device.addAttachmentPoint(swPort, currentDate);
        evHistAttachmtPt(mac, swPort, EvAction.ADDED, "New device");
        device.addNetworkAddress(nwAddr, currentDate);
        device.setVlanId(vlan);
        // Update the maps - insert the device in the maps
        devMgrMaps.updateMaps(device);
        writeDeviceToStorage(device, currentDate);
        updateStatus(device, true);
        if (log.isDebugEnabled()) {
            log.debug("New device learned {}", device);
        }
    }

    private boolean isGratArp(Ethernet eth) {
        if (eth.getPayload() instanceof ARP) {
            ARP arp = (ARP) eth.getPayload();
            if (arp.isGratuitous()) {
                return true;
            }
        }
        return false;
    }

    private int getSrcNwAddr(Ethernet eth, long dlAddr) {
        if (eth.getPayload() instanceof ARP) {
            ARP arp = (ARP) eth.getPayload();
            if ((arp.getProtocolType() == ARP.PROTO_TYPE_IP)
                && (Ethernet.toLong(arp.getSenderHardwareAddress()) ==dlAddr)) {
                return IPv4.toIPv4Address(arp.getSenderProtocolAddress());
            }
        } else if (eth.getPayload() instanceof IPv4) {
            IPv4 ipv4 = (IPv4) eth.getPayload();
            return ipv4.getSourceAddress();
        }
        return 0;
    }

    /**
     * This method is called for every packet-in and should be optimized for
     * performance.
     * @param sw
     * @param pi
     * @param cntx
     * @return
     */
    public Command processPacketInMessage(IOFSwitch sw, OFPacketIn pi, 
                                          FloodlightContext cntx) {
        Command ret = Command.CONTINUE;
        OFMatch match = new OFMatch();
        match.loadFromPacket(pi.getPacketData(), pi.getInPort(), sw.getId());
        // Add this packet-in to event history
        evHistPktIn(match);
        if (log.isTraceEnabled())
            log.trace("Entering packet_in processing sw {}, port {}. {} --> {}, type {}",
                      new Object[] { sw.getStringId(), pi.getInPort(), 
                               HexString.toHexString(match.getDataLayerSource()),
                               HexString.toHexString(match.getDataLayerDestination()),
                               match.getDataLayerType()
                      });
                      

        // Create attachment point/update network address if required
        SwitchPortTuple switchPort = new SwitchPortTuple(sw, pi.getInPort());
        // Don't learn from internal port or invalid port
        if (topology.isInternal(switchPort.getSw().getId(), switchPort.getPort()) || 
                !isValidInputPort(switchPort.getPort())) {
            processUpdates();
            return Command.CONTINUE;
        }

        // Packet arrive at a port from where we can learn the device
        // if the source is multicast/broadcast ignore it
        if ((match.getDataLayerSource()[0] & 0x1) != 0) {
            return Command.CONTINUE;
        }

        Long dlAddr = Ethernet.toLong(match.getDataLayerSource());
        Short vlan = match.getDataLayerVirtualLan();
        if (vlan < 0) vlan = null;
        Ethernet eth = IFloodlightProviderService.bcStore.get(
                                cntx, IFloodlightProviderService.CONTEXT_PI_PAYLOAD);
        int nwSrc = getSrcNwAddr(eth, dlAddr);
        Device device = devMgrMaps.getDeviceByDataLayerAddr(dlAddr);
        if (log.isTraceEnabled()) {
            long dstAddr = Ethernet.toLong(match.getDataLayerDestination());
            Device dstDev = devMgrMaps.getDeviceByDataLayerAddr(dstAddr);
            if (device != null)
	            log.trace("    Src.AttachmentPts: {}", device.getAttachmentPointsMap().keySet());
            if (dstDev != null)
	            log.trace("    Dst.AttachmentPts: {}", dstDev.getAttachmentPointsMap().keySet());
        }
        Date currentDate = new Date(); 
        if (device != null) { 
            // Write lock is expensive, check if we have an update first
            boolean newAttachmentPoint = false;
            boolean newNetworkAddress = false;
            boolean updateAttachmentPointLastSeen = false;
            boolean updateNetworkAddressLastSeen = false;
            boolean updateNeworkAddressMap = false;
            boolean updateDeviceVlan = false;
            boolean clearAttachmentPoints = false;
            boolean updateDevice = false;

            DeviceAttachmentPoint attachmentPoint = null;
            DeviceNetworkAddress networkAddress = null;

            // Copy-replace of device would be too expensive here
            device.setLastSeen(currentDate);
            updateDevice = device.shouldWriteLastSeenToStorage();

            // If the attachment point moves from a non-broadcast domain
            // port to a broadcast domain port too quickly, ignore learning
            // the broadcast domain attachment point.
            for ( DeviceAttachmentPoint oldDap : device.getAttachmentPoints() ) {
                // if the two switches are in the same cluster
                // and if currSw,CurrPort is not in broadcast domain
                long currSw = oldDap.getSwitchPort().getSw().getId();
                short currPort = oldDap.getSwitchPort().getPort();
                long newSw = switchPort.getSw().getId();
                short newPort = switchPort.getPort();
                if ( (topology.getSwitchClusterId(currSw) == topology.getSwitchClusterId(newSw)) &&
                        (topology.isBroadcastDomainPort(currSw, currPort) == false) &&
                        (topology.isBroadcastDomainPort(newSw, newPort) == true)) {
                    long dt = currentDate.getTime() -
                            oldDap.getLastSeen().getTime() ;
                    if (dt < 300000) {
                        // if the packet was seen within the last 5 minutes, we should ignore.
                        // it should also ignore processing the packet.
                        if (log.isTraceEnabled()) {
                            log.trace("Surpressing too quick move of {} from non broadcast domain port {} {}" +
                                    " to broadcast domain port {} {}. Last seen on non-BD {} sec ago",
                                    new Object[] { HexString.toHexString(match.getDataLayerSource()),
                                                   oldDap.getSwitchPort().getSw().getStringId(), currPort,
                                                   switchPort.getSw().getStringId(), newPort,
                                                   dt/1000 }
                                    );
                        }
                        return Command.STOP;
                    }
                }
            }
            
            if (isGratArp(eth)) {
                clearAttachmentPoints = true;
            }

            attachmentPoint = device.getAttachmentPoint(switchPort);
            if (attachmentPoint != null) {
                updateAttachmentPointLastSeen = true;
            } else {
                newAttachmentPoint = true;
            }

            if (nwSrc != 0) {
                networkAddress = device.getNetworkAddress(nwSrc);
                if (networkAddress != null) {
                    updateNetworkAddressLastSeen = true;
                } else if (eth != null && (eth.getPayload() instanceof ARP)) {
                	/** MAC-IP association should be learnt from both ARP request and reply.
                	 *  Since a host learns some other host's mac to ip mapping after receiving 
                	 *  an ARP request from the host.
                	 *  
                	 *  However, device's MAC-IP mapping could be wrong if a host sends a ARP request with
                	 *  an IP other than its own. Unfortunately, there isn't an easy way to allow both learning
                	 *  and prevent incorrect learning.
                	 */
                    networkAddress = new DeviceNetworkAddress(nwSrc, 
                                                            currentDate);
                    newNetworkAddress = true;
                }

                // Also, if this address is currently mapped to a different 
                // device, fix it. This should be rare, so it is OK to do update
                // the storage from here.
                //
                // NOTE: the mapping is observed, and the decision is made based
                // on that, outside a lock. So the state may change by the time 
                // we get to do the map update. But that is OK since the mapping
                // will eventually get consistent.
                Device deviceByNwaddr = this.getDeviceByIPv4Address(nwSrc);
                if ((deviceByNwaddr != null) &&
                    (deviceByNwaddr.getDataLayerAddressAsLong() != 
                                    device.getDataLayerAddressAsLong())) {
                    updateNeworkAddressMap = true;
                    Device dCopy = new Device(deviceByNwaddr);
                    DeviceNetworkAddress naOld = dCopy.getNetworkAddress(nwSrc);
                    Map<Integer, DeviceNetworkAddress> namap = 
                                                dCopy.getNetworkAddressesMap();
                    if (namap.containsKey(nwSrc)) namap.remove(nwSrc);
                    dCopy.setNetworkAddresses(namap.values());
                    this.devMgrMaps.updateMaps(dCopy);
                    if (naOld !=null) 
                                removeNetworkAddressFromStorage(dCopy, naOld);
                    log.info(
                     "Network address {} moved from {} to {} due to packet {}",
                            new Object[] {networkAddress,
                                          HexString.toHexString(deviceByNwaddr.getDataLayerAddress()),
                                          HexString.toHexString(device.getDataLayerAddress()),
                                          eth.toString()});
                }

            }
            if ((vlan == null && device.getVlanId() != null) ||
                    (vlan != null && !vlan.equals(device.getVlanId()))) {
                updateDeviceVlan = true;
            }

            if (newAttachmentPoint || newNetworkAddress || updateDeviceVlan || 
                                updateNeworkAddressMap) {

                Device nd = new Device(device);

                try {
                    // Check if we have seen this attachmentPoint recently,
                    // An exception is thrown if the attachmentPoint is blocked.
                    if (newAttachmentPoint) {
                        attachmentPoint = getNewAttachmentPoint(nd, switchPort);
<<<<<<< HEAD
                        nd.addAttachmentPoint(attachmentPoint);
                        evHistAttachmtPt(nd.getDataLayerAddressAsLong(), 
                        		attachmentPoint.getSwitchPort(),
                                EvAction.ADDED, "New AP from pkt-in");
=======
                        if (attachmentPoint == null) {
                            newAttachmentPoint = false;
                        } else {
                            nd.addAttachmentPoint(attachmentPoint);
                            evHistAttachmtPt(nd, 
                                             attachmentPoint.getSwitchPort(),
                                             EvAction.ADDED, 
                                             "New AP from pkt-in");
                        }
>>>>>>> ae9ffb17
                    }

                    if (clearAttachmentPoints) {
                        nd.clearAttachmentPoints();
                        evHistAttachmtPt(nd, 0L, (short)(-1),
                                EvAction.CLEARED, "Grat. ARP from pkt-in");
                    }

                    if (newNetworkAddress) {
                        // add the address
                        nd.addNetworkAddress(networkAddress);
                        log.info("Device {} added IP {}, packet {}", 
                                  new Object[] {nd, IPv4.fromIPv4Address(nwSrc), eth.toString()});
                    }

                    if (updateDeviceVlan) {
                        nd.setVlanId(vlan);
                        writeDeviceToStorage(nd, currentDate);
                    }

                } catch (APBlockedException e) {
                    assert(attachmentPoint == null);
                    ret = Command.STOP;
                    // install drop flow to avoid overloading the controller
                    // set hard timeout to 5 seconds to avoid blocking host 
                    // forever
                    ForwardingBase.blockHost(floodlightProvider, switchPort,
                        dlAddr, ForwardingBase.FLOWMOD_DEFAULT_HARD_TIMEOUT);
                }
                // Update the maps
                devMgrMaps.updateMaps(nd);
                // publish the update after devMgrMaps is updated.
                if (newNetworkAddress) {
                    updateAddress(nd, networkAddress, true);
                }
                if (updateDeviceVlan) {
                    updateVlan(nd);
                }
                device = nd;
            }

            if (updateAttachmentPointLastSeen) {
                attachmentPoint.setLastSeen(currentDate);
                if (attachmentPoint.shouldWriteLastSeenToStorage())
                    writeAttachmentPointToStorage(
                            device, attachmentPoint, currentDate);
            }

            if (updateNetworkAddressLastSeen || newNetworkAddress) {
                if (updateNetworkAddressLastSeen)
                    networkAddress.setLastSeen(currentDate);
                if (newNetworkAddress || 
                        networkAddress.shouldWriteLastSeenToStorage())
                    writeNetworkAddressToStorage(
                            device, networkAddress, currentDate);
            }

            if (updateDevice) {
                writeDeviceToStorage(device, currentDate);
            }

        } else { // device is null 
            if (log.isTraceEnabled())
                log.trace("   new device");
            handleNewDevice(match.getDataLayerSource(), currentDate,
                    switchPort, nwSrc, vlan);
        }
        processUpdates();
        return ret;
    }

    /**
     * Check if there exists a state of attachment point flapping.
     * If not, we return a new attachment point (or resurrect an old one).
     * If swPort is blocked for this device, throw an exception.
     * 
     * This must be called with write lock held.
     */
    private DeviceAttachmentPoint getNewAttachmentPoint(Device device, 
                                                        SwitchPortTuple swPort)
            throws APBlockedException {
        Date currentDate = new Date();

        // First, check if we have an existing attachment point
        DeviceAttachmentPoint curAttachmentPoint = null;
        IOFSwitch newSwitch = swPort.getSw();
        for (DeviceAttachmentPoint existingAttachmentPoint: 
                                                device.getAttachmentPoints()) {
            IOFSwitch existingSwitch = 
                            existingAttachmentPoint.getSwitchPort().getSw();
            if ((newSwitch == existingSwitch) || ((topology != null) &&
                    topology.inSameCluster(newSwitch.getId(), existingSwitch.getId()))) {
                curAttachmentPoint = existingAttachmentPoint;
                break;
            }
        }

        if (curAttachmentPoint != null) {
            Long curDPID = curAttachmentPoint.getSwitchPort().getSw().getId();
            Short curPort = curAttachmentPoint.getSwitchPort().getPort();
            boolean sameBD = 
                    topology.isInSameBroadcastDomain(swPort.getSw().getId(),
                                                     swPort.getPort(),
                                                     curDPID, curPort);
            if (sameBD) return null;
        }
        
        // Do we have an old attachment point?
        DeviceAttachmentPoint attachmentPoint = 
                                    device.getOldAttachmentPoint(swPort);
        if (attachmentPoint == null) {
            attachmentPoint = new DeviceAttachmentPoint(swPort, currentDate);
        } else {
            attachmentPoint.setLastSeen(currentDate);
            if (attachmentPoint.isBlocked()) {
                // Attachment point is currently in blocked state
                // If curAttachmentPoint exists and active, drop the packet
                if (curAttachmentPoint != null &&
                    currentDate.getTime() - 
                    curAttachmentPoint.getLastSeen().getTime() < 600000) {
                    throw new APBlockedException("Attachment point is blocked");
                }
                log.info("Unblocking {} for device {}",
                         attachmentPoint.getSwitchPort(), device);
                attachmentPoint.setBlocked(false);
                evHistAttachmtPt(device.getDataLayerAddressAsLong(), swPort, 
                    EvAction.UNBLOCKED, "packet-in after block timer expired");
            }
            // Remove from old list
            device.removeOldAttachmentPoint(attachmentPoint);
        }

        // Update mappings
        devMgrMaps.addDevAttachmentPoint(
                device.getDataLayerAddressAsLong(), swPort, currentDate);
        evHistAttachmtPt(device.getDataLayerAddressAsLong(), swPort, 
        		EvAction.ADDED, "packet-in GNAP");

        // If curAttachmentPoint exists, we mark it a conflict and may block it.
        if (curAttachmentPoint != null) {
            device.removeAttachmentPoint(curAttachmentPoint);
            device.addOldAttachmentPoint(curAttachmentPoint);
            // If two ports are in the same port-channel, we don't treat it
            // as conflict, but will forward based on the last seen switch-port
            if (!devMgrMaps.inSamePortChannel(swPort,
                    curAttachmentPoint.getSwitchPort())) {
                curAttachmentPoint.setConflict(currentDate);
                if (curAttachmentPoint.isFlapping()) {
                    curAttachmentPoint.setBlocked(true);
                    evHistAttachmtPt(device.getDataLayerAddressAsLong(), 
                    		curAttachmentPoint.getSwitchPort(),
                            EvAction.BLOCKED, "Conflict");
                    writeAttachmentPointToStorage(device, curAttachmentPoint, 
                                                currentDate);
                    log.warn(
                        "Device {}: flapping between {} and {}, block the latter",
                        new Object[] {device, swPort, 
                        curAttachmentPoint.getSwitchPort()});
                } else {
                    removeAttachmentPointFromStorage(device, curAttachmentPoint);
                    evHistAttachmtPt(device.getDataLayerAddressAsLong(), 
                    		curAttachmentPoint.getSwitchPort(), 
                            EvAction.REMOVED, "Conflict");
                }
            }
            updateMoved(device, curAttachmentPoint.getSwitchPort(), 
                                                            attachmentPoint);

            if (log.isDebugEnabled()) {
                log.debug("Device {} moved from {} to {}", new Object[] {
                           device, curAttachmentPoint.getSwitchPort(), swPort});
            }
        } else {
            updateStatus(device, true);
            log.debug("Device {} added {}", device, swPort);
        }

        writeAttachmentPointToStorage(device, attachmentPoint, currentDate);
        return attachmentPoint;
    }

    private boolean isValidInputPort(Short port) {
        // Not a physical port. We should not 'discover' attachment points where
        return ((int)port.shortValue() & 0xff00) != 0xff00 || 
                     port.shortValue() == (short)0xfffe;
    }

    /**
     * Removes the specified device from data layer and network layer maps.
     * Does NOT remove the device from switch and switch:port level maps.
     * Must be called from within a write lock.
     * @param device
     */
    protected void delDevice(Device device) {
        devMgrMaps.delFromMaps(device);
        removeDeviceDiscoveredStateFromStorage(device);
        updateStatus(device, false);
        if (log.isDebugEnabled()) {
            log.debug("Removed device {}", device);
        }
        processUpdates();
    }

    @Override
    public Command receive(IOFSwitch sw, OFMessage msg, FloodlightContext cntx) {
        switch (msg.getType()) {
            case PACKET_IN:
                return this.processPacketInMessage(sw, (OFPacketIn) msg, cntx);
            case PORT_STATUS:
                return this.processPortStatusMessage(sw, (OFPortStatus) msg);
        }

        log.error("received an unexpected message {} from switch {}", msg, sw);
        return Command.CONTINUE;
    }

    /**
     * @param floodlightProvider the floodlightProvider to set
     */
    public void setFloodlightProvider(IFloodlightProviderService floodlightProvider) {
        this.floodlightProvider = floodlightProvider;
    }

    /**
     * @param topology the topology to set
     */
    public void setTopology(ITopologyService topology) {
        this.topology = topology;
    }
    
    /**
     * @param topology the topology to set
     */
    public void setLinkDiscovery(ILinkDiscoveryService linkDiscovery) {
        this.linkDiscovery = linkDiscovery;
    }

    @Override
    public Device getDeviceByDataLayerAddress(byte[] address) {
        return getDeviceByDataLayerAddress(Ethernet.toLong(address));
    }

    @Override
    public Device getDeviceByDataLayerAddress(long address) {
        return this.devMgrMaps.dataLayerAddressDeviceMap.get(address);
    }

    @Override
    public Device getDeviceByIPv4Address(Integer address) {
        lock.readLock().lock();
        try {
            return this.devMgrMaps.ipv4AddressDeviceMap.get(address);
        } finally {
            lock.readLock().unlock();
        }
    }

    @Override
    public void invalidateDeviceAPsByIPv4Address(Integer address) {
        lock.readLock().lock();
        try {
            Device d = this.devMgrMaps.ipv4AddressDeviceMap.get(address);
            if (d!= null && d.getAttachmentPoints() != null) {
                d.getAttachmentPoints().clear();
            }
        } finally {
            lock.readLock().unlock();
        }
    }

    @Override
    public List<Device> getDevices() {
        lock.readLock().lock();
        try {
            return new ArrayList<Device>(
                    this.devMgrMaps.dataLayerAddressDeviceMap.values());
        } finally {
            lock.readLock().unlock();
        }
    }

    @Override
    public void addedSwitch(IOFSwitch sw) {
        // Fix up attachment points related to the switch
        lock.writeLock().lock();
        try {
            Long swDpid = sw.getId();
            List<PendingAttachmentPoint> papl = 
                devMgrMaps.switchUnresolvedAPMap.get(swDpid);
            if (papl != null) {
                for (PendingAttachmentPoint pap : papl) {
                    Device d = devMgrMaps.getDeviceByDataLayerAddr(pap.mac);
                    if (d == null) continue;

                    // Add attachment point
                    devMgrMaps.addDevAttachmentPoint(
                            pap.mac, sw, pap.switchPort, pap.lastSeen);
                    evHistAttachmtPt(pap.mac,
                            sw.getId(), pap.switchPort,
                            EvAction.ADDED, "Switch Added");
                }
                devMgrMaps.switchUnresolvedAPMap.remove(swDpid);
            }
        } finally {
            lock.writeLock().unlock();
        }
    }

    @Override
    public void removedSwitch (IOFSwitch sw) {
        // remove all devices attached to this switch
        if (!devMgrMaps.isSwitchPresent(sw)) {
            // Switch not present
            return;
        }
        lock.writeLock().lock();
        try {
            devMgrMaps.delSwitchfromMaps(sw);
        } finally {
            lock.writeLock().unlock();
        }
    }

    public void addedOrUpdatedLink(long srcSw, short srcPort, int srcPortState,
            long dstSw, short dstPort, int dstPortState, ILinkDiscovery.LinkType type)
    {
        if (((srcPortState & OFPortState.OFPPS_STP_MASK.getValue()) != 
                    OFPortState.OFPPS_STP_BLOCK.getValue()) &&
            ((dstPortState & OFPortState.OFPPS_STP_MASK.getValue()) != 
                    OFPortState.OFPPS_STP_BLOCK.getValue())) {
            // Remove all devices living on this switch:port now that it is 
            // internal
            SwitchPortTuple switchPort = new SwitchPortTuple(floodlightProvider.getSwitches().get(dstSw), dstPort);
            lock.writeLock().lock();
            try {
                devMgrMaps.removeSwPort(switchPort);
            } finally {
                lock.writeLock().unlock();
            }
        }
    }


    /**
     * Process device manager aware updates.  Call without any lock held
     */
    protected void processUpdates() {
        synchronized (updates) {
            Update update = null;
            while ((update = updates.poll()) != null) {
                log.debug ("processUpdates, update: {}", update);
                if (deviceManagerAware == null) 
                    continue;
                for (IDeviceManagerAware dma : deviceManagerAware) {
                    switch (update.updateType) {
                        case ADDED:
                            dma.deviceAdded(update.device);
                            break;
                        case REMOVED:
                            dma.deviceRemoved(update.device);
                            break;
                        case MOVED:
                            dma.deviceMoved(update.device,
                                    update.oldSw,
                                    update.oldSwPort,
                                    update.sw, update.swPort);
                            break;
                        case ADDRESS_ADDED:
                            dma.deviceNetworkAddressAdded(update.device, 
                                    update.address);
                            break;
                        case ADDRESS_REMOVED:
                            dma.deviceNetworkAddressRemoved(update.device, 
                                    update.address);
                            break;
                        case VLAN_CHANGED:
                            dma.deviceVlanChanged(update.device);
                            break;
                    }
                }
            }
        }
    }

    /**
     * Puts an update in queue for the Device.  Must be called from within the
     * write lock.
     * @param device
     * @param added
     */
    protected void updateStatus(Device device, boolean added) {
        synchronized (updates) {
            Update update;
            if (added) {
                update = new Update(UpdateType.ADDED);
            } else {
                update = new Update(UpdateType.REMOVED);
            }
            update.device = device;
            this.updates.add(update);
        }
    }

    /**
     * Puts an update in queue to indicate the Device moved.  Must be called
     * from within the write lock.
     * @param device The device that has moved.
     * @param oldSwPort The old switchport
     * @param newDap The new attachment point
     */
    protected void updateMoved(Device device, SwitchPortTuple oldSwPort, 
                                                DeviceAttachmentPoint newDap) {
        // We also clear the attachment points on other islands
        device.clearAttachmentPoints();
        evHistAttachmtPt(device, 0L, (short)(-1), EvAction.CLEARED, "Moved");
        device.addAttachmentPoint(newDap);
        evHistAttachmtPt(device.getDataLayerAddressAsLong(), 
        		newDap.getSwitchPort(), 
                EvAction.ADDED, "Moved");
        
        synchronized (updates) {
            Update update = new Update(UpdateType.MOVED);
            update.device = device;
            update.oldSw = oldSwPort.getSw();
            update.oldSwPort = oldSwPort.getPort();
            update.sw = newDap.getSwitchPort().getSw();
            update.swPort = newDap.getSwitchPort().getPort();
            this.updates.add(update);
        }
    }

    protected void updateAddress(Device device, DeviceNetworkAddress address, 
                                                            boolean added) {
        synchronized (updates) {
            Update update;
            if (added) {
                update = new Update(UpdateType.ADDRESS_ADDED);
            } else {
                update = new Update(UpdateType.ADDRESS_REMOVED);
            }
            update.device = device;
            update.address = address;
            this.updates.add(update);
        }
    }

    protected void updateVlan(Device device) {
        synchronized (updates) {
            Update update = new Update(UpdateType.VLAN_CHANGED);
            update.device = device;
            this.updates.add(update);
        }
    }

    /**
     * Iterates through all devices and cleans up attachment points
     */
    public void clusterMerged() {
        deviceUpdateTask.reschedule(10, TimeUnit.MILLISECONDS);
    }

    /**
     * Removes any attachment points that are in the same 
     * {@link net.floodlightcontroller.topology.SwitchCluster SwitchCluster} 
     * @param d The device to update the attachment points
     */
    public void cleanupAttachmentPoints(Device d) {
        // The long here is the SwitchCluster ID
        Map<Long, DeviceAttachmentPoint> map = 
                            new HashMap<Long, DeviceAttachmentPoint>();

        // Get only the latest DAPs into a map
        for (DeviceAttachmentPoint dap : d.getAttachmentPoints()) {
            if (DeviceAttachmentPoint.isNotNull(dap) &&
                            !topology.isInternal(dap.getSwitchPort().getSw().getId(), dap.getSwitchPort().getPort())) {
                long clusterId = topology.getSwitchClusterId(
                            dap.getSwitchPort().getSw().getId());
                if (map.containsKey(clusterId)) {
                    // We compare to see which one is newer, move attachment 
                    // point to "old" list.
                    // They are removed after deleting from storage.
                    DeviceAttachmentPoint value = map.get(clusterId);
                    if (dap.getLastSeen().after(value.getLastSeen())) { 
                        map.put(clusterId, dap);
                        d.addOldAttachmentPoint(value); // on copy of device
                    }
                } else {
                    map.put(clusterId, dap);
                }
            }
        }

        synchronized (d) {
            // Since the update below is happening on a copy of the device it
            // should not impact packetIn processing time due to lock contention
            d.setAttachmentPoints(map.values());
        }
    }

    public void clearAllDeviceStateFromMemory() {
        devMgrMaps.clearMaps();
    }

    private Date ageBoundaryDifference(Date currentDate, long expire) {
        if (expire == 0) {
            return new Date(0);
        }
        return new Date(currentDate.getTime() - 1000*expire);
    }

    // *********************
    // Storage Write Methods
    // *********************

    protected void writeDeviceToStorage(Device device, Date currentDate) {
        Map<String, Object> rowValues = new HashMap<String, Object>();
        String macString = device.getDlAddrString();
        rowValues.put(MAC_COLUMN_NAME, macString);
        if (device.getVlanId() != null)
            rowValues.put(VLAN_COLUMN_NAME, device.getVlanId());
        rowValues.put(LAST_SEEN_COLUMN_NAME, currentDate);
        storageSource.updateRowAsync(DEVICE_TABLE_NAME, rowValues);
        device.lastSeenWrittenToStorage(currentDate);

        for (DeviceAttachmentPoint attachmentPoint: 
                                            device.getAttachmentPoints()) {
            writeAttachmentPointToStorage(device, attachmentPoint, currentDate);
        }
        for (DeviceNetworkAddress networkAddress: 
                                            device.getNetworkAddresses()) {
            writeNetworkAddressToStorage(device, networkAddress, currentDate);
        }
    }

    protected void writeAttachmentPointToStorage(Device device,
            DeviceAttachmentPoint attachmentPoint, Date currentDate) {
        assert(device != null);
        assert(attachmentPoint != null);
        String deviceId = device.getDlAddrString();
        SwitchPortTuple switchPort = attachmentPoint.getSwitchPort();
        assert(switchPort != null);
        String switchId = switchPort.getSw().getStringId();
        Short port = switchPort.getPort();
        String attachmentPointId = 
                            deviceId + "|" + switchId + "|" + port.toString();

        Map<String, Object> rowValues = new HashMap<String, Object>();
        rowValues.put(ID_COLUMN_NAME, attachmentPointId);
        rowValues.put(DEVICE_COLUMN_NAME, deviceId);
        rowValues.put(SWITCH_COLUMN_NAME, switchId);
        rowValues.put(PORT_COLUMN_NAME, port);
        rowValues.put(LAST_SEEN_COLUMN_NAME, attachmentPoint.getLastSeen());
        String status = null;
        if (attachmentPoint.isBlocked())
            status = "blocked: duplicate mac";
        rowValues.put(AP_STATUS_COLUMN_NAME, status);

        storageSource.updateRowAsync(DEVICE_ATTACHMENT_POINT_TABLE_NAME, 
                                                                    rowValues);
        attachmentPoint.lastSeenWrittenToStorage(currentDate);
    }

    // **********************
    // Storage Remove Methods
    // **********************

    protected void removeAttachmentPointFromStorage(Device device, 
                                    DeviceAttachmentPoint attachmentPoint) {
        try {
            String deviceId = device.getDlAddrString();
            SwitchPortTuple switchPort = attachmentPoint.getSwitchPort();
            String switchId = switchPort.getSw().getStringId();
            Short port = switchPort.getPort();
            String attachmentPointId = 
                            deviceId + "|" + switchId + "|" + port.toString();
            storageSource.deleteRowAsync(
                        DEVICE_ATTACHMENT_POINT_TABLE_NAME, attachmentPointId);
        } catch (NullPointerException e) {
            log.warn("Null ptr exception for device {} attach-point {}",
                    device, attachmentPoint);
        }
    }

    protected void writeNetworkAddressToStorage(Device device,
            DeviceNetworkAddress networkAddress, Date currentDate) {
        assert(device != null);
        assert(networkAddress != null);
        String deviceId = device.getDlAddrString();
        String networkAddressString = IPv4.fromIPv4Address(
                                            networkAddress.getNetworkAddress());
        String networkAddressId = deviceId + "|" + networkAddressString;

        if (networkAddress.getNetworkAddress() == 0) {
            log.error("Zero network address for device {}\n {}",
                device, Thread.currentThread().getStackTrace());
            return;
        }
        
        Map<String, Object> rowValues = new HashMap<String, Object>();
        rowValues.put(ID_COLUMN_NAME, networkAddressId);
        rowValues.put(DEVICE_COLUMN_NAME, deviceId);
        rowValues.put(NETWORK_ADDRESS_COLUMN_NAME, networkAddressString);
        rowValues.put(LAST_SEEN_COLUMN_NAME, networkAddress.getLastSeen());
        storageSource.updateRowAsync(DEVICE_NETWORK_ADDRESS_TABLE_NAME, 
                                                                    rowValues);
        networkAddress.lastSeenWrittenToStorage(currentDate);
    }

    protected void removeNetworkAddressFromStorage(Device device, 
                                        DeviceNetworkAddress networkAddress) {
        assert(device != null);
        assert(networkAddress != null);
        String deviceId = device.getDlAddrString();
        String networkAddressString = IPv4.fromIPv4Address(
                                            networkAddress.getNetworkAddress());
        String networkAddressId = deviceId + "|" + networkAddressString;
        storageSource.deleteRowAsync(DEVICE_NETWORK_ADDRESS_TABLE_NAME, 
                                                            networkAddressId);
    }

    // ********************
    // Storage Read Methods
    // ********************

    public boolean readPortChannelConfigFromStorage() {
        devMgrMaps.clearPortChannelMap();

        try {
            IResultSet pcResultSet = storageSource.executeQuery(
            PORT_CHANNEL_TABLE_NAME, null, null, null);
        
            while (pcResultSet.next()) {
                String port_channel = pcResultSet.getString(PORT_CHANNEL_COLUMN_NAME);
                String switch_id = pcResultSet.getString(PC_SWITCH_COLUMN_NAME);
                String port_name = pcResultSet.getString(PC_PORT_COLUMN_NAME);
                devMgrMaps.addPortToPortChannel(switch_id, port_name, port_channel);
            }
            return true;
        } catch (StorageException e) {
            log.error("Error reading port-channel data from storage {}", e);
            return false;
        }
    }
    
    public boolean readAllDeviceStateFromStorage() {
        Date currentDate = new Date();
        try {
            // These methods MUST be called in this order
            readDevicesFromStorage(currentDate);
            readDeviceAttachmentPointsFromStorage(currentDate);
            readDeviceNetworkAddressesFromStorage(currentDate);
            return true;
        }
        catch (StorageException e) {
            log.error("Error reading device data from storage {}", e);
            return false;
        }
    }

    /**
     * Exclude any entries which are older than the 
     * @throws StorageException
     */
    private void readDevicesFromStorage(Date currentDate) 
                                                throws StorageException {
        String [] colNames = new String[] {MAC_COLUMN_NAME, 
                                    VLAN_COLUMN_NAME, LAST_SEEN_COLUMN_NAME};

        IResultSet deviceResultSet = storageSource.executeQuery(
                                    DEVICE_TABLE_NAME, colNames, null, null);

        while (deviceResultSet.next()) {
            Date lastSeen = deviceResultSet.getDate(LAST_SEEN_COLUMN_NAME);
            String macString = deviceResultSet.getString(MAC_COLUMN_NAME);
            assert(macString != null);
            if (macString == null) {                
                log.debug("Ignoring storage entry with no mac address");
                continue;
            }

            byte[] macBytes = HexString.fromHexString(macString);
            if (lastSeen == null) lastSeen = new Date();
            Device d = new Device(macBytes, lastSeen);
            if (deviceResultSet.containsColumn(VLAN_COLUMN_NAME)) {
                d.setVlanId(deviceResultSet.getShort(VLAN_COLUMN_NAME));
                if (d.getVlanId() < 0 || d.getVlanId() >= 4096) {
                    log.debug("Ignore storage entry with invalid vlan {}", d);
                    continue;
                }
            }
            devMgrMaps.updateMaps(d);
        }
    }

    private void readDeviceAttachmentPointsFromStorage(Date currentDate) 
        throws StorageException {

        String [] colNames = new String[] {
                DEVICE_COLUMN_NAME, SWITCH_COLUMN_NAME, 
                PORT_COLUMN_NAME, LAST_SEEN_COLUMN_NAME};

        IResultSet dapResultSet = storageSource.executeQuery(
                DEVICE_ATTACHMENT_POINT_TABLE_NAME, colNames, null, null);

        while (dapResultSet.next()) {
           Date lastSeen = dapResultSet.getDate(LAST_SEEN_COLUMN_NAME);
           if (lastSeen == null) lastSeen = new Date();

           String macString  = dapResultSet.getString(DEVICE_COLUMN_NAME);
           String dpidString = dapResultSet.getString(SWITCH_COLUMN_NAME);

           if (macString == null || dpidString == null)
               continue;

           long mac     = HexString.toLong(macString);
           long swDpid  = HexString.toLong(dpidString);
           IOFSwitch sw = floodlightProvider.getSwitches().get(swDpid);

           Integer port = dapResultSet.getIntegerObject(PORT_COLUMN_NAME);
           if (port == null || port > Short.MAX_VALUE) continue;

           if (sw == null) { // switch has not joined yet
               devMgrMaps.updateSwitchUnresolvedAPMap(
                       swDpid, mac, port.shortValue(), lastSeen);
           } else {
               devMgrMaps.addDevAttachmentPoint(
                                       mac, sw, port.shortValue(), lastSeen);
               evHistAttachmtPt(mac, sw.getId(), port.shortValue(), 
                                       EvAction.ADDED, "Read from storage");
           }
        }
    }

    private void readDeviceNetworkAddressesFromStorage(Date currentDate) 
                                                    throws StorageException {

        String [] colNames = new String[]{  DEVICE_COLUMN_NAME, 
                                            NETWORK_ADDRESS_COLUMN_NAME, 
                                            LAST_SEEN_COLUMN_NAME};
        IResultSet dnaResultSet = storageSource.executeQuery(
                    DEVICE_NETWORK_ADDRESS_TABLE_NAME, colNames, null, null);

        while (dnaResultSet.next()) {
            Date lastSeen = dnaResultSet.getDate(LAST_SEEN_COLUMN_NAME);
            if (lastSeen == null) lastSeen = new Date();

            String macStr  = dnaResultSet.getString(DEVICE_COLUMN_NAME);
            String netaddr = dnaResultSet.getString(
                                                NETWORK_ADDRESS_COLUMN_NAME);

            if (macStr == null) {
                continue;
            }
            if (netaddr == null) {
                // If the key is in the database then ignore this record
                continue;
            }
            devMgrMaps.addNwAddrByDataLayerAddr(HexString.toLong(macStr), 
                                        IPv4.toIPv4Address(netaddr),
                                        lastSeen);
        }
    }

    public void removeDeviceDiscoveredStateFromStorage(Device device) {
        String deviceId = device.getDlAddrString();

        // Remove all of the attachment points
        storageSource.deleteMatchingRowsAsync(DEVICE_ATTACHMENT_POINT_TABLE_NAME,
                new OperatorPredicate(DEVICE_COLUMN_NAME, 
                        OperatorPredicate.Operator.EQ, deviceId));
        storageSource.deleteMatchingRowsAsync(DEVICE_NETWORK_ADDRESS_TABLE_NAME,
                new OperatorPredicate(DEVICE_COLUMN_NAME, 
                        OperatorPredicate.Operator.EQ, deviceId));

        // Remove the device
        storageSource.deleteRow(DEVICE_TABLE_NAME, deviceId);
    }
    
    /**
     * IStorageSource listeners.
     * Need to optimize if we support a large number of port-channel entries.
     */

    @Override
    public void rowsModified(String tableName, Set<Object> rowKeys) {
        portChannelConfigChanged = true;
        deviceUpdateTask.reschedule(5, TimeUnit.SECONDS);
    }

    @Override
    public void rowsDeleted(String tableName, Set<Object> rowKeys) {
        portChannelConfigChanged = true;
        deviceUpdateTask.reschedule(5, TimeUnit.SECONDS);          
    }

    /**
     * Remove aged network address from device
     *    
     * @param device
     * @param currentDate
     * @return the new device object since the device is immutable
     */

    private Device removeAgedNetworkAddresses(Device device, Date currentDate) {
        Collection<DeviceNetworkAddress> addresses = 
                                                device.getNetworkAddresses();

        for (DeviceNetworkAddress address : addresses) {
            long expire = address.getExpire();

            if (expire == 0) {
                expire = DEVICE_NA_MAX_AGE;
            }
            Date agedBoundary = ageBoundaryDifference(currentDate, expire);

            if (address.getLastSeen().before(agedBoundary)) {
                devMgrMaps.delNwAddrByDataLayerAddr(device.getDataLayerAddressAsLong(), 
                    address.getNetworkAddress().intValue());
            }
        }
        
        return devMgrMaps.getDeviceByDataLayerAddr(device.getDataLayerAddressAsLong());
    }

    /**
     * Remove aged device attachment point
     * 
     * @param device
     * @param currentDate
     * @return the new device object since the device is immutable
     */
    private Device removeAgedAttachmentPoints(Device device, Date currentDate) {
        Collection<DeviceAttachmentPoint> aps = device.getAttachmentPoints();

        long dlAddr = device.getDataLayerAddressAsLong();
        for (DeviceAttachmentPoint ap : aps) {
            int expire = ap.getExpire();

            if (expire == 0) {
                expire = DEVICE_AP_MAX_AGE;
            }
            Date agedBoundary = ageBoundaryDifference(currentDate, expire);
            if (ap.getLastSeen().before(agedBoundary)) {
                devMgrMaps.delDevAttachmentPoint(dlAddr, ap.getSwitchPort());
                evHistAttachmtPt(device.getDataLayerAddressAsLong(), 
                		ap.getSwitchPort(), EvAction.REMOVED,
                        "Aged");
            }
        }
        
        return devMgrMaps.getDeviceByDataLayerAddr(device.getDataLayerAddressAsLong());
    }

    /**
     * Age device entry based on an expiry associated with the device.
     */
     private void removeAgedDevices(Date currentDate) {
        Date deviceAgeBoundary = ageBoundaryDifference(currentDate, 
                                                                DEVICE_MAX_AGE);

        Collection<Device> deviceColl = devMgrMaps.getDevices();
        for (Device device: deviceColl) {
            device = removeAgedNetworkAddresses(device, currentDate);
            device = removeAgedAttachmentPoints(device, currentDate);

            if ((device.getAttachmentPoints().size() == 0) &&
                (device.getNetworkAddresses().size() == 0) &&
                (device.getLastSeen().before(deviceAgeBoundary))) {
                delDevice(device);
            }
        } 
    }
     
    protected static int DEVICE_AGING_TIMER= 60 * 15; // in seconds
    protected static final int DEVICE_AGING_TIMER_INTERVAL = 1; // in seconds

    /**
     * Create the deviceAgingTimer, which calls removeAgedDeviceState()
     * periodically.
     */
    private void enableDeviceAgingTimer() {
        if (deviceAgingTimer != null) {
            return;
        }

        deviceAgingTimer = new Runnable() {
            @Override
            public void run() {
                Date currentDate = new Date();
                removeAgedDevices(currentDate);

                if (deviceAgingTimer != null) {
                    ScheduledExecutorService ses =
                        threadPool.getScheduledExecutor();
                    ses.schedule(this, DEVICE_AGING_TIMER, TimeUnit.SECONDS);
                }
            }
        };
        threadPool.getScheduledExecutor().schedule(
            deviceAgingTimer, DEVICE_AGING_TIMER_INTERVAL, TimeUnit.SECONDS);
    }

    @Override
    public boolean isCallbackOrderingPrereq(OFType type, String name) {
        return (type == OFType.PACKET_IN && name.equals("topology"));
    }

    @Override
    public boolean isCallbackOrderingPostreq(OFType type, String name) {
        return false;
    }

    protected class DeviceUpdateWorker implements Runnable {
        @Override
        public void run() {
            boolean updatePortChannel = portChannelConfigChanged;
            portChannelConfigChanged = false;
            
            if (updatePortChannel) {
                readPortChannelConfigFromStorage();
            }

            try { 
                log.debug("DeviceUpdateWorker: cleaning up attachment points");
                for (IOFSwitch sw  : devMgrMaps.getSwitches()) {
                    // If the set of devices connected to the switches we 
                    // re-iterate a max of 3 times - WHY? TODO
                    int maxIter = 3;
                    while (maxIter > 0) {
                        try {
                            for (Device d: devMgrMaps.getDevicesOnASwitch(sw)) {
                                Device dCopy = new Device(d);
                                cleanupAttachmentPoints(dCopy);
                                for (DeviceAttachmentPoint dap : 
                                    dCopy.getOldAttachmentPoints()) {
                                    // Don't remove conflict attachment points 
                                    // with recent activities
                                    if (dap.isInConflict() && !updatePortChannel)
                                        continue;
                                    // Delete from memory after storage, 
                                    // otherwise an exception will
                                    // leave stale attachment points on storage.
                                    removeAttachmentPointFromStorage(dCopy, dap);
                                    dCopy.removeOldAttachmentPoint(dap);
                                }
                                // Update the maps with the new device copy
                                devMgrMaps.updateMaps(dCopy);
                            }
                            break;
                        }  catch (ConcurrentModificationException e) {
                            maxIter--;
                        } catch (NullPointerException e) { }
                    }
                    if (maxIter == 0) {
                        log.warn("Device attachment point clean up " +
                                "attempted three times and failed.");
                    }
                }
                log.debug("DeviceUpdateWorker: finished cleaning up device " +
                          "attachment points");
            } catch (StorageException e) {
                log.error("DeviceUpdateWorker had a storage exception, " +
                        "Floodlight exiting");
                System.exit(1);
            }
        }
    }

    @Override
    public void linkDiscoveryUpdate(LDUpdate update) {
        if (update.getOperation() == UpdateOperation.SWITCH_UPDATED) {
            updatedSwitch(update.getSrc(), update.getSrcType());
        } else if (update.getOperation() == UpdateOperation.ADD_OR_UPDATE) {
            this.addedOrUpdatedLink(update.getSrc(), update.getSrcPort(), 
                                    update.getSrcPortState(), 
                                    update.getDst(), update.getDstPort(),
                                    update.getDstPortState(), 
                                    update.getType());
        }
    }

    public void updatedSwitch(long swId, SwitchType stype) {
        IOFSwitch sw = floodlightProvider.getSwitches().get(swId);
        if (sw.hasAttribute(IOFSwitch.SWITCH_IS_CORE_SWITCH)) {
            removedSwitch(sw);
        }
    }
    
    // **************************************************
    // Device Manager's Event History members and methods
    // **************************************************

    // Attachment-point event history
    public EventHistory<EventHistoryAttachmentPoint> evHistDevMgrAttachPt;
    public EventHistoryAttachmentPoint evHAP;

    private void evHistAttachmtPt(long dlAddr, SwitchPortTuple swPrt,
                                            EvAction action, String reason) {
        evHistAttachmtPt(
                dlAddr,
                swPrt.getSw().getId(),
                swPrt.getPort(), action, reason);
    }

    private void evHistAttachmtPt(byte [] mac, SwitchPortTuple swPrt,
                                          EvAction action, String reason) {
        evHistAttachmtPt(Ethernet.toLong(mac), swPrt.getSw().getId(),
                                            swPrt.getPort(), action, reason);
    }

    private void evHistAttachmtPt(Device d, long dpid, short port,
                                            EvAction op, String reason) {
        evHistAttachmtPt(d.getDataLayerAddressAsLong(),dpid, port, op, reason);
    }

    private void evHistAttachmtPt(long mac, long dpid, short port,
                                              EvAction action, String reason) {
        if (evHAP == null) {
            evHAP = new EventHistoryAttachmentPoint();
        }
        evHAP.dpid   = dpid;
        evHAP.port   = port;
        evHAP.mac    = mac;
        evHAP.reason = reason;
        evHAP = evHistDevMgrAttachPt.put(evHAP, action);
    }

    /***
     * Packet-In Event history related classes and members
     * @author subrata
     *
     */

    public EventHistory<OFMatch> evHistDevMgrPktIn;

    private void evHistPktIn(OFMatch packetIn) {
        evHistDevMgrPktIn.put(packetIn, EvAction.PKT_IN);
    }

    // IFloodlightModule methods
    
    @Override
    public Collection<Class<? extends IFloodlightService>> getModuleServices() {
        Collection<Class<? extends IFloodlightService>> l = 
                new ArrayList<Class<? extends IFloodlightService>>();
        l.add(IDeviceManagerService.class);
        return l;
    }

    @Override
    public Map<Class<? extends IFloodlightService>, IFloodlightService>
            getServiceImpls() {
        Map<Class<? extends IFloodlightService>,
            IFloodlightService> m = 
            new HashMap<Class<? extends IFloodlightService>,
                        IFloodlightService>();
        // We are the class that implements the service
        m.put(IDeviceManagerService.class, this);
        return m;
    }

    @Override
    public Collection<Class<? extends IFloodlightService>> getModuleDependencies() {
        Collection<Class<? extends IFloodlightService>> l = 
                new ArrayList<Class<? extends IFloodlightService>>();
        l.add(IFloodlightProviderService.class);
        l.add(ITopologyService.class);
        l.add(ILinkDiscoveryService.class);
        l.add(IStorageSourceService.class);
        l.add(IThreadPoolService.class);
        return l;
    }

    @Override
    public void init(FloodlightModuleContext context)
            throws FloodlightModuleException {
        // Wire up all our dependencies
        floodlightProvider = 
                context.getServiceImpl(IFloodlightProviderService.class);
        topology =
                context.getServiceImpl(ITopologyService.class);
        linkDiscovery = 
                context.getServiceImpl(ILinkDiscoveryService.class);
        storageSource =
                context.getServiceImpl(IStorageSourceService.class);
        threadPool =
                context.getServiceImpl(IThreadPoolService.class);
        
        // We create this here because there is no ordering guarantee
        this.deviceManagerAware = new HashSet<IDeviceManagerAware>();
        this.updates = new LinkedList<Update>();
        this.devMgrMaps = new DevMgrMaps();
        this.lock = new ReentrantReadWriteLock();
        
        this.evHistDevMgrAttachPt = 
                new EventHistory<EventHistoryAttachmentPoint>("Attachment-Point");
        this.evHistDevMgrPktIn =
                new EventHistory<OFMatch>("Pakcet-In");
    }

    @Override
    public void startUp(FloodlightModuleContext context) {
        // This is our 'constructor'

        if (linkDiscovery != null) {
            // Register to get updates from topology
            linkDiscovery.addListener(this);
        } else {
            log.error("Could not add topology listener");
        }
        
        // Create our database tables
        storageSource.createTable(DEVICE_TABLE_NAME, null);
        storageSource.setTablePrimaryKeyName(
                        DEVICE_TABLE_NAME, MAC_COLUMN_NAME);
        storageSource.createTable(DEVICE_ATTACHMENT_POINT_TABLE_NAME, null);
        storageSource.setTablePrimaryKeyName(
                        DEVICE_ATTACHMENT_POINT_TABLE_NAME, ID_COLUMN_NAME);
        storageSource.createTable(DEVICE_NETWORK_ADDRESS_TABLE_NAME, null);
        storageSource.setTablePrimaryKeyName(
                        DEVICE_NETWORK_ADDRESS_TABLE_NAME, ID_COLUMN_NAME);
        storageSource.createTable(PORT_CHANNEL_TABLE_NAME, null);
        storageSource.setTablePrimaryKeyName(
                        PORT_CHANNEL_TABLE_NAME, PC_ID_COLUMN_NAME);
        storageSource.addListener(PORT_CHANNEL_TABLE_NAME, this);

        ScheduledExecutorService ses = threadPool.getScheduledExecutor();
        deviceUpdateTask = new SingletonTask(ses, new DeviceUpdateWorker());
         
        // Register for the OpenFlow messages we want
        floodlightProvider.addOFMessageListener(OFType.PACKET_IN, this);
        floodlightProvider.addOFMessageListener(OFType.PORT_STATUS, this);
        // Register for switch events
        floodlightProvider.addOFSwitchListener(this);
        floodlightProvider.addInfoProvider("summary", this);

        // Read all our device state (MACs, IPs, attachment points) from storage
        readAllDeviceStateFromStorage();
        // Device and storage aging.
        enableDeviceAgingTimer();
    }

    @Override
    public void addListener(IDeviceManagerAware listener) {
        deviceManagerAware.add(listener);
    }

    @Override
    public Map<String, Object> getInfo(String type) {
        if (!"summary".equals(type))
            return null;

        Map<String, Object> info = new HashMap<String, Object>();
        info.put("# hosts", devMgrMaps.dataLayerAddressDeviceMap.size());
        info.put("# IP Addresses", devMgrMaps.ipv4AddressDeviceMap.size());
        int num_aps = 0;
        for (Map<Integer, Device> devAps : devMgrMaps.switchPortDeviceMap.values())
            num_aps += devAps.size();
        info.put("# attachment points", num_aps);

        return info;
    }

}<|MERGE_RESOLUTION|>--- conflicted
+++ resolved
@@ -976,12 +976,6 @@
                     // An exception is thrown if the attachmentPoint is blocked.
                     if (newAttachmentPoint) {
                         attachmentPoint = getNewAttachmentPoint(nd, switchPort);
-<<<<<<< HEAD
-                        nd.addAttachmentPoint(attachmentPoint);
-                        evHistAttachmtPt(nd.getDataLayerAddressAsLong(), 
-                        		attachmentPoint.getSwitchPort(),
-                                EvAction.ADDED, "New AP from pkt-in");
-=======
                         if (attachmentPoint == null) {
                             newAttachmentPoint = false;
                         } else {
@@ -991,7 +985,6 @@
                                              EvAction.ADDED, 
                                              "New AP from pkt-in");
                         }
->>>>>>> ae9ffb17
                     }
 
                     if (clearAttachmentPoints) {
