/**
*    Copyright 2011, Big Switch Networks, Inc. 
*    Originally created by David Erickson, Stanford University
* 
*    Licensed under the Apache License, Version 2.0 (the "License"); you may
*    not use this file except in compliance with the License. You may obtain
*    a copy of the License at
*
*         http://www.apache.org/licenses/LICENSE-2.0
*
*    Unless required by applicable law or agreed to in writing, software
*    distributed under the License is distributed on an "AS IS" BASIS, WITHOUT
*    WARRANTIES OR CONDITIONS OF ANY KIND, either express or implied. See the
*    License for the specific language governing permissions and limitations
*    under the License.
**/

package net.floodlightcontroller.forwarding;


import java.io.IOException;
import java.util.ArrayList;
import java.util.Arrays;
import java.util.Collection;
import java.util.List;
import java.util.Map;

import net.floodlightcontroller.core.FloodlightContext;
import net.floodlightcontroller.core.IFloodlightProviderService;
import net.floodlightcontroller.core.IOFSwitch;
import net.floodlightcontroller.devicemanager.IDevice;
import net.floodlightcontroller.devicemanager.IDeviceManagerService;
import net.floodlightcontroller.devicemanager.SwitchPort;
import net.floodlightcontroller.core.module.FloodlightModuleContext;
import net.floodlightcontroller.core.module.FloodlightModuleException;
import net.floodlightcontroller.core.module.IFloodlightModule;
import net.floodlightcontroller.core.module.IFloodlightService;
import net.floodlightcontroller.core.util.AppCookie;
import net.floodlightcontroller.counter.ICounterStoreService;
import net.floodlightcontroller.packet.Ethernet;
import net.floodlightcontroller.routing.ForwardingBase;
import net.floodlightcontroller.routing.IRoutingDecision;
import net.floodlightcontroller.routing.IRoutingService;
import net.floodlightcontroller.routing.Route;
import net.floodlightcontroller.topology.ITopologyService;
import net.floodlightcontroller.topology.SwitchPortTuple;

import org.openflow.protocol.OFFlowMod;
import org.openflow.protocol.OFMatch;
import org.openflow.protocol.OFPacketIn;
import org.openflow.protocol.OFPacketOut;
import org.openflow.protocol.OFPort;
import org.openflow.protocol.OFType;
import org.openflow.protocol.action.OFAction;
import org.openflow.protocol.action.OFActionOutput;
import org.openflow.util.HexString;
import org.slf4j.Logger;
import org.slf4j.LoggerFactory;

public class Forwarding extends ForwardingBase implements IFloodlightModule {
    protected static Logger log = LoggerFactory.getLogger(Forwarding.class);

    @Override
    public Command processPacketInMessage(IOFSwitch sw, OFPacketIn pi, IRoutingDecision decision, FloodlightContext cntx) {
        Ethernet eth = IFloodlightProviderService.bcStore.get(cntx, 
                                                       IFloodlightProviderService.CONTEXT_PI_PAYLOAD);
        if (eth.isBroadcast() || eth.isMulticast()) {
            // For now we treat multicast as broadcast
            doFlood(sw, pi, cntx);
        } else {
            doForwardFlow(sw, pi, cntx, false);
        }
        
        return Command.CONTINUE;
    }
    
    protected void doForwardFlow(IOFSwitch sw, OFPacketIn pi, 
                                 FloodlightContext cntx,
                                 boolean requestFlowRemovedNotifn) {    
        OFMatch match = new OFMatch();
        match.loadFromPacket(pi.getPacketData(), pi.getInPort(), sw.getId());

        // Check if we have the location of the destination
        IDevice dstDevice = 
                IDeviceManagerService.fcStore.
                    get(cntx, IDeviceManagerService.CONTEXT_DST_DEVICE);
        
        if (dstDevice != null) {
<<<<<<< HEAD
            IDevice srcDevice =
                    IDeviceManagerService.fcStore.
                        get(cntx, IDeviceManagerService.CONTEXT_SRC_DEVICE);
            Long srcIsland = sw.getSwitchClusterId();
=======
            Device srcDevice = deviceManager.getDeviceByDataLayerAddress(match.getDataLayerSource());
            Long srcIsland = topology.getSwitchClusterId(sw.getId());
>>>>>>> d4c978ab
            
            if (srcDevice == null) {
                log.error("No device entry found for source device");
                return;
            }
            if (srcIsland == null) {
                log.error("No openflow island found for source {}/{}", 
                          HexString.toHexString(sw.getId()), pi.getInPort());
                return;
            }

            // Validate that we have a destination known on the same island
            // Validate that the source and destination are not on the same switchport
            boolean on_same_island = false;
            boolean on_same_if = false;
<<<<<<< HEAD
            for (SwitchPort dstDap : dstDevice.getAttachmentPoints()) {
                long dstSwDpid = dstDap.getSwitchDPID();
                IOFSwitch dstSw = 
                        floodlightProvider.getSwitches().get(dstSwDpid);
                if (dstSw == null)
                    continue;
                Long dstIsland = dstSw.getSwitchClusterId();
                if ((dstIsland != null) && dstIsland.equals(srcIsland)) {
                    on_same_island = true;
                    if ((sw.getId() == dstSwDpid) &&
                        (pi.getInPort() == dstDap.getPort())) {
                        on_same_if = true;
=======
            for (DeviceAttachmentPoint dstDap : dstDevice.getAttachmentPoints()) {
                SwitchPortTuple dstTuple = dstDap.getSwitchPort();
                if ((dstTuple != null) && (dstTuple.getSw() != null)) {
                    Long dstIsland = topology.getSwitchClusterId(dstTuple.getSw().getId());
                    if ((dstIsland != null) && dstIsland.equals(srcIsland)) {
                        on_same_island = true;
                        if ((sw.getId() == dstTuple.getSw().getId()) &&
                            (pi.getInPort() == dstTuple.getPort().shortValue())) {
                            on_same_if = true;
                        }
                        break;
>>>>>>> d4c978ab
                    }
                    break;
                }
            }
            
            if (!on_same_island) {
                // Flood since we don't know the dst device
                if (log.isTraceEnabled()) {
                    log.trace("No first hop island found for destination " + 
                              "device {}, Action = flooding", dstDevice);
                }
                doFlood(sw, pi, cntx);
                return;
            }            
            
            if (on_same_if) {
                if (log.isTraceEnabled()) {
                    log.trace("Both source and destination are on the same " + 
                              "switch/port {}/{}, Action = NOP", 
                              sw.toString(), pi.getInPort());
                }
                return;
            }

<<<<<<< HEAD
            // Install all the routes where both src and dst have attachment
            // points.  Since the lists are stored in sorted order we can 
            // traverse the attachment points in O(m+n) time
            SwitchPort[] srcDaps = srcDevice.getAttachmentPoints();
            Arrays.sort(srcDaps, clusterIdComparator);
            SwitchPort[] dstDaps = dstDevice.getAttachmentPoints();
            Arrays.sort(dstDaps, clusterIdComparator);
=======
            // Install all the routes where both src and dst have attachment points
            // Since the lists are stored in sorted order we can traverse the attachment points in O(m+n) time
            DeviceAttachmentPoint[] srcDaps = 
                srcDevice.getAttachmentPointsSorted(clusterIdComparator).toArray(new DeviceAttachmentPoint[0]);
            DeviceAttachmentPoint[] dstDaps = 
                dstDevice.getAttachmentPointsSorted(clusterIdComparator).toArray(new DeviceAttachmentPoint[0]);
>>>>>>> d4c978ab

            int iSrcDaps = 0, iDstDaps = 0;
            Map<Long, IOFSwitch> switches = floodlightProvider.getSwitches();
            
            while ((iSrcDaps < srcDaps.length) && (iDstDaps < dstDaps.length)) {
                SwitchPort srcDap = srcDaps[iSrcDaps];
                SwitchPort dstDap = dstDaps[iDstDaps];
                IOFSwitch srcSw = switches.get(srcDap.getSwitchDPID());
                IOFSwitch dstSw = switches.get(dstDap.getSwitchDPID());
                Long srcCluster = null;
                Long dstCluster = null;
                if ((srcSw != null) && (dstSw != null)) {
                    srcCluster = topology.getSwitchClusterId(srcSw.getId());
                    dstCluster = topology.getSwitchClusterId(dstSw.getId());
                }

                int srcVsDest = srcCluster.compareTo(dstCluster);
                if (srcVsDest == 0) {
                    if (!srcDap.equals(dstDap) && 
                        (srcCluster != null) && 
                        (dstCluster != null)) {
                        Route route = routingEngine.getRoute(srcSw.getId(), 
                                                             dstSw.getId());
                        if ((route != null) || validLocalHop(srcDap, dstDap)) {
                            int bufferId = OFPacketOut.BUFFER_ID_NONE;
                            if (log.isTraceEnabled()) {
                                log.trace("pushRoute match={} route={} " + 
                                          "destination={}:{}",
                                          new Object[] {match, route, 
                                                        dstDap.getSwitchDPID(),
                                                        dstDap.getPort()});
                            }
                            long cookie = 
                                    AppCookie.makeCookie(FORWARDING_APP_ID, 0);
                            pushRoute(route, match, 0,
                                      srcDap, dstDap, bufferId,
                                      sw, pi, cookie, cntx, 
                                      requestFlowRemovedNotifn, false,
                                      OFFlowMod.OFPFC_ADD);
                        }
                    }
                    iSrcDaps++;
                    iDstDaps++;
                } else if (srcVsDest < 0) {
                    iSrcDaps++;
                } else {
                    iDstDaps++;
                }
            }
        } else {
            // Flood since we don't know the dst device
            doFlood(sw, pi, cntx);
        }
    }

    /**
     * Creates a OFPacketOut with the OFPacketIn data that is flooded on all ports unless 
     * the port is blocked, in which case the packet will be dropped.
     * @param pi The OFPacketIn that came to the switch
     * @param decision The Forwarding decision
     * @param cntx The FloodlightContext associated with this OFPacketIn
     */
    protected void doFlood(IOFSwitch sw, OFPacketIn pi, FloodlightContext cntx) {
        SwitchPortTuple srcSwTuple =  new SwitchPortTuple(sw, pi.getInPort());
        if (topology.isIncomingBroadcastAllowedOnSwitchPort(sw.getId(),pi.getInPort()) == false) {
            if (log.isTraceEnabled()) {
                log.trace("doFlood, drop broadcast packet, pi={}, from a blocked port, " +
                         "srcSwitchTuple={}, linkInfo={}", new Object[] {pi, srcSwTuple});
            }
        }

        // Set Action to flood
        OFPacketOut po = 
            (OFPacketOut) floodlightProvider.getOFMessageFactory().getMessage(OFType.PACKET_OUT);
        List<OFAction> actions = new ArrayList<OFAction>();
        if (sw.hasAttribute(IOFSwitch.PROP_SUPPORTS_OFPP_FLOOD)) {
            actions.add(new OFActionOutput(OFPort.OFPP_FLOOD.getValue(), (short)0));
        } else {
            actions.add(new OFActionOutput(OFPort.OFPP_ALL.getValue(), (short)0));
        }
        po.setActions(actions);
        po.setActionsLength((short) OFActionOutput.MINIMUM_LENGTH);

        // set buffer-id, in-port and packet-data based on packet-in
        short poLength = (short)(po.getActionsLength() + OFPacketOut.MINIMUM_LENGTH);
        po.setBufferId(pi.getBufferId());
        po.setInPort(pi.getInPort());
        if (pi.getBufferId() == OFPacketOut.BUFFER_ID_NONE) {
            byte[] packetData = pi.getPacketData();
            poLength += packetData.length;
            po.setPacketData(packetData);
        }
        po.setLength(poLength);
        
        try {
            if (log.isTraceEnabled()) {
                log.trace("Writing flood PacketOut switch={} packet-in={} packet-out={}",
                          new Object[] {sw, pi, po});
            }
            sw.write(po, cntx);
        } catch (IOException e) {
            log.error("Failure writing PacketOut switch={} packet-in={} packet-out={}",
                    new Object[] {sw, pi, po}, e);
        }            

        return;
    }
    
    @Override
    protected OFMatch wildcard(OFMatch match, IOFSwitch sw, Integer hints) {
        // use same wilcarding as the learning switch
        int wildcards = ((Integer)sw.getAttribute(IOFSwitch.PROP_FASTWILDCARDS)).intValue() &
            ~OFMatch.OFPFW_IN_PORT & ~OFMatch.OFPFW_DL_VLAN &
            ~OFMatch.OFPFW_DL_SRC & ~OFMatch.OFPFW_DL_DST &
            ~OFMatch.OFPFW_NW_SRC_MASK & ~OFMatch.OFPFW_NW_DST_MASK;
        return match.clone().setWildcards(wildcards);
    }

    private boolean validLocalHop(SwitchPort srcTuple, SwitchPort dstTuple) {
        return srcTuple.getSwitchDPID() == dstTuple.getSwitchDPID() &&
               srcTuple.getPort() != dstTuple.getPort();
    }

    // IFloodlightModule methods
    
    @Override
    public Collection<Class<? extends IFloodlightService>> getModuleServices() {
        // We don't export any services
        return null;
    }

    @Override
    public Map<Class<? extends IFloodlightService>, IFloodlightService>
            getServiceImpls() {
        // We don't have any services
        return null;
    }

    @Override
    public Collection<Class<? extends IFloodlightService>> getModuleDependencies() {
        Collection<Class<? extends IFloodlightService>> l = 
                new ArrayList<Class<? extends IFloodlightService>>();
        l.add(IFloodlightProviderService.class);
        l.add(IDeviceManagerService.class);
        l.add(IRoutingService.class);
        l.add(ITopologyService.class);
        l.add(ICounterStoreService.class);
        return l;
    }

    @Override
    public void init(FloodlightModuleContext context) throws FloodlightModuleException {
        this.setFloodlightProvider(context.getServiceImpl(IFloodlightProviderService.class));
        this.setDeviceManager(context.getServiceImpl(IDeviceManagerService.class));
        this.setRoutingEngine(context.getServiceImpl(IRoutingService.class));
        this.setTopology(context.getServiceImpl(ITopologyService.class));
        this.setCounterStore(context.getServiceImpl(ICounterStoreService.class));
    }

    @Override
    public void startUp(FloodlightModuleContext context) {
        if (log.isDebugEnabled()) {
            log.debug("Starting " + this.getClass().getCanonicalName());
        }
        super.startUp();
    }
}<|MERGE_RESOLUTION|>--- conflicted
+++ resolved
@@ -86,15 +86,10 @@
                     get(cntx, IDeviceManagerService.CONTEXT_DST_DEVICE);
         
         if (dstDevice != null) {
-<<<<<<< HEAD
             IDevice srcDevice =
                     IDeviceManagerService.fcStore.
                         get(cntx, IDeviceManagerService.CONTEXT_SRC_DEVICE);
-            Long srcIsland = sw.getSwitchClusterId();
-=======
-            Device srcDevice = deviceManager.getDeviceByDataLayerAddress(match.getDataLayerSource());
             Long srcIsland = topology.getSwitchClusterId(sw.getId());
->>>>>>> d4c978ab
             
             if (srcDevice == null) {
                 log.error("No device entry found for source device");
@@ -110,32 +105,14 @@
             // Validate that the source and destination are not on the same switchport
             boolean on_same_island = false;
             boolean on_same_if = false;
-<<<<<<< HEAD
             for (SwitchPort dstDap : dstDevice.getAttachmentPoints()) {
                 long dstSwDpid = dstDap.getSwitchDPID();
-                IOFSwitch dstSw = 
-                        floodlightProvider.getSwitches().get(dstSwDpid);
-                if (dstSw == null)
-                    continue;
-                Long dstIsland = dstSw.getSwitchClusterId();
+                Long dstIsland = topology.getSwitchClusterId(dstSwDpid);
                 if ((dstIsland != null) && dstIsland.equals(srcIsland)) {
                     on_same_island = true;
                     if ((sw.getId() == dstSwDpid) &&
                         (pi.getInPort() == dstDap.getPort())) {
                         on_same_if = true;
-=======
-            for (DeviceAttachmentPoint dstDap : dstDevice.getAttachmentPoints()) {
-                SwitchPortTuple dstTuple = dstDap.getSwitchPort();
-                if ((dstTuple != null) && (dstTuple.getSw() != null)) {
-                    Long dstIsland = topology.getSwitchClusterId(dstTuple.getSw().getId());
-                    if ((dstIsland != null) && dstIsland.equals(srcIsland)) {
-                        on_same_island = true;
-                        if ((sw.getId() == dstTuple.getSw().getId()) &&
-                            (pi.getInPort() == dstTuple.getPort().shortValue())) {
-                            on_same_if = true;
-                        }
-                        break;
->>>>>>> d4c978ab
                     }
                     break;
                 }
@@ -160,7 +137,6 @@
                 return;
             }
 
-<<<<<<< HEAD
             // Install all the routes where both src and dst have attachment
             // points.  Since the lists are stored in sorted order we can 
             // traverse the attachment points in O(m+n) time
@@ -168,37 +144,25 @@
             Arrays.sort(srcDaps, clusterIdComparator);
             SwitchPort[] dstDaps = dstDevice.getAttachmentPoints();
             Arrays.sort(dstDaps, clusterIdComparator);
-=======
-            // Install all the routes where both src and dst have attachment points
-            // Since the lists are stored in sorted order we can traverse the attachment points in O(m+n) time
-            DeviceAttachmentPoint[] srcDaps = 
-                srcDevice.getAttachmentPointsSorted(clusterIdComparator).toArray(new DeviceAttachmentPoint[0]);
-            DeviceAttachmentPoint[] dstDaps = 
-                dstDevice.getAttachmentPointsSorted(clusterIdComparator).toArray(new DeviceAttachmentPoint[0]);
->>>>>>> d4c978ab
 
             int iSrcDaps = 0, iDstDaps = 0;
-            Map<Long, IOFSwitch> switches = floodlightProvider.getSwitches();
             
             while ((iSrcDaps < srcDaps.length) && (iDstDaps < dstDaps.length)) {
                 SwitchPort srcDap = srcDaps[iSrcDaps];
                 SwitchPort dstDap = dstDaps[iDstDaps];
-                IOFSwitch srcSw = switches.get(srcDap.getSwitchDPID());
-                IOFSwitch dstSw = switches.get(dstDap.getSwitchDPID());
-                Long srcCluster = null;
-                Long dstCluster = null;
-                if ((srcSw != null) && (dstSw != null)) {
-                    srcCluster = topology.getSwitchClusterId(srcSw.getId());
-                    dstCluster = topology.getSwitchClusterId(dstSw.getId());
-                }
+                Long srcCluster = 
+                        topology.getSwitchClusterId(srcDap.getSwitchDPID());
+                Long dstCluster = 
+                        topology.getSwitchClusterId(dstDap.getSwitchDPID());
 
                 int srcVsDest = srcCluster.compareTo(dstCluster);
                 if (srcVsDest == 0) {
                     if (!srcDap.equals(dstDap) && 
                         (srcCluster != null) && 
                         (dstCluster != null)) {
-                        Route route = routingEngine.getRoute(srcSw.getId(), 
-                                                             dstSw.getId());
+                        Route route = 
+                                routingEngine.getRoute(srcDap.getSwitchDPID(), 
+                                                       dstDap.getSwitchDPID());
                         if ((route != null) || validLocalHop(srcDap, dstDap)) {
                             int bufferId = OFPacketOut.BUFFER_ID_NONE;
                             if (log.isTraceEnabled()) {
