--- conflicted
+++ resolved
@@ -202,13 +202,8 @@
      * @param cntx The FloodlightContext associated with this OFPacketIn
      */
     protected void doFlood(IOFSwitch sw, OFPacketIn pi, FloodlightContext cntx) {
-<<<<<<< HEAD
-        if (topology.isIncomingBroadcastAllowedOnSwitchPort(sw.getId(),
-                                                            pi.getInPort()) == false) {
-=======
-        SwitchPortTuple srcSwTuple =  new SwitchPortTuple(sw, pi.getInPort());
-        if (topology.isIncomingBroadcastAllowed(sw.getId(),pi.getInPort()) == false) {
->>>>>>> 6c645fd3
+        if (topology.isIncomingBroadcastAllowed(sw.getId(),
+                                                pi.getInPort()) == false) {
             if (log.isTraceEnabled()) {
                 log.trace("doFlood, drop broadcast packet, pi={}, " + 
                           "from a blocked port, srcSwitch=[{},{}], linkInfo={}",
