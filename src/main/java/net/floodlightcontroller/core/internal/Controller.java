/**
*    Copyright 2011, Big Switch Networks, Inc. 
*    Originally created by David Erickson, Stanford University
* 
*    Licensed under the Apache License, Version 2.0 (the "License"); you may
*    not use this file except in compliance with the License. You may obtain
*    a copy of the License at
*
*         http://www.apache.org/licenses/LICENSE-2.0
*
*    Unless required by applicable law or agreed to in writing, software
*    distributed under the License is distributed on an "AS IS" BASIS, WITHOUT
*    WARRANTIES OR CONDITIONS OF ANY KIND, either express or implied. See the
*    License for the specific language governing permissions and limitations
*    under the License.
**/

package net.floodlightcontroller.core.internal;

import java.io.FileInputStream;
import java.io.IOException;
import java.net.InetAddress;
import java.net.InetSocketAddress;
import java.net.SocketAddress;
import java.util.ArrayList;
import java.nio.channels.ClosedChannelException;
import java.util.Collections;
import java.util.Date;
import java.util.HashMap;
import java.util.Iterator;
import java.util.LinkedHashMap;
import java.util.List;
import java.util.Map;
import java.util.Map.Entry;
import java.util.Properties;
import java.util.Set;
import java.util.Stack;
import java.util.concurrent.BlockingQueue;
import java.util.concurrent.ConcurrentHashMap;
import java.util.concurrent.ConcurrentMap;
import java.util.concurrent.CopyOnWriteArraySet;
import java.util.concurrent.Executors;
import java.util.concurrent.Future;
import java.util.concurrent.LinkedBlockingQueue;
import java.util.concurrent.RejectedExecutionException;
import java.util.concurrent.TimeUnit;
import java.util.concurrent.TimeoutException;

import net.floodlightcontroller.core.FloodlightContext;
import net.floodlightcontroller.core.IFloodlightProviderService;
import net.floodlightcontroller.core.IHARoleListener;
import net.floodlightcontroller.core.IInfoProvider;
import net.floodlightcontroller.core.IOFMessageListener;
import net.floodlightcontroller.core.IOFMessageListener.Command;
import net.floodlightcontroller.core.IOFSwitch;
import net.floodlightcontroller.core.IOFSwitchFilter;
import net.floodlightcontroller.core.IOFSwitchListener;
import net.floodlightcontroller.core.internal.OFChannelState.HandshakeState;
import net.floodlightcontroller.core.util.ListenerDispatcher;
import net.floodlightcontroller.core.web.CoreWebRoutable;
import net.floodlightcontroller.counter.ICounterStoreService;
import net.floodlightcontroller.packet.Ethernet;
import net.floodlightcontroller.perfmon.IPktInProcessingTimeService;
import net.floodlightcontroller.restserver.IRestApiService;
import net.floodlightcontroller.storage.IResultSet;
import net.floodlightcontroller.storage.IStorageSourceService;
import net.floodlightcontroller.storage.OperatorPredicate;
import net.floodlightcontroller.storage.StorageException;
import net.floodlightcontroller.threadpool.IThreadPoolService;

import org.jboss.netty.bootstrap.ServerBootstrap;
import org.jboss.netty.buffer.ChannelBuffer;
import org.jboss.netty.buffer.ChannelBuffers;
import org.jboss.netty.channel.Channel;
import org.jboss.netty.channel.ChannelHandlerContext;
import org.jboss.netty.channel.ChannelPipelineFactory;
import org.jboss.netty.channel.ChannelStateEvent;
import org.jboss.netty.channel.ChannelUpstreamHandler;
import org.jboss.netty.channel.Channels;
import org.jboss.netty.channel.ExceptionEvent;
import org.jboss.netty.channel.MessageEvent;
import org.jboss.netty.channel.group.ChannelGroup;
import org.jboss.netty.channel.group.DefaultChannelGroup;
import org.jboss.netty.channel.socket.nio.NioServerSocketChannelFactory;
import org.jboss.netty.handler.timeout.IdleStateAwareChannelUpstreamHandler;
import org.jboss.netty.handler.timeout.IdleStateEvent;
import org.jboss.netty.handler.timeout.ReadTimeoutException;
import org.openflow.protocol.OFEchoReply;
import org.openflow.protocol.OFError;
import org.openflow.protocol.OFError.OFBadActionCode;
import org.openflow.protocol.OFError.OFBadRequestCode;
import org.openflow.protocol.OFError.OFErrorType;
import org.openflow.protocol.OFError.OFFlowModFailedCode;
import org.openflow.protocol.OFError.OFHelloFailedCode;
import org.openflow.protocol.OFError.OFPortModFailedCode;
import org.openflow.protocol.OFError.OFQueueOpFailedCode;
import org.openflow.protocol.OFFeaturesReply;
import org.openflow.protocol.OFGetConfigReply;
import org.openflow.protocol.OFMessage;
import org.openflow.protocol.OFPacketIn;
import org.openflow.protocol.OFPhysicalPort;
import org.openflow.protocol.OFPortStatus;
import org.openflow.protocol.OFPortStatus.OFPortReason;
import org.openflow.protocol.OFSetConfig;
import org.openflow.protocol.OFStatisticsRequest;
import org.openflow.protocol.OFSwitchConfig;
import org.openflow.protocol.OFType;
import org.openflow.protocol.OFVendor;
import org.openflow.protocol.factory.BasicFactory;
import org.openflow.protocol.factory.MessageParseException;
import org.openflow.protocol.statistics.OFDescriptionStatistics;
import org.openflow.protocol.statistics.OFStatistics;
import org.openflow.protocol.statistics.OFStatisticsType;
import org.openflow.protocol.vendor.OFBasicVendorDataType;
import org.openflow.protocol.vendor.OFBasicVendorId;
import org.openflow.protocol.vendor.OFVendorId;
import org.openflow.util.HexString;
import org.openflow.util.U16;
import org.openflow.util.U32;
import org.openflow.vendor.nicira.OFNiciraVendorData;
import org.openflow.vendor.nicira.OFRoleReplyVendorData;
import org.openflow.vendor.nicira.OFRoleRequestVendorData;
import org.openflow.vendor.nicira.OFRoleVendorData;
import org.slf4j.Logger;
import org.slf4j.LoggerFactory;


/**
 * The main controller class.  Handles all setup and network listeners
 */
public class Controller implements IFloodlightProviderService {
    
    protected static Logger log = LoggerFactory.getLogger(Controller.class);
    
    protected BasicFactory factory;
    protected ConcurrentMap<OFType,
                            ListenerDispatcher<OFType,IOFMessageListener>> 
                                messageListeners;
    // The activeSwitches map contains only those switches that are actively
    // being controlled by us -- it doesn't contain switches that are
    // in the slave role
    protected ConcurrentHashMap<Long, IOFSwitch> activeSwitches;
    // connectedSwitches contains all connected switches, including ones where
    // we're a slave controller. We need to keep track of them so that we can
    // send role request messages to switches when our role changes to master
    protected ConcurrentHashMap<Long, IOFSwitch> connectedSwitches;
    
    protected Set<IOFSwitchListener> switchListeners;
    protected Set<IHARoleListener> haListeners;
    protected Map<String, List<IInfoProvider>> providerMap;
    protected BlockingQueue<Update> updates;
    
    // Module dependencies
    protected IRestApiService restApi;
    protected ICounterStoreService counterStore = null;
    protected IStorageSourceService storageSource;
    protected IPktInProcessingTimeService pktinProcTime;
    protected IThreadPoolService threadPool;
    
    // Configuration options
    protected int openFlowPort = 6633;
    protected int workerThreads = 0;
    protected String controllerId = "localhost";
    
    // The current role of the controller.
    // If the controller isn't configured to support roles, then this is null.
    protected Role role;
    
    // Storage table names
    protected static final String CONTROLLER_TABLE_NAME = "controller_controller";
    protected static final String CONTROLLER_ID = "id";
    
    protected static final String SWITCH_TABLE_NAME = "controller_switch";
    protected static final String SWITCH_DATAPATH_ID = "dpid";
    protected static final String SWITCH_SOCKET_ADDRESS = "socket_address";
    protected static final String SWITCH_IP = "ip";
    protected static final String SWITCH_CONTROLLER_ID = "controller_id";
    protected static final String SWITCH_ACTIVE = "active";
    protected static final String SWITCH_CORE_SWITCH = "core_switch";
    protected static final String SWITCH_CONNECTED_SINCE = "connected_since";
    protected static final String SWITCH_CAPABILITIES = "capabilities";
    protected static final String SWITCH_BUFFERS = "buffers";
    protected static final String SWITCH_TABLES = "tables";
    protected static final String SWITCH_ACTIONS = "actions";
    
    protected static final String PORT_TABLE_NAME = "controller_port";
    protected static final String PORT_ID = "id";
    protected static final String PORT_SWITCH = "switch_id";
    protected static final String PORT_NUMBER = "number";
    protected static final String PORT_HARDWARE_ADDRESS = "hardware_address";
    protected static final String PORT_NAME = "name";
    protected static final String PORT_CONFIG = "config";
    protected static final String PORT_STATE = "state";
    protected static final String PORT_CURRENT_FEATURES = "current_features";
    protected static final String PORT_ADVERTISED_FEATURES = "advertised_features";
    protected static final String PORT_SUPPORTED_FEATURES = "supported_features";
    protected static final String PORT_PEER_FEATURES = "peer_features";
    
    // Perf. related configuration
    protected static final int SEND_BUFFER_SIZE = 4 * 1024 * 1024;
    protected static final int BATCH_MAX_SIZE = 100;
    protected static final boolean ALWAYS_DECODE_ETH = true;

    protected enum UpdateType {
        SWITCH, HA
    }
    protected class Update {
        public UpdateType type;
        public IOFSwitch sw;
        public boolean added;
        public Role oldRole;
        public Role newRole;

        public Update(IOFSwitch sw, boolean added) {
            this.sw = sw;
            this.added = added;
            this.type = UpdateType.SWITCH;
        }
        
        public Update(Role newRole, Role oldRole) {
            this.oldRole = oldRole;
            this.newRole = newRole;
            this.type = UpdateType.HA;
        }
    }
    
    // ***************
    // Getters/Setters
    // ***************
    
    public void setStorageSourceService(IStorageSourceService storageSource) {
        this.storageSource = storageSource;
    }
    
    public void setCounterStore(ICounterStoreService counterStore) {
        this.counterStore = counterStore;
    }
    
    public void setPktInProcessingService(IPktInProcessingTimeService pits) {
        this.pktinProcTime = pits;
    }
    
    public void setRestApiService(IRestApiService restApi) {
        this.restApi = restApi;
    }
    
    public void setThreadPoolService(IThreadPoolService tp) {
        this.threadPool = tp;
    }

    @Override
    public synchronized Role getRole() {
        return role;
    }
    
    @Override
    public synchronized void setRole(Role role) {
        if (role == null) throw new NullPointerException("Role can not be null.");
        Role oldRole = this.role;
        this.role = role;
        
        // Send role request messages to all of the connected switches.
        // FIXME: Should maybe handle this in an asynchronous task.
        for (IOFSwitch sw: connectedSwitches.values()) {
            try {
                sendRoleRequest(sw, role);
            }
            catch (IOException exc) {
                // FIXME: What's the right thing to do in this case?
                // Should we try to send it again later?
                // Terminate the switch connection?
                log.error("Error sending role request message to switch {}", sw);
            }
        }
        
        // Enqueue an update for our listeners.
        this.updates.add(new Update(role, oldRole));
    }
    
    /**
     * Send NX role request message to the switch requesting the specified role.
     * @param sw switch to send the role request message to
     * @param role role to request
     * @return transaction id of the role request message that was sent
     */
    protected int sendNxRoleRequest(IOFSwitch sw, Role role)
            throws IOException {
        // Convert the role enum to the appropriate integer constant used
        // in the NX role request message
        int nxRole = 0;
        switch (role) {
            case EQUAL:
                nxRole = OFRoleVendorData.NX_ROLE_OTHER;
                break;
            case MASTER:
                nxRole = OFRoleVendorData.NX_ROLE_MASTER;
                break;
            case SLAVE:
                nxRole = OFRoleVendorData.NX_ROLE_SLAVE;
                break;
            default:
                assert false;
        }
        
        // Construct the role request message
        OFVendor roleRequest = (OFVendor)factory.getMessage(OFType.VENDOR);
        int xid = sw.getNextTransactionId();
        roleRequest.setXid(xid);
        roleRequest.setVendor(OFNiciraVendorData.NX_VENDOR_ID);
        OFRoleRequestVendorData roleRequestData = new OFRoleRequestVendorData();
        roleRequestData.setRole(nxRole);
        roleRequest.setVendorData(roleRequestData);
        roleRequest.setLengthU(OFVendor.MINIMUM_LENGTH + 
                               roleRequestData.getLength());
        
        // Send it to the switch
        sw.write(roleRequest, null);

        return xid;
    }
    
    /**
     * Send a role request message to the switch. This checks the capabilities 
     * of the switch for understanding role request messaging. Currently we only 
     * support the OVS-style role request message, but once the controller 
     * supports OF 1.2, this function will also handle sending out the 
     * OF 1.2-style role request message.
     * @param sw the switch to send the role request to
     * @param role the role to request
     * @throws IOException
     */
    protected void sendRoleRequest(IOFSwitch sw, Role role) throws IOException {
        Boolean supportsNxRole = (Boolean)
                sw.getAttribute(IOFSwitch.SWITCH_SUPPORTS_NX_ROLE);
        if ((supportsNxRole != null) && supportsNxRole) {
            sendNxRoleRequest(sw, role);
        }
    }
    
    // **********************
    // ChannelUpstreamHandler
    // **********************
    
    /**
     * Return a new channel handler for processing a switch connections
     * @param state The channel state object for the connection
     * @return the new channel handler
     */
    protected ChannelUpstreamHandler getChannelHandler(OFChannelState state) {
        return new OFChannelHandler(state);
    }
    
    /**
     * Channel handler deals with the switch connection and dispatches
     * switch messages to the appropriate locations.
     * @author readams
     */
    protected class OFChannelHandler 
        extends IdleStateAwareChannelUpstreamHandler {
        protected OFSwitchImpl sw;
        protected OFChannelState state;
        
        public OFChannelHandler(OFChannelState state) {
            this.state = state;
        }

        @Override
        public void channelConnected(ChannelHandlerContext ctx,
                                     ChannelStateEvent e) throws Exception {
            log.info("New switch connection from {}",
                     e.getChannel().getRemoteAddress());
            
            sw = new OFSwitchImpl();
            sw.setChannel(e.getChannel());
            sw.setFloodlightProvider(Controller.this);
            sw.setThreadPoolService(threadPool);
            
            List<OFMessage> msglist = new ArrayList<OFMessage>(1);
            msglist.add(factory.getMessage(OFType.HELLO));
            e.getChannel().write(msglist);

        }

        @Override
        public void channelDisconnected(ChannelHandlerContext ctx,
                                        ChannelStateEvent e) throws Exception {
            if (sw != null && state.hsState == HandshakeState.READY) {
                if (sw.getRole() != Role.SLAVE)
                    removeSwitch(sw);
                connectedSwitches.remove(sw.getId());
                sw.setConnected(false);
            }
            log.info("Disconnected switch {}", sw);
        }

        @Override
        public void exceptionCaught(ChannelHandlerContext ctx, ExceptionEvent e)
                throws Exception {
            if (e.getCause() instanceof ReadTimeoutException) {
                // switch timeout
                log.error("Disconnecting switch {} due to read timeout", sw);
                ctx.getChannel().close();
            } else if (e.getCause() instanceof HandshakeTimeoutException) {
                log.error("Disconnecting switch {}: failed to complete handshake", 
                          sw);
                ctx.getChannel().close();
            } else if (e.getCause() instanceof ClosedChannelException) {
                //log.warn("Channel for sw {} already closed", sw);
            } else if (e.getCause() instanceof IOException) {
                log.error("Disconnecting switch {} due to IO Error: {}",
                          sw, e.getCause().getMessage());
                ctx.getChannel().close();
            } else if (e.getCause() instanceof SwitchStateException) {
                log.error("Disconnecting switch {} due to switch state error: {}", 
                          sw, e.getCause().getMessage());
                ctx.getChannel().close();
            } else if (e.getCause() instanceof MessageParseException) {
                log.error("Disconnecting switch " + sw +
                          " due to message parse failure", 
                          e.getCause());
                ctx.getChannel().close();
            } else if (e.getCause() instanceof StorageException) {
                log.error("Terminating controller due to storage exception", 
                          e.getCause());
                terminate();
            } else if (e.getCause() instanceof RejectedExecutionException) {
                log.warn("Could not process message: queue full");
            } else {
                log.error("Error while processing message from switch " + sw,
                          e.getCause());
            }
        }

        @Override
        public void channelIdle(ChannelHandlerContext ctx, IdleStateEvent e)
                throws Exception {
            List<OFMessage> msglist = new ArrayList<OFMessage>(1);
            msglist.add(factory.getMessage(OFType.ECHO_REQUEST));
            e.getChannel().write(msglist);
        }

        @Override
        public void messageReceived(ChannelHandlerContext ctx, MessageEvent e)
                throws Exception {
            if (e.getMessage() instanceof List) {
                @SuppressWarnings("unchecked")
                List<OFMessage> msglist = (List<OFMessage>)e.getMessage();

                for (OFMessage ofm : msglist) {
                    try {
                        processOFMessage(ofm);
                    }
                    catch (Exception ex) {
                        // We are the last handler in the stream, so run the 
                        // exception through the channel again by passing in 
                        // ctx.getChannel().
                        Channels.fireExceptionCaught(ctx.getChannel(), ex);
                    }
                }

                // Flush all flow-mods/packet-out generated from this "train"
                OFSwitchImpl.flush_all();
            }
        }
        
        /**
         * Process the request for the switch description
         */
        void processSwitchDescReply() {
            try {
                // Read description, if it has been updated
                @SuppressWarnings("unchecked")
                Future<List<OFStatistics>> desc_future =
                    (Future<List<OFStatistics>>)sw.
                        getAttribute(IOFSwitch.SWITCH_DESCRIPTION_FUTURE);
                List<OFStatistics> values = 
                        desc_future.get(0, TimeUnit.MILLISECONDS);
                if (values != null) {
                    OFDescriptionStatistics description = 
                            new OFDescriptionStatistics();
                    ChannelBuffer data = 
                            ChannelBuffers.buffer(description.getLength());
                    for (OFStatistics f : values) {
                        f.writeTo(data);
                        description.readFrom(data);
                        break; // SHOULD be a list of length 1
                    }
                    sw.setAttribute(IOFSwitch.SWITCH_DESCRIPTION_DATA, 
                                    description);
                    sw.setSwitchProperties(description);
                    data = null;

                    // At this time, also set other switch properties from storage
                    boolean is_core_switch = false;
                    IResultSet resultSet = null;
                    try {
                        String swid = sw.getStringId();
                        resultSet = 
                                storageSource.getRow(SWITCH_TABLE_NAME, swid);
                        for (Iterator<IResultSet> it = 
                                resultSet.iterator(); it.hasNext();) {
                            // In case of multiple rows, use the status
                            // in last row?
                            Map<String, Object> row = it.next().getRow();
                            if (row.containsKey(SWITCH_CORE_SWITCH)) {
                                if (log.isDebugEnabled()) {
                                    log.debug("Reading SWITCH_IS_CORE_SWITCH " + 
                                              "config for switch={}, is-core={}",
                                              sw, row.get(SWITCH_CORE_SWITCH));
                                }
                                String ics = 
                                        (String)row.get(SWITCH_CORE_SWITCH);
                                is_core_switch = ics.equals("true");
                            }
                        }
                    }
                    finally {
                        if (resultSet != null)
                            resultSet.close();
                    }
                    if (is_core_switch) {
                        sw.setAttribute(IOFSwitch.SWITCH_IS_CORE_SWITCH, 
                                        new Boolean(true));
                    }
                }
                sw.removeAttribute(IOFSwitch.SWITCH_DESCRIPTION_FUTURE);
                state.hasDescription = true;
                checkSwitchReady();
            }
            catch (InterruptedException ex) {
                // Ignore
            }
            catch (TimeoutException ex) {
                // Ignore
            } catch (Exception ex) {
                log.error("Exception in reading description " + 
                          " during handshake - {}", ex);
            }
        }

        /**
         * Send initial switch setup information that we need before adding
         * the switch
         * @throws IOException
         */
        void sendHelloConfiguration() throws IOException {
            // Send initial Features Request
            sw.write(factory.getMessage(OFType.FEATURES_REQUEST), null);
        }
        
        /**
         * Send the configuration requests we can only do after we have
         * the features reply
         * @throws IOException
         */
        void sendFeatureReplyConfiguration() throws IOException {
            // Ensure we receive the full packet via PacketIn
            OFSetConfig config = (OFSetConfig) factory
                    .getMessage(OFType.SET_CONFIG);
            config.setMissSendLength((short) 0xffff)
            .setLengthU(OFSwitchConfig.MINIMUM_LENGTH);
            sw.write(config, null);
            sw.write(factory.getMessage(OFType.GET_CONFIG_REQUEST),
                    null);

            // Get Description to set switch-specific flags
            OFStatisticsRequest req = new OFStatisticsRequest();
            req.setStatisticType(OFStatisticsType.DESC);
            req.setLengthU(req.getLengthU());
            Future<List<OFStatistics>> dfuture = 
                    sw.getStatistics(req);
            sw.setAttribute(IOFSwitch.SWITCH_DESCRIPTION_FUTURE,
                    dfuture);

            // We need to keep track of all of the switches that are connected
            // to the controller, in any role, so that we can later send the 
            // role request messages when the controller role changes.
            connectedSwitches.put(sw.getId(), sw);
            
            // Send a role request if role support is enabled for the controller
            // This is a probe that we'll use to determine if the switch 
            // actually supports the role request message. If it does we'll 
            // get back a role reply message. If it doesn't we'll get back an 
            // OFError message.
            if (role != null) {
                log.debug("This controllers role is:{}, sending role req msg", 
                         role);
                state.nxRoleRequestXid = sendNxRoleRequest(sw, role);
            } else {
                // The hasNxRole field is just a flag that's checked before 
                // advancing the handshake state to READY. In this case, if role 
                // support isn't enabled for the controller, then we're not 
                // sending the role request probe to the switch so we don't need 
                // to wait for a reply/error before transitioning to the READY 
                // state.
                log.info("This controllers role is null - not sending role-" +
                		"request-msg");
                state.hasNxRoleReply = true;
            }
        }
        
        protected void checkSwitchReady() {
            if (state.hasDescription && state.hasGetConfigReply && 
                    state.hasNxRoleReply) {
                
                state.hsState = HandshakeState.READY;
                
                if (getRole() == Role.SLAVE && sw.getRole() == null) {
                    // When the controller is currently in the slave role and 
                    // the switch doesn't understand the role request message - 
                    // we disconnect the switch! The expected behavior is that 
                    // the switch will probably try to reconnect repeatedly 
                    // (with some sort of exponential backoff), but after a 
                    // while will give-up and move on to the next controller-IP 
                    // configured on the switch. This is the serial failover 
                    // mechanism from OpenFlow spec v1.0.
                    log.error("Disconnecting switch {} that doesn't support " +
                    		"role request messages from a slave controller");
                    sw.setConnected(false);
                    connectedSwitches.remove(sw.getId());
                    sw.getChannel().close();
                } else {
                    log.info("Switch handshake successful: {}", sw);
                    
                    if (sw.getRole() != Role.SLAVE) {
                        // Only add the switch to the active switch list if 
                        // we're not in the slave role. Note that if the role 
                        // attribute is null, then that means that the switch 
                        // doesn't support the role request messages, so in that
                        // case we're effectively in the EQUAL role and the 
                        // switch should be included in the active switch list.
                        addSwitch(sw);
                    
                        // Delete all pre-existing flows for new connections to 
                        // the master
                        // FIXME: Need to think more about what the test should 
                        // be for when we flush the flow-table? For example, 
                        // if all the controllers are temporarily in the backup 
                        // role (e.g. right after a failure of the master 
                        // controller) at the point the switch connects, then 
                        // all of the controllers will initially connect as 
                        // backup controllers and not flush the flow-table. 
                        // Then when one of them is promoted to master following
                        // the master controller election the flow-table
                        // will still not be flushed because that's treated as 
                        // a failover event where we don't want to flush the 
                        // flow-table. The end result would be that the flow 
                        // table for a newly connected switch is never
                        // flushed. Not sure how to handle that case though...
                        sw.clearAllFlowMods();
                    }
                }
            }
        }
        
        protected void handleRoleReplyMessage(OFVendor vendorMessage,
                                    OFRoleReplyVendorData roleReplyVendorData) {
            // Map from the role code in the message to our role enum
            int nxRole = roleReplyVendorData.getRole();
            Role role = null;
            switch (nxRole) {
                case OFRoleVendorData.NX_ROLE_OTHER:
                    role = Role.EQUAL;
                    break;
                case OFRoleVendorData.NX_ROLE_MASTER:
                    role = Role.MASTER;
                    break;
                case OFRoleVendorData.NX_ROLE_SLAVE:
                    role = Role.SLAVE;
                    break;
                default:
                    log.error("Invalid role value in role reply message");
                    break;
            }
            
            log.info("Received NX role reply message; setting role of " +
            		"controller to {}", role.name());
            
            sw.setRole(role);
            
            if (state.hsState == HandshakeState.FEATURES_REPLY) {
                sw.setAttribute(IOFSwitch.SWITCH_SUPPORTS_NX_ROLE, true);
                state.hasNxRoleReply = true;
                checkSwitchReady();
            } else if (state.hsState == HandshakeState.READY) {
                // FIXME: Need to think more about possible synchronization 
                // issues here.
                boolean isActive = activeSwitches.containsKey(sw.getId());
                String roleName = (role != null) ? role.name() : "none";
                log.debug("Handling role reply; switch is {}; role = {}",
                          new Object[] {isActive ? "active" : "inactive", 
                                                 roleName});
                if (role == Role.SLAVE) {
                    if (isActive) {
                        removeSwitch(sw);
                        log.debug("Removed slave switch {} from active switch" +
                                  " list", HexString.toHexString(sw.getId()));
                    }
                } else if (!isActive) {
                    addSwitch(sw);
                    log.debug("Added master switch {} to active switch list",
                             HexString.toHexString(sw.getId()));
                }
            }
        }
        
        protected boolean handleVendorMessage(OFVendor vendorMessage) {
            boolean shouldHandleMessage = false;
            int vendor = vendorMessage.getVendor();
            switch (vendor) {
                case OFNiciraVendorData.NX_VENDOR_ID:
                    OFNiciraVendorData niciraVendorData =
                        (OFNiciraVendorData)vendorMessage.getVendorData();
                    int dataType = niciraVendorData.getDataType();
                    switch (dataType) {
                        case OFRoleReplyVendorData.NXT_ROLE_REPLY:
                            OFRoleReplyVendorData roleReplyVendorData =
                                    (OFRoleReplyVendorData) niciraVendorData;
                            handleRoleReplyMessage(vendorMessage, 
                                                   roleReplyVendorData);
                            break;
                        default:
                            log.warn("Unhandled Nicira VENDOR message; " +
                                     "data type = {}", dataType);
                            break;
                    }
                    break;
                default:
                    log.warn("Unhandled VENDOR message; vendor id = {}", vendor);
                    break;
            }
            
            return shouldHandleMessage;
        }

        /**
         * Dispatch an Openflow message from a switch to the appropriate
         * handler.
         * @param m The message to process
         * @throws IOException
         * @throws SwitchStateException 
         */
        protected void processOFMessage(OFMessage m)
                throws IOException, SwitchStateException {
            boolean shouldHandleMessage = false;
            
            switch (m.getType()) {
                case HELLO:
                    log.debug("HELLO from {}", sw);
                    if (state.hsState.equals(HandshakeState.START)) {
                        state.hsState = HandshakeState.HELLO;
                        sendHelloConfiguration();
                    } else {
                        throw new SwitchStateException("Unexpected HELLO from " 
                                                       + sw);
                    }
                    break;
                case ECHO_REQUEST:
                    OFEchoReply reply =
                        (OFEchoReply) factory.getMessage(OFType.ECHO_REPLY);
                    reply.setXid(m.getXid());
                    sw.write(reply, null);
                    break;
                case ECHO_REPLY:
                    break;
                case FEATURES_REPLY:
                    log.debug("Features Reply from {}", sw);
                    if (state.hsState.equals(HandshakeState.HELLO)) {
                        sw.setFeaturesReply((OFFeaturesReply) m);
                        sendFeatureReplyConfiguration();
                        state.hsState = HandshakeState.FEATURES_REPLY;
                        // uncomment to enable "dumb" switches like cbench
                        // state.hsState = HandshakeState.READY;
                        // addSwitch(sw);
                    } else {
                        String em = "Unexpected FEATURES_REPLY from " + sw;
                        throw new SwitchStateException(em);
                    }
                    break;
                case GET_CONFIG_REPLY:
                    if (!state.hsState.equals(HandshakeState.FEATURES_REPLY)) {
                        String em = "Unexpected GET_CONFIG_REPLY from " + sw;
                        throw new SwitchStateException(em);
                    }
                    OFGetConfigReply cr = (OFGetConfigReply) m;
                    if (cr.getMissSendLength() == (short)0xffff) {
                        log.debug("Config Reply from {} confirms " + 
                                  "miss length set to 0xffff", sw);
                    } else {
                        log.warn("Config Reply from {} has " +
                                 "miss length set to {}", 
                                 sw, cr.getMissSendLength());                        
                    }
                    state.hasGetConfigReply = true;
                    checkSwitchReady();
                    break;
                case VENDOR:
                    shouldHandleMessage = handleVendorMessage((OFVendor)m);
                    break;
                case ERROR:
                    OFError error = (OFError) m;
                    boolean shouldLogError = true;
                    if (state.hsState == HandshakeState.FEATURES_REPLY) {
                        if (error.getXid() == state.nxRoleRequestXid) {
                            boolean isBadVendorError =
                                (error.getErrorType() == OFError.OFErrorType.
                                        OFPET_BAD_REQUEST.getValue()) &&
                                (error.getErrorCode() == OFError.
                                        OFBadRequestCode.
                                            OFPBRC_BAD_VENDOR.ordinal());
                            // We expect to receive a bad vendor error when 
                            // we're connected to a switch that doesn't support 
                            // the Nicira vendor extensions (i.e. not OVS or 
                            // derived from OVS). So that's not a real error 
                            // case and we don't want to log those spurious errors.
                            shouldLogError = !isBadVendorError;
                            
                            // FIXME: Is this the right thing to do if we receive
                            // some other error besides a bad vendor error? 
                            // Presumably that means the switch did actually
                            // understand the role request message, but there 
                            // was some other error from processing the message.
                            // OF 1.2 specifies a OFPET_ROLE_REQUEST_FAILED
                            // error code, but it doesn't look like the Nicira 
                            // role request has that. Should check OVS source 
                            // code to see if it's possible for any other errors
                            // to be returned.
                            sw.setAttribute(IOFSwitch.SWITCH_SUPPORTS_NX_ROLE, 
                                            !isBadVendorError);
                            state.hasNxRoleReply = true;
                            checkSwitchReady();
                        }
                        // Once we support OF 1.2, we'd add code to handle it here.
                        //if (error.getXid() == state.ofRoleRequestXid) {
                        //}
                    }
                    if (shouldLogError)
                        logError(sw, error);
                    break;
                case STATS_REPLY:
                    if (state.hsState.ordinal() < 
                        HandshakeState.FEATURES_REPLY.ordinal()) {
                        String em = "Unexpected STATS_REPLY from " + sw;
                        throw new SwitchStateException(em);
                    }
                    sw.deliverStatisticsReply(m);
                    if (sw.hasAttribute(IOFSwitch.SWITCH_DESCRIPTION_FUTURE)) {
                        processSwitchDescReply();
                    }
                    break;
                case PORT_STATUS:
                    // We want to update our port state info even if we're in 
                    // the slave role, but we only want to update storage if 
                    // we're the master (or equal).
                    boolean updateStorage = state.hsState.
                                                equals(HandshakeState.READY) &&
                                                (sw.getRole() != Role.SLAVE);
                    handlePortStatusMessage(sw, (OFPortStatus)m, updateStorage);
                    shouldHandleMessage = true;
                    break;

                default:
                    shouldHandleMessage = true;
                    break;
            }
            
            if (shouldHandleMessage) {
                sw.getListenerReadLock().lock();
                try {
                    if (sw.isConnected()) {
                        if (!state.hsState.equals(HandshakeState.READY)) {
                            log.debug("Ignoring message type {} received " + 
                                      "from switch {} before switch is " + 
                                      "fully configured.", m.getType(), sw);
                        }
                        // Check if the controller is in the slave role for the 
                        // switch. If it is, then don't dispatch the message to 
                        // the listeners.
                        // FIXME: Should we dispatch messages that we expect to 
                        // receive when we're in the slave role, e.g. port 
                        // status messages? Since we're "hiding" switches from 
                        // the listeners when we're in the slave role, then it 
                        // seems a little weird to dispatch port status messages
                        // to them. On the other hand there might be special 
                        // modules that care about all of the connected switches
                        // and would like to receive port status notifications.
                        else if (sw.getRole() == Role.SLAVE) {
                            // Don't log message if it's a port status message 
                            // since we expect to receive those from the switch 
                            // and don't want to emit spurious messages.
                            if (m.getType() != OFType.PORT_STATUS) {
                                log.debug("Ignoring message type {} received " +
                                        "from switch {} while in the slave role.",
                                        m.getType(), sw);
                            }
                        } else {
                            handleMessage(sw, m, null);
                        }
                    }
                }
                finally {
                    sw.getListenerReadLock().unlock();
                }
            }
        }
    }

    // ****************
    // Message handlers
    // ****************
    
    protected void handlePortStatusMessage(IOFSwitch sw,
                                           OFPortStatus m,
                                           boolean updateStorage) {
        short portNumber = m.getDesc().getPortNumber();
        OFPhysicalPort port = m.getDesc();
        if (m.getReason() == (byte)OFPortReason.OFPPR_MODIFY.ordinal()) {
            sw.setPort(port);
            if (updateStorage)
                updatePortInfo(sw, port);
            log.debug("Port #{} modified for {}", portNumber, sw);
        } else if (m.getReason() == (byte)OFPortReason.OFPPR_ADD.ordinal()) {
            sw.setPort(port);
            if (updateStorage)
                updatePortInfo(sw, port);
            log.debug("Port #{} added for {}", portNumber, sw);
        } else if (m.getReason() == 
                   (byte)OFPortReason.OFPPR_DELETE.ordinal()) {
            sw.deletePort(portNumber);
            if (updateStorage)
                removePortInfo(sw, portNumber);
            log.debug("Port #{} deleted for {}", portNumber, sw);
        }
    }
    
    /**
     * flcontext_cache - Keep a thread local stack of contexts
     */
	protected static final ThreadLocal<Stack<FloodlightContext>> flcontext_cache =
		new ThreadLocal <Stack<FloodlightContext>> () {
			@Override
			protected Stack<FloodlightContext> initialValue() {
				return new Stack<FloodlightContext>();
			}
		};

	/**
	 * flcontext_alloc - pop a context off the stack, if required create a new one
	 * @return FloodlightContext
	 */
	protected static FloodlightContext flcontext_alloc() {
		FloodlightContext flcontext = null;

		if (flcontext_cache.get().empty()) {
			flcontext = new FloodlightContext();
		}
		else {
			flcontext = flcontext_cache.get().pop();
		}

		return flcontext;
	}

	/**
	 * flcontext_free - Free the context to the current thread
	 * @param flcontext
	 */
	protected void flcontext_free(FloodlightContext flcontext) {
		flcontext.getStorage().clear();
		flcontext_cache.get().push(flcontext);
	}

    /**
     * Handle replies to certain OFMessages, and pass others off to listeners
     * @param sw The switch for the message
     * @param m The message
     * @param bContext The floodlight context. If null then floodlight context would
     * be allocated in this function
     * @throws IOException
     */
    protected void handleMessage(IOFSwitch sw, OFMessage m,
                                 FloodlightContext bContext)
            throws IOException {
        Ethernet eth = null;

        switch (m.getType()) {
            case PACKET_IN:
                OFPacketIn pi = (OFPacketIn)m;
                
                if (pi.getPacketData().length <= 0) {
                    log.error("Ignoring PacketIn (Xid = " + pi.getXid() + 
                              ") because the data field is empty.");
                    return;
                }
                
                if (Controller.ALWAYS_DECODE_ETH) {
                    eth = new Ethernet();
                    eth.deserialize(pi.getPacketData(), 0,
                            pi.getPacketData().length);
                    counterStore.updatePacketInCounters(sw, m, eth);
                }
                // fall through to default case...

            default:
                
                List<IOFMessageListener> listeners = null;
                if (messageListeners.containsKey(m.getType())) {
                    listeners = messageListeners.get(m.getType()).
                            getOrderedListeners();
                }
                        
                FloodlightContext bc = null;
                if (listeners != null) {
                    // Check if floodlight context is passed from the calling 
                    // function, if so use that floodlight context, otherwise 
                    // allocate one
                    if (bContext == null) {
                        bc = flcontext_alloc();
                    } else {
                        bc = bContext;
                    }
                    if (eth != null) {
                        IFloodlightProviderService.bcStore.put(bc, 
                                IFloodlightProviderService.CONTEXT_PI_PAYLOAD, 
                                eth);
                    }
                    
                    // Get the starting time (overall and per-component) of 
                    // the processing chain for this packet if performance
                    // monitoring is turned on
                    pktinProcTime.bootstrap(listeners);
                    pktinProcTime.recordStartTimePktIn();                     
                    Command cmd;
                    for (IOFMessageListener listener : listeners) {
                        if (listener instanceof IOFSwitchFilter) {
                            if (!((IOFSwitchFilter)listener).isInterested(sw)) {
                                continue;
                            }
                        }

                        pktinProcTime.recordStartTimeComp(listener);
                        cmd = listener.receive(sw, m, bc);
                        pktinProcTime.recordEndTimeComp(listener);
                        
                        if (Command.STOP.equals(cmd)) {
                            break;
                        }
                    }
                    pktinProcTime.recordEndTimePktIn(sw, m, bc);
                } else {
                    log.error("Unhandled OF Message: {} from {}", m, sw);
                }
                
                if ((bContext == null) && (bc != null)) flcontext_free(bc);
        }
    }
    
    /**
     * Log an OpenFlow error message from a switch
     * @param sw The switch that sent the error
     * @param error The error message
     */
    protected void logError(IOFSwitch sw, OFError error) {
        int etint = 0xffff & error.getErrorType();
        if (etint < 0 || etint >= OFErrorType.values().length) {
            log.error("Unknown error code {} from sw {}", etint, sw);
        }
        OFErrorType et = OFErrorType.values()[etint];
        switch (et) {
            case OFPET_HELLO_FAILED:
                OFHelloFailedCode hfc = 
                    OFHelloFailedCode.values()[0xffff & error.getErrorCode()];
                log.error("Error {} {} from {}", new Object[] {et, hfc, sw});
                break;
            case OFPET_BAD_REQUEST:
                OFBadRequestCode brc = 
                    OFBadRequestCode.values()[0xffff & error.getErrorCode()];
                log.error("Error {} {} from {}", new Object[] {et, brc, sw});
                break;
            case OFPET_BAD_ACTION:
                OFBadActionCode bac =
                    OFBadActionCode.values()[0xffff & error.getErrorCode()];
                log.error("Error {} {} from {}", new Object[] {et, bac, sw});
                break;
            case OFPET_FLOW_MOD_FAILED:
                OFFlowModFailedCode fmfc =
                    OFFlowModFailedCode.values()[0xffff & error.getErrorCode()];
                log.error("Error {} {} from {}", new Object[] {et, fmfc, sw});
                break;
            case OFPET_PORT_MOD_FAILED:
                OFPortModFailedCode pmfc =
                    OFPortModFailedCode.values()[0xffff & error.getErrorCode()];
                log.error("Error {} {} from {}", new Object[] {et, pmfc, sw});
                break;
            case OFPET_QUEUE_OP_FAILED:
                OFQueueOpFailedCode qofc =
                    OFQueueOpFailedCode.values()[0xffff & error.getErrorCode()];
                log.error("Error {} {} from {}", new Object[] {et, qofc, sw});
                break;
            default:
                break;
        }
    }
    
    /**
     * Add a switch that has completed the initial handshake with the
     * controller to the list of connected switches.
     * @param sw the switch to connect
     */
    /*
    protected void connectSwitch(OFSwitchImpl sw) {
        // FIXME: robv: I don't think this code is completely thread-safe. I don't
        // think it will work correctly if multiple switches with the same DPID
        // connect at the same time. I think to handle that we'd need to have
        // a controller-wide lock on the switch lists instead of trying to have
        // per-switch locks. Having a single lock would reduce concurrency but
        OFSwitchImpl oldSw = (OFSwitchImpl) this.connectedSwitches.get(sw.getId());
        if (sw == oldSw) {
            // Note == for object equality, not .equals for value
            log.info("New switch connection for switch {} that's already connected", sw);
            return;
        }

        log.info("Switch handshake successful: {}", sw);

        if (oldSw != null) {
            if (oldSw.isActive())
                deactivateSwitch(oldSw);
            disconnectSwitch(oldSw);
            // Close the channel to disconnect the controller from the switch.
            // This will eventually trigger a removeSwitch(), which will cause
            // a "Not removing Switch ... already removed debug message.
            // FIXME: Should be some better way to handle this to avoid spurious
            // debug message.
            oldSw.getChannel().close();
        }
        
        sw.getWriteLock().lock();
        try {
            connectedSwitches.put(sw.getId(), sw);
            sw.setConnected(true);
        }
        finally {
            sw.getWriteLock().unlock();
        }
    }
    */
    /**
     * Remove a switch from the list of connected switches
     * @param sw the switch to disconnect
     */
    /*
    protected void disconnectSwitch(IOFSwitch sw) {
        oldSw.getListenerWriteLock().lock();
        try {
            log.error("New switch connection {} for already-connected switch {}",
                      sw, oldSw);
            oldSw.setConnected(false);
            if (oldSw)
            updateInactiveSwitchInfo(oldSw);

            // we need to clean out old switch state definitively 
            // before adding the new switch
            if (switchListeners != null) {
                for (IOFSwitchListener listener : switchListeners) {
                    listener.removedSwitch(oldSw);
                }
            }
            // will eventually trigger a removeSwitch(), which will cause
            // a "Not removing Switch ... already removed debug message.
            oldSw.getChannel().close();
        }
        finally {
            oldSw.getWriteLock().unlock();
        }
    }
    */
    
    /**
     * Add a switch to the active switch list and call the switch listeners.
     * This happens either when a switch first connects (and the controller is
     * not in the slave role) or when the role of the controller changes from
     * slave to master.
     * @param sw the switch that has been added
     */
    protected void addSwitch(IOFSwitch sw) {
        // TODO: is it safe to modify the HashMap without holding 
        // the old switch's lock?
        OFSwitchImpl oldSw = (OFSwitchImpl) this.activeSwitches.put(sw.getId(), sw);
        if (sw == oldSw) {
            // Note == for object equality, not .equals for value
            log.info("New add switch for pre-existing switch {}", sw);
            return;
        }
        
        if (oldSw != null) {
            oldSw.getListenerWriteLock().lock();
            try {
                log.error("New switch added {} for already-added switch {}",
                          sw, oldSw);
                // Set the connected flag to false to suppress calling
                // the listeners for this switch in processOFMessage
                oldSw.setConnected(false);
                
                updateInactiveSwitchInfo(oldSw);
    
                // we need to clean out old switch state definitively 
                // before adding the new switch
                // FIXME: It seems not completely kosher to call the
                // switch listeners here. I thought one of the points of
                // having the asynchronous switch update mechanism was so
                // the addedSwitch and removedSwitch were always called
                // from a single thread to simplify concurrency issues
                // for the listener.
                if (switchListeners != null) {
                    for (IOFSwitchListener listener : switchListeners) {
                        listener.removedSwitch(oldSw);
                    }
                }
                // will eventually trigger a removeSwitch(), which will cause
                // a "Not removing Switch ... already removed debug message.
                // TODO: Figure out a way to handle this that avoids the
                // spurious debug message.
                oldSw.getChannel().close();
            }
            finally {
                oldSw.getListenerWriteLock().unlock();
            }
        }
        
        updateActiveSwitchInfo(sw);
        Update update = new Update(sw, true);
        try {
            this.updates.put(update);
        } catch (InterruptedException e) {
            log.error("Failure adding update to queue", e);
        }
    }

    /**
     * Remove a switch from the active switch list and call the switch listeners.
     * This happens either when the switch is disconnected or when the
     * controller's role for the switch changes from master to slave.
     * @param sw the switch that has been removed
     */
    protected void removeSwitch(IOFSwitch sw) {
        // No need to acquire the listener lock, since
        // this method is only called after netty has processed all
        // pending messages
        if (!this.activeSwitches.remove(sw.getId(), sw) || !sw.isConnected()) {
            log.debug("Not removing switch {}; already removed", sw);
            return;
        }
            
        // FIXME: I think there's a race condition if we call updateInactiveSwitchInfo
        // here if role support is enabled. In that case if the switch is being
        // removed because we've been switched to being in the slave role, then I think
        // it's possible that the new master may have already been promoted to master
        // and written out the active switch state to storage. If we now execute
        // updateInactiveSwitchInfo we may wipe out all of the state that was
        // written out by the new master. Maybe need to revisit how we handle all
        // of the switch state that's written to storage.
        
        updateInactiveSwitchInfo(sw);
        Update update = new Update(sw, false);
        try {
            this.updates.put(update);
        } catch (InterruptedException e) {
            log.error("Failure adding update to queue", e);
        }
    }
    
    // ***************
    // IFloodlightProvider
    // ***************
    
    @Override
    public synchronized void addOFMessageListener(OFType type, 
                                                  IOFMessageListener listener) {
        ListenerDispatcher<OFType, IOFMessageListener> ldd = 
            messageListeners.get(type);
        if (ldd == null) {
            ldd = new ListenerDispatcher<OFType, IOFMessageListener>();
            messageListeners.put(type, ldd);
        }
        ldd.addListener(type, listener);
    }

    @Override
    public synchronized void removeOFMessageListener(OFType type,
                                                     IOFMessageListener listener) {
        ListenerDispatcher<OFType, IOFMessageListener> ldd = 
            messageListeners.get(type);
        if (ldd != null) {
            ldd.removeListener(listener);
        }
    }
    
<<<<<<< HEAD
    private void logListeners() {
        for (Map.Entry<OFType,
                       ListenerDispatcher<OFType, 
                                          IOFMessageListener>> entry
             : messageListeners.entrySet()) {
            
            OFType type = entry.getKey();
            ListenerDispatcher<OFType, IOFMessageListener> ldd = 
                    entry.getValue();
            
            StringBuffer sb = new StringBuffer();
            sb.append("OFListeners for ");
            sb.append(type);
            sb.append(": ");
            for (IOFMessageListener l : ldd.getOrderedListeners()) {
                sb.append(l.getName());
                sb.append(",");
            }
            log.debug(sb.toString());            
=======
    private void logListeners(OFType type, ListenerDispatcher<OFType, 
                              IOFMessageListener> ldd) {
        StringBuffer sb = new StringBuffer();
        sb.append("OFListeners for ");
        sb.append(type);
        sb.append(": ");
        for (IOFMessageListener l : ldd.getOrderedListeners()) {
            sb.append(l.getName());
            sb.append(",");
>>>>>>> da3c2942
        }
    }
    
    public void removeOFMessageListeners(OFType type) {
        messageListeners.remove(type);
    }

    @Override
    public Map<Long, IOFSwitch> getSwitches() {
        return Collections.unmodifiableMap(this.activeSwitches);
    }

    @Override
    public void addOFSwitchListener(IOFSwitchListener listener) {
        this.switchListeners.add(listener);
    }

    @Override
    public void removeOFSwitchListener(IOFSwitchListener listener) {
        this.switchListeners.remove(listener);
    }

    @Override
    public Map<OFType, List<IOFMessageListener>> getListeners() {
        Map<OFType, List<IOFMessageListener>> lers = 
            new HashMap<OFType, List<IOFMessageListener>>();
        for(Entry<OFType, ListenerDispatcher<OFType, IOFMessageListener>> e : 
            messageListeners.entrySet()) {
            lers.put(e.getKey(), e.getValue().getOrderedListeners());
        }
        return Collections.unmodifiableMap(lers);
    }
    
    @Override
    public boolean injectOfMessage(IOFSwitch sw, OFMessage msg,
                                   FloodlightContext bc) {
        // FIXME: Do we need to be able to inject messages to switches
        // where we're the slave controller (i.e. they're connected but
        // not active)?
        // FIXME: Don't we need synchronization logic here so we're holding
        // the listener read lock when we call handleMessage? After some
        // discussions it sounds like the right thing to do here would be to
        // inject the message as a netty upstream channel event so it goes
        // through the normal netty event processing, including being
        // handled 
        if (!activeSwitches.containsKey(sw.getId())) return false;
        
        try {
            // Pass Floodlight context to the handleMessages()
            handleMessage(sw, msg, bc);
        } catch (IOException e) {
            log.error("Error reinjecting OFMessage on switch {}", 
                      HexString.toHexString(sw.getId()));
            return false;
        }
        return true;
    }

    @Override
    public synchronized void terminate() {
        log.info("Calling System.exit");
        System.exit(1);
    }
    
    @Override
    public boolean injectOfMessage(IOFSwitch sw, OFMessage msg) {
        // call the overloaded version with floodlight context set to null    
        return injectOfMessage(sw, msg, null);
    }
    
    @Override
    public void handleOutgoingMessage(IOFSwitch sw, OFMessage m,
                                      FloodlightContext bc) {
        if (log.isTraceEnabled()) {
            String str = OFMessage.getDataAsString(sw, m, bc);
            log.trace("{}", str);
        }

        List<IOFMessageListener> listeners = null;
        if (messageListeners.containsKey(m.getType())) {
            listeners = 
                    messageListeners.get(m.getType()).getOrderedListeners();
        }
            
        if (listeners != null) {                
            for (IOFMessageListener listener : listeners) {
                if (listener instanceof IOFSwitchFilter) {
                    if (!((IOFSwitchFilter)listener).isInterested(sw)) {
                        continue;
                    }
                }
                if (Command.STOP.equals(listener.receive(sw, m, bc))) {
                    break;
                }
            }
        }
    }

    @Override
    public BasicFactory getOFMessageFactory() {
        return factory;
    }
    
    @Override
    public String getControllerId() {
        return controllerId;
    }
    
    // **************
    // Initialization
    // **************

    protected void updateAllInactiveSwitchInfo() {
        String controllerId = getControllerId();
        String[] switchColumns = { SWITCH_DATAPATH_ID,
                                   SWITCH_CONTROLLER_ID,
                                   SWITCH_ACTIVE };
        String[] portColumns = { PORT_ID, PORT_SWITCH };
        IResultSet switchResultSet = null;
        try {
            OperatorPredicate op = 
                    new OperatorPredicate(SWITCH_CONTROLLER_ID,
                                          OperatorPredicate.Operator.EQ,
                                          controllerId);
            switchResultSet = 
                    storageSource.executeQuery(SWITCH_TABLE_NAME,
                                               switchColumns,
                                               op, null);
            while (switchResultSet.next()) {
                IResultSet portResultSet = null;
                try {
                    String datapathId =
                            switchResultSet.getString(SWITCH_DATAPATH_ID);
                    switchResultSet.setBoolean(SWITCH_ACTIVE, Boolean.FALSE);
                    op = new OperatorPredicate(PORT_SWITCH, 
                                               OperatorPredicate.Operator.EQ,
                                               datapathId);
                    portResultSet = 
                            storageSource.executeQuery(PORT_TABLE_NAME,
                                                       portColumns,
                                                       op, null);
                    while (portResultSet.next()) {
                        portResultSet.deleteRow();
                    }
                    portResultSet.save();
                }
                finally {
                    if (portResultSet != null)
                        portResultSet.close();
                }
            }
            switchResultSet.save();
        }
        finally {
            if (switchResultSet != null)
                switchResultSet.close();
        }
    }
    
    protected void updateControllerInfo() {
        updateAllInactiveSwitchInfo();
        
        // Write out the controller info to the storage source
        Map<String, Object> controllerInfo = new HashMap<String, Object>();
        String id = getControllerId();
        controllerInfo.put(CONTROLLER_ID, id);
        storageSource.updateRow(CONTROLLER_TABLE_NAME, controllerInfo);
    }
    
    protected void updateActiveSwitchInfo(IOFSwitch sw) {
        // Obtain the row info for the switch
        Map<String, Object> switchInfo = new HashMap<String, Object>();
        String datapathIdString = sw.getStringId();
        switchInfo.put(SWITCH_DATAPATH_ID, datapathIdString);
        String controllerId = getControllerId();
        switchInfo.put(SWITCH_CONTROLLER_ID, controllerId);
        Date connectedSince = sw.getConnectedSince();
        switchInfo.put(SWITCH_CONNECTED_SINCE, connectedSince);
        Channel channel = sw.getChannel();
        SocketAddress socketAddress = channel.getRemoteAddress();
        if (socketAddress != null) {
            String socketAddressString = socketAddress.toString();
            switchInfo.put(SWITCH_SOCKET_ADDRESS, socketAddressString);
            if (socketAddress instanceof InetSocketAddress) {
                InetSocketAddress inetSocketAddress =
                        (InetSocketAddress)socketAddress;
                InetAddress inetAddress = inetSocketAddress.getAddress();
                String ip = inetAddress.getHostAddress();
                switchInfo.put(SWITCH_IP, ip);
            }
        }
        
        // Write out the switch features info
        OFFeaturesReply featuresReply = sw.getFeaturesReply();
        long capabilities = U32.f(featuresReply.getCapabilities());
        switchInfo.put(SWITCH_CAPABILITIES, capabilities);
        long buffers = U32.f(featuresReply.getBuffers());
        switchInfo.put(SWITCH_BUFFERS, buffers);
        long tables = U32.f(featuresReply.getTables());
        switchInfo.put(SWITCH_TABLES, tables);
        long actions = U32.f(featuresReply.getActions());
        switchInfo.put(SWITCH_ACTIONS, actions);
        switchInfo.put(SWITCH_ACTIVE, Boolean.TRUE);
        
        // Update the switch
        storageSource.updateRowAsync(SWITCH_TABLE_NAME, switchInfo);
        
        // Update the ports
        for (OFPhysicalPort port: sw.getPorts().values()) {
            updatePortInfo(sw, port);
        }
    }
    
    protected void updateInactiveSwitchInfo(IOFSwitch sw) {
        // Update the controller info in the storage source to be inactive
        Map<String, Object> switchInfo = new HashMap<String, Object>();
        String datapathIdString = sw.getStringId();
        switchInfo.put(SWITCH_DATAPATH_ID, datapathIdString);
        //switchInfo.put(SWITCH_CONNECTED_SINCE, null);
        switchInfo.put(SWITCH_ACTIVE, Boolean.FALSE);
        storageSource.updateRowAsync(SWITCH_TABLE_NAME, switchInfo);
    }

    protected void updatePortInfo(IOFSwitch sw, OFPhysicalPort port) {
        String datapathIdString = sw.getStringId();
        Map<String, Object> portInfo = new HashMap<String, Object>();
        int portNumber = U16.f(port.getPortNumber());
        String id = datapathIdString + "|" + portNumber;
        portInfo.put(PORT_ID, id);
        portInfo.put(PORT_SWITCH, datapathIdString);
        portInfo.put(PORT_NUMBER, portNumber);
        byte[] hardwareAddress = port.getHardwareAddress();
        String hardwareAddressString = HexString.toHexString(hardwareAddress);
        portInfo.put(PORT_HARDWARE_ADDRESS, hardwareAddressString);
        String name = port.getName();
        portInfo.put(PORT_NAME, name);
        long config = U32.f(port.getConfig());
        portInfo.put(PORT_CONFIG, config);
        long state = U32.f(port.getState());
        portInfo.put(PORT_STATE, state);
        long currentFeatures = U32.f(port.getCurrentFeatures());
        portInfo.put(PORT_CURRENT_FEATURES, currentFeatures);
        long advertisedFeatures = U32.f(port.getAdvertisedFeatures());
        portInfo.put(PORT_ADVERTISED_FEATURES, advertisedFeatures);
        long supportedFeatures = U32.f(port.getSupportedFeatures());
        portInfo.put(PORT_SUPPORTED_FEATURES, supportedFeatures);
        long peerFeatures = U32.f(port.getPeerFeatures());
        portInfo.put(PORT_PEER_FEATURES, peerFeatures);
        storageSource.updateRowAsync(PORT_TABLE_NAME, portInfo);
    }
    
    protected void removePortInfo(IOFSwitch sw, short portNumber) {
        String datapathIdString = sw.getStringId();
        String id = datapathIdString + "|" + portNumber;
        storageSource.deleteRowAsync(PORT_TABLE_NAME, id);
    }

    /**
     * Sets the initial role based on properties in the config params.
     * It looks for two different properties.
     * If the "role" property is specified then the value should be
     * either "EQUAL", "MASTER", or "SLAVE" and the role of the
     * controller is set to the specified value. If the "role" property
     * is not specified then it looks next for the "role.path" property.
     * In this case the value should be the path to a property file in
     * the file system that contains a property called "floodlight.role"
     * which can be one of the values listed above for the "role" property.
     * The idea behind the "role.path" mechanism is that you have some
     * separate heartbeat and master controller election algorithm that
     * determines the role of the controller. When a role transition happens,
     * it updates the current role in the file specified by the "role.path"
     * file. Then if floodlight restarts for some reason it can get the
     * correct current role of the controller from the file.
     * @param configParams The config params for the FloodlightProvider service
     * @return A valid role if role information is specified in the
     *         config params, otherwise null
     */
    protected Role getInitialRole(Map<String, String> configParams) {
        Role role = null;
        String roleString = configParams.get("role");
        if (roleString == null) {
        	String rolePath = configParams.get("rolepath");
        	if (rolePath != null) {
        		Properties properties = new Properties();
        		try {
                    properties.load(new FileInputStream(rolePath));
                    roleString = properties.getProperty("floodlight.role");
                }
                catch (IOException exc) {
                    log.error("Error reading current role value from file: {}", rolePath);
                }
            }
        }
        
        if (roleString != null) {
            // Canonicalize the string to the form used for the enum constants
            roleString = roleString.trim().toUpperCase();
            try {
                role = Role.valueOf(roleString);
            }
            catch (IllegalArgumentException exc) {
                log.error("Invalid current role value: {}", roleString);
            }
        }
        
        log.info("Controller roles set to {}", role);
        
        return role;
    }
    
    /**
     * Tell controller that we're ready to accept switches loop
     * @throws IOException 
     */
    public void run() {
        if (log.isDebugEnabled()) {
            logListeners();
        }
        
        try {            
           final ServerBootstrap bootstrap = createServerBootStrap();

            bootstrap.setOption("reuseAddr", true);
            bootstrap.setOption("child.keepAlive", true);
            bootstrap.setOption("child.tcpNoDelay", true);
            bootstrap.setOption("child.sendBufferSize", Controller.SEND_BUFFER_SIZE);

            ChannelPipelineFactory pfact = 
                    new OpenflowPipelineFactory(this, null);
            bootstrap.setPipelineFactory(pfact);
            InetSocketAddress sa = new InetSocketAddress(openFlowPort);
            final ChannelGroup cg = new DefaultChannelGroup();
            cg.add(bootstrap.bind(sa));
            
            log.info("Listening for switch connections on {}", sa);
        } catch (Exception e) {
            throw new RuntimeException(e);
        }

        // main loop
        while (true) {
            try {
                Update update = updates.take();
                switch (update.type) {
                    case SWITCH:
                        if (log.isDebugEnabled()) {
                            log.debug("Dispatching switch update {} {}",
                                      update.sw, update.added);
                        }
                        if (switchListeners != null) {
                            for (IOFSwitchListener listener : switchListeners) {
                                if (update.added)
                                    listener.addedSwitch(update.sw);
                                else
                                    listener.removedSwitch(update.sw);
                            }
                        }
                        break;
                    case HA:
                        if (log.isDebugEnabled()) {
                            log.debug("Dispatching HA update newRole = {}, oldRole = {}",
                                      update.newRole, update.oldRole);
                        }
                        if (haListeners != null) {
                            for (IHARoleListener listener : haListeners) {
                                    listener.roleChanged(update.oldRole, update.newRole);
                            }
                        }
                        break;
                    default:
                        log.error("Unreognized update type " + update.type);
                        break;
                }
            } catch (InterruptedException e) {
                return;
            } catch (StorageException e) {
                log.error("Storage exception in controller " + 
                          "updates loop; terminating process", e);
                return;
            } catch (Exception e) {
                log.error("Exception in controller updates loop", e);
            }
        }
    }

    private ServerBootstrap createServerBootStrap() {
        if (workerThreads == 0) {
            return new ServerBootstrap(
                    new NioServerSocketChannelFactory(
                            Executors.newCachedThreadPool(),
                            Executors.newCachedThreadPool()));
        } else {
            return new ServerBootstrap(
                    new NioServerSocketChannelFactory(
                            Executors.newCachedThreadPool(),
                            Executors.newCachedThreadPool(), workerThreads));
        }
    }
    
    public void setConfigParams(Map<String, String> configParams) {
        String ofPort = configParams.get("openflowport");
        if (ofPort != null) {
            this.openFlowPort = Integer.parseInt(ofPort);
        }
        log.info("OpenFlow port set to {}", this.openFlowPort);
        String threads = configParams.get("workerthreads");
        if (threads != null) {
            this.workerThreads = Integer.parseInt(threads);
        }
        log.info("Number of worker threads set to {}", this.workerThreads);
        String controllerId = configParams.get("controllerid");
        if (controllerId != null) {
            this.controllerId = controllerId;
        }
        log.info("ControllerId set to {}", this.controllerId);
    }

    private void initVendorMessages() {
        // Configure openflowj to be able to parse the role request/reply
        // vendor messages.
        OFBasicVendorId niciraVendorId = new OFBasicVendorId(
                OFNiciraVendorData.NX_VENDOR_ID, 4);
        OFVendorId.registerVendorId(niciraVendorId);
        OFBasicVendorDataType roleRequestVendorData =
                new OFBasicVendorDataType(
                        OFRoleRequestVendorData.NXT_ROLE_REQUEST,
                        OFRoleRequestVendorData.getInstantiable());
        niciraVendorId.registerVendorDataType(roleRequestVendorData);
        OFBasicVendorDataType roleReplyVendorData =
                new OFBasicVendorDataType(
                        OFRoleReplyVendorData.NXT_ROLE_REPLY,
                        OFRoleReplyVendorData.getInstantiable());
         niciraVendorId.registerVendorDataType(roleReplyVendorData);
    }
    
    /**
     * Initialize internal data structures
     */
    public void init(Map<String, String> configParams) {
        // These data structures are initialized here because other
        // module's startUp() might be called before ours
        this.messageListeners =
                new ConcurrentHashMap<OFType, 
                                      ListenerDispatcher<OFType, 
                                                         IOFMessageListener>>();
        this.switchListeners = new CopyOnWriteArraySet<IOFSwitchListener>();
        this.haListeners = new CopyOnWriteArraySet<IHARoleListener>();
        this.activeSwitches = new ConcurrentHashMap<Long, IOFSwitch>();
        this.connectedSwitches = new ConcurrentHashMap<Long, IOFSwitch>();
        this.updates = new LinkedBlockingQueue<Update>();
        this.factory = new BasicFactory();
        this.providerMap = new HashMap<String, List<IInfoProvider>>();
        setConfigParams(configParams);
        this.role = getInitialRole(configParams);
        initVendorMessages();
    }
    
    /**
     * Startup all of the controller's components
     */
    public void startupComponents() {
        log.debug("Doing controller internal setup");
        // Create the table names we use
        storageSource.createTable(CONTROLLER_TABLE_NAME, null);
        storageSource.createTable(SWITCH_TABLE_NAME, null);
        storageSource.createTable(PORT_TABLE_NAME, null);
        storageSource.setTablePrimaryKeyName(CONTROLLER_TABLE_NAME,
                                             CONTROLLER_ID);
        storageSource.setTablePrimaryKeyName(SWITCH_TABLE_NAME,
                                             SWITCH_DATAPATH_ID);
        storageSource.setTablePrimaryKeyName(PORT_TABLE_NAME, PORT_ID);
        
        while (true) {
            try {
                updateControllerInfo();
                break;
            }
            catch (StorageException e) {
                log.info("Waiting for storage source");
                try {
                    Thread.sleep(1000);
                } catch (InterruptedException e1) {
                }
            }
        }
        log.info("Connected to storage source");
       
        // Add our REST API
        restApi.addRestletRoutable(new CoreWebRoutable());
    }

	@Override
	public void addInfoProvider(String type, IInfoProvider provider) {
		if (!providerMap.containsKey(type)) {
			providerMap.put(type, new ArrayList<IInfoProvider>());
		}
		providerMap.get(type).add(provider);
	}

	@Override
	public void removeInfoProvider(String type, IInfoProvider provider) {
		if (!providerMap.containsKey(type)) {
			log.debug("Provider type {} doesn't exist.", type);
			return;
		}
		
		providerMap.get(type).remove(provider);
	}
	
	public Map<String, Object> getControllerInfo(String type) {
		if (!providerMap.containsKey(type)) return null;
		
		Map<String, Object> result = new LinkedHashMap<String, Object>();
		for (IInfoProvider provider : providerMap.get(type)) {
			result.putAll(provider.getInfo(type));
		}
		
		return result;
	}

    @Override
    public void addHAListener(IHARoleListener listener) {
        this.haListeners.add(listener);
    }

    @Override
    public void removeHAListener(IHARoleListener listener) {
        this.haListeners.remove(listener);
    }
}<|MERGE_RESOLUTION|>--- conflicted
+++ resolved
@@ -1296,7 +1296,6 @@
         }
     }
     
-<<<<<<< HEAD
     private void logListeners() {
         for (Map.Entry<OFType,
                        ListenerDispatcher<OFType, 
@@ -1316,17 +1315,6 @@
                 sb.append(",");
             }
             log.debug(sb.toString());            
-=======
-    private void logListeners(OFType type, ListenerDispatcher<OFType, 
-                              IOFMessageListener> ldd) {
-        StringBuffer sb = new StringBuffer();
-        sb.append("OFListeners for ");
-        sb.append(type);
-        sb.append(": ");
-        for (IOFMessageListener l : ldd.getOrderedListeners()) {
-            sb.append(l.getName());
-            sb.append(",");
->>>>>>> da3c2942
         }
     }
     
