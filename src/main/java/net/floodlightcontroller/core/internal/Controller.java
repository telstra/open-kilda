--- conflicted
+++ resolved
@@ -24,11 +24,8 @@
 import java.net.InetSocketAddress;
 import java.net.SocketAddress;
 import java.util.ArrayList;
-<<<<<<< HEAD
 import java.util.Collection;
-=======
 import java.util.Arrays;
->>>>>>> 443ccdfb
 import java.util.Collections;
 import java.util.Date;
 import java.util.HashMap;
@@ -213,6 +210,7 @@
     // hence will not be autoportfast.
     Set<String> uplinkPortPrefixSet;
 
+    @Override
     public Set<String> getUplinkPortPrefixSet() {
         return uplinkPortPrefixSet;
     }
