/**
*    Copyright 2011, Big Switch Networks, Inc. 
*    Originally created by David Erickson, Stanford University
* 
*    Licensed under the Apache License, Version 2.0 (the "License"); you may
*    not use this file except in compliance with the License. You may obtain
*    a copy of the License at
*
*         http://www.apache.org/licenses/LICENSE-2.0
*
*    Unless required by applicable law or agreed to in writing, software
*    distributed under the License is distributed on an "AS IS" BASIS, WITHOUT
*    WARRANTIES OR CONDITIONS OF ANY KIND, either express or implied. See the
*    License for the specific language governing permissions and limitations
*    under the License.
**/

package net.floodlightcontroller.core.internal;

import java.io.IOException;
import java.net.SocketAddress;
import java.util.ArrayList;
import java.util.Collection;
import java.util.Collections;
import java.util.Date;
import java.util.HashMap;
import java.util.LinkedList;
import java.util.List;
import java.util.Map;
import java.util.concurrent.ConcurrentHashMap;
import java.util.concurrent.ConcurrentMap;
import java.util.concurrent.Future;
import java.util.concurrent.atomic.AtomicInteger;
import java.util.concurrent.locks.Lock;
import java.util.concurrent.locks.ReentrantReadWriteLock;

import net.floodlightcontroller.core.FloodlightContext;
import net.floodlightcontroller.core.IFloodlightProviderService;
import net.floodlightcontroller.core.IOFMessageListener;
import net.floodlightcontroller.core.IFloodlightProviderService.Role;
import net.floodlightcontroller.core.IOFSwitch;
import net.floodlightcontroller.core.annotations.LogMessageDoc;
import net.floodlightcontroller.core.annotations.LogMessageDocs;
import net.floodlightcontroller.core.web.serializers.DPIDSerializer;
import net.floodlightcontroller.threadpool.IThreadPoolService;
import net.floodlightcontroller.util.TimedCache;

import org.codehaus.jackson.annotate.JsonIgnore;
import org.codehaus.jackson.annotate.JsonProperty;
import org.codehaus.jackson.map.annotate.JsonSerialize;
import org.codehaus.jackson.map.ser.ToStringSerializer;
import org.jboss.netty.channel.Channel;
import org.openflow.protocol.OFFeaturesReply;
import org.openflow.protocol.OFFlowMod;
import org.openflow.protocol.OFMatch;
import org.openflow.protocol.OFMessage;
import org.openflow.protocol.OFPhysicalPort;
import org.openflow.protocol.OFPort;
import org.openflow.protocol.OFType;
import org.openflow.protocol.OFVendor;
import org.openflow.protocol.OFPhysicalPort.OFPortConfig;
import org.openflow.protocol.OFPhysicalPort.OFPortState;
import org.openflow.protocol.OFStatisticsRequest;
import org.openflow.protocol.statistics.OFDescriptionStatistics;
import org.openflow.protocol.statistics.OFStatistics;
import org.openflow.util.HexString;
import org.openflow.util.U16;
import org.openflow.vendor.nicira.OFNiciraVendorData;
import org.openflow.vendor.nicira.OFRoleRequestVendorData;
import org.openflow.vendor.nicira.OFRoleVendorData;
import org.slf4j.Logger;
import org.slf4j.LoggerFactory;

/**
 * This is the internal representation of an openflow switch.
 */
public class OFSwitchImpl implements IOFSwitch {
    // TODO: should we really do logging in the class or should we throw
    // exception that can then be handled by callers?
    protected static Logger log = LoggerFactory.getLogger(OFSwitchImpl.class);

    private static final String HA_CHECK_SWITCH = 
            "Check the health of the indicated switch.  If the problem " +
            "persists or occurs repeatedly, it likely indicates a defect " +
            "in the switch HA implementation.";
    
    protected ConcurrentMap<Object, Object> attributes;
    protected IFloodlightProviderService floodlightProvider;
    protected IThreadPoolService threadPool;
    protected Date connectedSince;
    protected OFFeaturesReply featuresReply;
    protected String stringId;
    protected Channel channel;
    protected AtomicInteger transactionIdSource;
    // Lock to protect modification of the port maps. We only need to 
    // synchronize on modifications. For read operations we are fine since
    // we rely on ConcurrentMaps which works for our use case.
    private Object portLock;
    // Map port numbers to the appropriate OFPhysicalPort
    protected ConcurrentHashMap<Short, OFPhysicalPort> portsByNumber;
    // Map port names to the appropriate OFPhyiscalPort
    // XXX: The OF spec doesn't specify if port names need to be unique but
    //      according it's always the case in practice. 
    protected ConcurrentHashMap<String, OFPhysicalPort> portsByName;
    protected Map<Integer,OFStatisticsFuture> statsFutureMap;
    protected Map<Integer, IOFMessageListener> iofMsgListenersMap;
    protected boolean connected;
    protected Role role;
    protected TimedCache<Long> timedCache;
    protected ReentrantReadWriteLock listenerLock;
    protected ConcurrentMap<Short, Long> portBroadcastCacheHitMap;
    /**
     * When sending a role request message, the role request is added
     * to this queue. If a role reply is received this queue is checked to 
     * verify that the reply matches the expected reply. We require in order
     * delivery of replies. That's why we use a Queue. 
     * The RoleChanger uses a timeout to ensure we receive a timely reply.
     * 
     * Need to synchronize on this instance if a request is sent, received, 
     * checked. 
     */
    protected LinkedList<PendingRoleRequestEntry> pendingRoleRequests;
    
    public static IOFSwitchFeatures switchFeatures;
    protected static final ThreadLocal<Map<OFSwitchImpl,List<OFMessage>>> local_msg_buffer =
            new ThreadLocal<Map<OFSwitchImpl,List<OFMessage>>>() {
            @Override
            protected Map<OFSwitchImpl,List<OFMessage>> initialValue() {
                return new HashMap<OFSwitchImpl,List<OFMessage>>();
            }
    };
    
    // for managing our map sizes
    protected static final int MAX_MACS_PER_SWITCH  = 1000;
    
    protected static class PendingRoleRequestEntry {
        protected int xid;
        protected Role role;
        // cookie is used to identify the role "generation". roleChanger uses
        protected long cookie;
        public PendingRoleRequestEntry(int xid, Role role, long cookie) {
            this.xid = xid;
            this.role = role;
            this.cookie = cookie;
        }
    }
    
    public OFSwitchImpl() {
        this.attributes = new ConcurrentHashMap<Object, Object>();
        this.connectedSince = new Date();
        this.transactionIdSource = new AtomicInteger();
        this.portLock = new Object();
        this.portsByNumber = new ConcurrentHashMap<Short, OFPhysicalPort>();
        this.portsByName = new ConcurrentHashMap<String, OFPhysicalPort>();
        this.connected = true;
        this.statsFutureMap = new ConcurrentHashMap<Integer,OFStatisticsFuture>();
        this.iofMsgListenersMap = new ConcurrentHashMap<Integer,IOFMessageListener>();
        this.role = null;
        this.timedCache = new TimedCache<Long>(100, 5*1000 );  // 5 seconds interval
        this.listenerLock = new ReentrantReadWriteLock();
        this.portBroadcastCacheHitMap = new ConcurrentHashMap<Short, Long>();
        this.pendingRoleRequests = new LinkedList<OFSwitchImpl.PendingRoleRequestEntry>();
        
        // Defaults properties for an ideal switch
        this.setAttribute(PROP_FASTWILDCARDS, OFMatch.OFPFW_ALL);
        this.setAttribute(PROP_SUPPORTS_OFPP_FLOOD, new Boolean(true));
        this.setAttribute(PROP_SUPPORTS_OFPP_TABLE, new Boolean(true));
    }
    

    @Override
    public Object getAttribute(String name) {
        if (this.attributes.containsKey(name)) {
            return this.attributes.get(name);
        }
        return null;
    }
    
    @Override
    public void setAttribute(String name, Object value) {
        this.attributes.put(name, value);
        return;
    }

    @Override
    public Object removeAttribute(String name) {
        return this.attributes.remove(name);
    }
    
    @Override
    public boolean hasAttribute(String name) {
        return this.attributes.containsKey(name);
    }
        
    @Override
    @JsonIgnore
    public Channel getChannel() {
        return this.channel;
    }

    @JsonIgnore
    public void setChannel(Channel channel) {
        this.channel = channel;
    }
    
<<<<<<< HEAD
    // TODO: document the difference between the different write functions
=======
>>>>>>> f4bb88d7
    @Override
    public void write(OFMessage m, FloodlightContext bc) throws IOException {
        Map<OFSwitchImpl,List<OFMessage>> msg_buffer_map = local_msg_buffer.get();
        List<OFMessage> msg_buffer = msg_buffer_map.get(this);
        if (msg_buffer == null) {
            msg_buffer = new ArrayList<OFMessage>();
            msg_buffer_map.put(this, msg_buffer);
        }

        this.floodlightProvider.handleOutgoingMessage(this, m, bc);
        msg_buffer.add(m);

        if ((msg_buffer.size() >= Controller.BATCH_MAX_SIZE) ||
            ((m.getType() != OFType.PACKET_OUT) && (m.getType() != OFType.FLOW_MOD))) {
            this.write(msg_buffer);
            msg_buffer.clear();
        }
    }

    @Override
<<<<<<< HEAD
    public void write(List<OFMessage> msglist, FloodlightContext bc) throws IOException {
=======
    @LogMessageDoc(level="WARN",
                   message="Sending OF message that modifies switch " +
                           "state while in the slave role: {switch}",
                   explanation="An application has sent a message to a switch " +
                   		"that is not valid when the switch is in a slave role",
                   recommendation=LogMessageDoc.REPORT_CONTROLLER_BUG)
    public void write(List<OFMessage> msglist, 
                      FloodlightContext bc) throws IOException {
>>>>>>> f4bb88d7
        for (OFMessage m : msglist) {
            if (role == Role.SLAVE) {
                switch (m.getType()) {
                    case PACKET_OUT:
                    case FLOW_MOD:
                    case PORT_MOD:
                        log.warn("Sending OF message that modifies switch " +
                        		 "state while in the slave role: {}", 
                        		 m.getType().name());
                        break;
                    default:
                        break;
                }
            }
            this.floodlightProvider.handleOutgoingMessage(this, m, bc);
        }
        this.write(msglist);
    }

    public void write(List<OFMessage> msglist) throws IOException {
        this.channel.write(msglist);
    }
    
    @Override
    public void disconnectOutputStream() {
        channel.close();
    }

    @Override
    @JsonIgnore
    public OFFeaturesReply getFeaturesReply() {
        return this.featuresReply;
    }
    
    @Override
    @JsonIgnore
    public void setFeaturesReply(OFFeaturesReply featuresReply) {
        synchronized(portLock) {
            this.featuresReply = featuresReply;
            for (OFPhysicalPort port : featuresReply.getPorts()) {
                setPort(port);
            }
            this.stringId = HexString.toHexString(featuresReply.getDatapathId());
        }
    }

    @Override
    @JsonIgnore
<<<<<<< HEAD
    public Collection<OFPhysicalPort> getEnabledPorts() {
        List<OFPhysicalPort> result = new ArrayList<OFPhysicalPort>();
        for (OFPhysicalPort port : portsByNumber.values()) {
=======
    public synchronized List<Short> getEnabledPorts() {
        List<Short> result = new ArrayList<Short>();
        for (OFPhysicalPort port : ports.values()) {
>>>>>>> f4bb88d7
            if (portEnabled(port)) {
                result.add(port.getPortNumber());
            }
        }
        return result;
    }
    
    @Override
    @JsonIgnore
    public Collection<Short> getEnabledPortNumbers() {
        List<Short> result = new ArrayList<Short>();
        for (OFPhysicalPort port : portsByNumber.values()) {
            if (portEnabled(port)) {
                result.add(port.getPortNumber());
            }
        }
        return result;
    }

    @Override
    public OFPhysicalPort getPort(short portNumber) {
        return portsByNumber.get(portNumber);
    }
    
    @Override
    public OFPhysicalPort getPort(String portName) {
        return portsByName.get(portName);
    }

    @Override
    @JsonIgnore
    public void setPort(OFPhysicalPort port) {
        synchronized(portLock) {
            portsByNumber.put(port.getPortNumber(), port);
            portsByName.put(port.getName(), port);
        }
    }
    
    @Override
    @JsonProperty("ports")
    public Collection<OFPhysicalPort> getPorts() {
        return Collections.unmodifiableCollection(portsByNumber.values());
    }
    
    @Override
    public void deletePort(short portNumber) {
        synchronized(portLock) {
            portsByName.remove(portsByNumber.get(portNumber).getName());
            portsByNumber.remove(portNumber);
        }
    }
    
    @Override
    public void deletePort(String portName) {
        synchronized(portLock) {
            portsByNumber.remove(portsByName.get(portName).getPortNumber());
            portsByName.remove(portName);
        }
    }

    @Override
    public boolean portEnabled(short portNumber) {
        if (portsByNumber.get(portNumber) == null) return false;
        return portEnabled(portsByNumber.get(portNumber));
    }
    
    @Override
    public boolean portEnabled(String portName) {
        if (portsByName.get(portName) == null) return false;
        return portEnabled(portsByName.get(portName));
    }
    
    @Override
    public boolean portEnabled(OFPhysicalPort port) {
        if (port == null)
            return false;
        if ((port.getConfig() & OFPortConfig.OFPPC_PORT_DOWN.getValue()) > 0)
            return false;
        if ((port.getState() & OFPortState.OFPPS_LINK_DOWN.getValue()) > 0)
            return false;
        // Port STP state doesn't work with multiple VLANs, so ignore it for now
        //if ((port.getState() & OFPortState.OFPPS_STP_MASK.getValue()) == OFPortState.OFPPS_STP_BLOCK.getValue())
        //    return false;
        return true;
    }
    
    @Override
    @JsonSerialize(using=DPIDSerializer.class)
    @JsonProperty("dpid")
    public long getId() {
        if (this.featuresReply == null)
            throw new RuntimeException("Features reply has not yet been set");
        return this.featuresReply.getDatapathId();
    }

    @JsonIgnore
    @Override
    public String getStringId() {
        return stringId;
    }

    /* (non-Javadoc)
     * @see java.lang.Object#toString()
     */
    @Override
    public String toString() {
        return "OFSwitchImpl [" + channel.getRemoteAddress() + " DPID[" + ((featuresReply != null) ? stringId : "?") + "]]";
    }

    @Override
    public ConcurrentMap<Object, Object> getAttributes() {
        return this.attributes;
    }

    @Override
    public Date getConnectedSince() {
        return connectedSince;
    }

    @JsonIgnore
    @Override
    public int getNextTransactionId() {
        return this.transactionIdSource.incrementAndGet();
    }

    @Override
    public void sendStatsQuery(OFStatisticsRequest request, int xid,
                                IOFMessageListener caller) throws IOException {
        request.setXid(xid);
        this.iofMsgListenersMap.put(xid, caller);
        List<OFMessage> msglist = new ArrayList<OFMessage>(1);
        msglist.add(request);
        this.channel.write(msglist);
        return;
    }

    @Override
    public Future<List<OFStatistics>> getStatistics(OFStatisticsRequest request) throws IOException {
        request.setXid(getNextTransactionId());
        OFStatisticsFuture future = new OFStatisticsFuture(threadPool, this, request.getXid());
        this.statsFutureMap.put(request.getXid(), future);
        List<OFMessage> msglist = new ArrayList<OFMessage>(1);
        msglist.add(request);
        this.channel.write(msglist);
        return future;
    }

    @Override
    public void deliverStatisticsReply(OFMessage reply) {
        OFStatisticsFuture future = this.statsFutureMap.get(reply.getXid());
        if (future != null) {
            future.deliverFuture(this, reply);
            // The future will ultimately unregister itself and call
            // cancelStatisticsReply
            return;
        }
        /* Transaction id was not found in statsFutureMap.check the other map */
        IOFMessageListener caller = this.iofMsgListenersMap.get(reply.getXid());
        if (caller != null) {
            caller.receive(this, reply, null);
        }
    }

    @Override
    public void cancelStatisticsReply(int transactionId) {
        if (null ==  this.statsFutureMap.remove(transactionId)) {
            this.iofMsgListenersMap.remove(transactionId);
        }
    }

    @Override
    public void cancelAllStatisticsReplies() {
        /* we don't need to be synchronized here. Even if another thread
         * modifies the map while we're cleaning up the future will eventuall
         * timeout */
        for (OFStatisticsFuture f : statsFutureMap.values()) {
            f.cancel(true);
        }
        statsFutureMap.clear();
        iofMsgListenersMap.clear();
    }
 
    
    /**
     * @param floodlightProvider the floodlightProvider to set
     */
    @JsonIgnore
    public void setFloodlightProvider(IFloodlightProviderService floodlightProvider) {
        this.floodlightProvider = floodlightProvider;
    }
    
    @JsonIgnore
    public void setThreadPoolService(IThreadPoolService tp) {
        this.threadPool = tp;
    }

    @JsonIgnore
    @Override
    public synchronized boolean isConnected() {
        return connected;
    }

    @Override
    @JsonIgnore
    public synchronized void setConnected(boolean connected) {
        this.connected = connected;
    }
    
    @Override
    public Role getRole() {
        return role;
    }
    
    @JsonIgnore
    @Override
    public boolean isActive() {
        return (role != Role.SLAVE);
    }
    
    @Override
    @JsonIgnore
    public void setSwitchProperties(OFDescriptionStatistics description) {
        if (switchFeatures != null) {
            switchFeatures.setFromDescription(this, description);
        }
    }

    @Override
    @LogMessageDoc(level="ERROR",
                   message="Failed to clear all flows on switch {switch}",
                   explanation="An I/O error occured while trying to clear " +
                   		"flows on the switch.",
                   recommendation=LogMessageDoc.CHECK_SWITCH)
    public void clearAllFlowMods() {
        // Delete all pre-existing flows
        OFMatch match = new OFMatch().setWildcards(OFMatch.OFPFW_ALL);
        OFMessage fm = ((OFFlowMod) floodlightProvider.getOFMessageFactory()
            .getMessage(OFType.FLOW_MOD))
                .setMatch(match)
            .setCommand(OFFlowMod.OFPFC_DELETE)
            .setOutPort(OFPort.OFPP_NONE)
            .setLength(U16.t(OFFlowMod.MINIMUM_LENGTH));
        try {
            List<OFMessage> msglist = new ArrayList<OFMessage>(1);
            msglist.add(fm);
            channel.write(msglist);
        } catch (Exception e) {
            log.error("Failed to clear all flows on switch " + this, e);
        }
    }

    @Override
    public boolean updateBroadcastCache(Long entry, Short port) {
        if (timedCache.update(entry)) {
            Long count = portBroadcastCacheHitMap.putIfAbsent(port, new Long(1));
            if (count != null) {
                count++;
            }
            return true;
        } else {
            return false;
        }
    }

    @Override
    @JsonIgnore
    public Map<Short, Long> getPortBroadcastHits() {
    	return this.portBroadcastCacheHitMap;
    }
    

    @Override
    public void flush() {
        Map<OFSwitchImpl,List<OFMessage>> msg_buffer_map = local_msg_buffer.get();
        List<OFMessage> msglist = msg_buffer_map.get(this);
        if ((msglist != null) && (msglist.size() > 0)) {
            try {
                this.write(msglist);
            } catch (IOException e) {
                // TODO: log exception
                e.printStackTrace();
            }
            msglist.clear();
        }
    }

    public static void flush_all() {
        Map<OFSwitchImpl,List<OFMessage>> msg_buffer_map = local_msg_buffer.get();
        for (OFSwitchImpl sw : msg_buffer_map.keySet()) {
            sw.flush();
        }
    }

    /**
     * Return a read lock that must be held while calling the listeners for
     * messages from the switch. Holding the read lock prevents the active
     * switch list from being modified out from under the listeners.
     * @return 
     */
    @JsonIgnore
    public Lock getListenerReadLock() {
        return listenerLock.readLock();
    }

    /**
     * Return a write lock that must be held when the controllers modifies the
     * list of active switches. This is to ensure that the active switch list
     * doesn't change out from under the listeners as they are handling a
     * message from the switch.
     * @return
     */
    @JsonIgnore
    public Lock getListenerWriteLock() {
        return listenerLock.writeLock();
    }

    /**
     * Get the IP Address for the switch
     * @return the inet address
     */
    @JsonSerialize(using=ToStringSerializer.class)
    public SocketAddress getInetAddress() {
        return channel.getRemoteAddress();
    }
    
    /**
     * Send NX role request message to the switch requesting the specified role.
     * 
     * This method should ONLY be called by @see RoleChanger.submitRequest(). 
     * 
     * After sending the request add it to the queue of pending request. We
     * use the queue to later verify that we indeed receive the correct reply.
     * @param sw switch to send the role request message to
     * @param role role to request
     * @param cookie an opaque value that will be stored in the pending queue so
     *        RoleChanger can check for timeouts.
     * @return transaction id of the role request message that was sent
     */
    protected int sendNxRoleRequest(Role role, long cookie)
            throws IOException {
        synchronized(pendingRoleRequests) {
            // Convert the role enum to the appropriate integer constant used
            // in the NX role request message
            int nxRole = 0;
            switch (role) {
                case EQUAL:
                    nxRole = OFRoleVendorData.NX_ROLE_OTHER;
                    break;
                case MASTER:
                    nxRole = OFRoleVendorData.NX_ROLE_MASTER;
                    break;
                case SLAVE:
                    nxRole = OFRoleVendorData.NX_ROLE_SLAVE;
                    break;
                default:
                    log.error("Invalid Role specified for switch {}."
                              + " Disconnecting.", this);
                    // TODO: should throw an error
                    return 0;
            }
            
            // Construct the role request message
            OFVendor roleRequest = (OFVendor)floodlightProvider.
                    getOFMessageFactory().getMessage(OFType.VENDOR);
            int xid = this.getNextTransactionId();
            roleRequest.setXid(xid);
            roleRequest.setVendor(OFNiciraVendorData.NX_VENDOR_ID);
            OFRoleRequestVendorData roleRequestData = new OFRoleRequestVendorData();
            roleRequestData.setRole(nxRole);
            roleRequest.setVendorData(roleRequestData);
            roleRequest.setLengthU(OFVendor.MINIMUM_LENGTH + 
                                   roleRequestData.getLength());
            
            // Send it to the switch
            List<OFMessage> msglist = new ArrayList<OFMessage>(1);
            msglist.add(roleRequest);
            // FIXME: should this use this.write() in order for messages to
            // be processed by handleOutgoingMessage()
            this.channel.write(msglist);
            
            pendingRoleRequests.add(new PendingRoleRequestEntry(xid, role, cookie));
            return xid;
        }
    }
    
    /** 
     * Deliver a RoleReply message to this switch. Checks if the reply 
     * message matches the expected reply (head of the pending request queue). 
     * We require in-order delivery of replies. If there's any deviation from
     * our expectations we disconnect the switch. 
     * 
     * We must not check the received role against the controller's current
     * role because there's no synchronization but that's fine @see RoleChanger
     * 
     * Will be called by the OFChannelHandler's receive loop
     * 
     * @param xid Xid of the reply message
     * @param role The Role in the the reply message
     */
    @LogMessageDocs({
        @LogMessageDoc(level="ERROR",
                message="Switch {switch}: received unexpected role reply for " +
                        "Role {role}" + 
                        " Disconnecting switch",
                explanation="The switch sent an unexpected HA role reply",
                recommendation=HA_CHECK_SWITCH),                           
        @LogMessageDoc(level="ERROR",
                message="Switch {switch}: expected role reply with " +
                        "Xid {xid}, got {xid}. Disconnecting switch",
                explanation="The switch sent an unexpected HA role reply",
                recommendation=HA_CHECK_SWITCH),                           
        @LogMessageDoc(level="ERROR",
                message="Switch {switch}: expected role reply with " +
                        "Role {role}, got {role}. Disconnecting switch",
                explanation="The switch sent an unexpected HA role reply",
                recommendation=HA_CHECK_SWITCH),                           
    })
    protected void deliverRoleReply(int xid, Role role) {
        synchronized(pendingRoleRequests) {
            PendingRoleRequestEntry head = pendingRoleRequests.poll();
            if (head == null) {
                // Maybe don't disconnect if the role reply we received is 
                // for the same role we are already in. 
                log.error("Switch {}: received unexpected role reply for Role {}" + 
                          " Disconnecting switch", this, role );
                this.channel.close();
            }
            else if (head.xid != xid) {
                // check xid before role!!
                log.error("Switch {}: expected role reply with " +
                       "Xid {}, got {}. Disconnecting switch",
                       new Object[] { this, head.xid, xid } );
                this.channel.close();
            }
            else if (head.role != role) {
                log.error("Switch {}: expected role reply with " +
                       "Role {}, got {}. Disconnecting switch",
                       new Object[] { this, head.role, role } );
                this.channel.close();
            }
            else {
                log.debug("Received role reply message from {}, setting role to {}",
                          this, role);
                if (this.role == null && getAttribute(SWITCH_SUPPORTS_NX_ROLE) == null) {
                    // The first role reply we received. Set the attribute
                    // that the switch supports roles
                    setAttribute(SWITCH_SUPPORTS_NX_ROLE, true);
                }
                this.role = role;
            }
        }
    }
    
    /** 
     * Checks whether the given xid matches the xid of the first pending
     * role request. 
     * @param xid
     * @return 
     */
    protected boolean checkFirstPendingRoleRequestXid (int xid) {
        synchronized(pendingRoleRequests) {
            PendingRoleRequestEntry head = pendingRoleRequests.peek();
            if (head == null)
                return false;
            else 
                return head.xid == xid;
        }
    }
    
    /**
     * Checks whether the given request cookie matches the cookie of the first 
     * pending request
     * @param cookie
     * @return
     */
    protected boolean checkFirstPendingRoleRequestCookie(long cookie) {
        synchronized(pendingRoleRequests) {
            PendingRoleRequestEntry head = pendingRoleRequests.peek();
            if (head == null)
                return false;
            else 
                return head.cookie == cookie;
        }
    }
    
    /**
     * Called if we receive a vendor error message indicating that roles
     * are not supported by the switch. If the xid matches the first pending
     * one, we'll mark the switch as not supporting roles and remove the head.
     * Otherwise we ignore it.
     * @param xid
     */
    protected void deliverRoleRequestNotSupported(int xid) {
        synchronized(pendingRoleRequests) {
            PendingRoleRequestEntry head = pendingRoleRequests.poll();
            this.role = null;
            if (head!=null && head.xid == xid) {
                setAttribute(SWITCH_SUPPORTS_NX_ROLE, false);
            }
            else {
                this.channel.close();
            }
        }
    }
}<|MERGE_RESOLUTION|>--- conflicted
+++ resolved
@@ -203,10 +203,6 @@
         this.channel = channel;
     }
     
-<<<<<<< HEAD
-    // TODO: document the difference between the different write functions
-=======
->>>>>>> f4bb88d7
     @Override
     public void write(OFMessage m, FloodlightContext bc) throws IOException {
         Map<OFSwitchImpl,List<OFMessage>> msg_buffer_map = local_msg_buffer.get();
@@ -227,9 +223,6 @@
     }
 
     @Override
-<<<<<<< HEAD
-    public void write(List<OFMessage> msglist, FloodlightContext bc) throws IOException {
-=======
     @LogMessageDoc(level="WARN",
                    message="Sending OF message that modifies switch " +
                            "state while in the slave role: {switch}",
@@ -238,7 +231,6 @@
                    recommendation=LogMessageDoc.REPORT_CONTROLLER_BUG)
     public void write(List<OFMessage> msglist, 
                       FloodlightContext bc) throws IOException {
->>>>>>> f4bb88d7
         for (OFMessage m : msglist) {
             if (role == Role.SLAVE) {
                 switch (m.getType()) {
@@ -287,17 +279,11 @@
 
     @Override
     @JsonIgnore
-<<<<<<< HEAD
     public Collection<OFPhysicalPort> getEnabledPorts() {
         List<OFPhysicalPort> result = new ArrayList<OFPhysicalPort>();
         for (OFPhysicalPort port : portsByNumber.values()) {
-=======
-    public synchronized List<Short> getEnabledPorts() {
-        List<Short> result = new ArrayList<Short>();
-        for (OFPhysicalPort port : ports.values()) {
->>>>>>> f4bb88d7
             if (portEnabled(port)) {
-                result.add(port.getPortNumber());
+                result.add(port);
             }
         }
         return result;
