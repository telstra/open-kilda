--- conflicted
+++ resolved
@@ -264,11 +264,7 @@
        for (CounterInfo ci : cil) {
            if (ci.moduleCounterName.equals(moduleCounterName)) {
                DebugCounterInfo dci = new DebugCounterInfo();
-<<<<<<< HEAD
                dci.counterInfo = ci;
-=======
-               dci.counterinfo = ci;
->>>>>>> e7bd453f
                dci.counterValue = counterValue;
                return dci;
            }
@@ -284,11 +280,7 @@
                AtomicLong ctr = debugCounters.get(ci.moduleCounterName);
                if (ctr != null) {
                    DebugCounterInfo dci = new DebugCounterInfo();
-<<<<<<< HEAD
                    dci.counterInfo = ci;
-=======
-                   dci.counterinfo = ci;
->>>>>>> e7bd453f
                    dci.counterValue = ctr.longValue();
                    dcilist.add(dci);
                }
@@ -306,11 +298,7 @@
                AtomicLong ctr = debugCounters.get(ci.moduleCounterName);
                if (ctr != null) {
                    DebugCounterInfo dci = new DebugCounterInfo();
-<<<<<<< HEAD
                    dci.counterInfo = ci;
-=======
-                   dci.counterinfo = ci;
->>>>>>> e7bd453f
                    dci.counterValue = ctr.longValue();
                    dcilist.add(dci);
                }
@@ -381,28 +369,9 @@
 
    }
 
-<<<<<<< HEAD
    @Override
    public void startUp(FloodlightModuleContext context) {
 
    }
-=======
-    @Override
-    public Collection<Class<? extends IFloodlightService>> getModuleDependencies() {
-        return null;
-    }
-
-    @Override
-    public void init(FloodlightModuleContext context) throws FloodlightModuleException {
->>>>>>> e7bd453f
-
-
-<<<<<<< HEAD
-=======
-    @Override
-    public void startUp(FloodlightModuleContext context) {
-
-    }
->>>>>>> e7bd453f
 
 }