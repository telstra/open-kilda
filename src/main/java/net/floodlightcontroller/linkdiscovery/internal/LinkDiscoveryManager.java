/**
 *    Copyright 2011, Big Switch Networks, Inc.
 *    Originally created by David Erickson, Stanford University
 *
 *    Licensed under the Apache License, Version 2.0 (the "License"); you may
 *    not use this file except in compliance with the License. You may obtain
 *    a copy of the License at
 *
 *         http://www.apache.org/licenses/LICENSE-2.0
 *
 *    Unless required by applicable law or agreed to in writing, software
 *    distributed under the License is distributed on an "AS IS" BASIS, WITHOUT
 *    WARRANTIES OR CONDITIONS OF ANY KIND, either express or implied. See the
 *    License for the specific language governing permissions and limitations
 *    under the License.
 **/

package net.floodlightcontroller.linkdiscovery.internal;

import java.io.IOException;
import java.net.InetAddress;
import java.net.InetSocketAddress;
import java.net.NetworkInterface;
import java.net.SocketAddress;
import java.nio.ByteBuffer;
import java.util.ArrayList;
import java.util.Arrays;
import java.util.Collection;
import java.util.Collections;
import java.util.HashMap;
import java.util.HashSet;
import java.util.Iterator;
import java.util.List;
import java.util.Map;
import java.util.Map.Entry;
import java.util.Set;
import java.util.concurrent.BlockingQueue;
import java.util.concurrent.LinkedBlockingQueue;
import java.util.concurrent.ScheduledExecutorService;
import java.util.concurrent.TimeUnit;
import java.util.concurrent.locks.ReentrantReadWriteLock;

import net.floodlightcontroller.core.FloodlightContext;
import net.floodlightcontroller.core.IFloodlightProviderService;
import net.floodlightcontroller.core.IFloodlightProviderService.Role;
import net.floodlightcontroller.core.IHAListener;
import net.floodlightcontroller.core.IInfoProvider;
import net.floodlightcontroller.core.IOFMessageListener;
import net.floodlightcontroller.core.IOFSwitch;
import net.floodlightcontroller.core.IOFSwitchListener;
import net.floodlightcontroller.core.annotations.LogMessageCategory;
import net.floodlightcontroller.core.annotations.LogMessageDoc;
import net.floodlightcontroller.core.annotations.LogMessageDocs;
import net.floodlightcontroller.core.module.FloodlightModuleContext;
import net.floodlightcontroller.core.module.FloodlightModuleException;
import net.floodlightcontroller.core.module.IFloodlightModule;
import net.floodlightcontroller.core.module.IFloodlightService;
import net.floodlightcontroller.core.util.SingletonTask;
import net.floodlightcontroller.linkdiscovery.ILinkDiscovery;
import net.floodlightcontroller.linkdiscovery.ILinkDiscovery.LinkType;
import net.floodlightcontroller.linkdiscovery.ILinkDiscovery.SwitchType;
import net.floodlightcontroller.linkdiscovery.ILinkDiscovery.LDUpdate;
import net.floodlightcontroller.linkdiscovery.ILinkDiscovery.UpdateOperation;
import net.floodlightcontroller.linkdiscovery.web.LinkDiscoveryWebRoutable;
import net.floodlightcontroller.linkdiscovery.ILinkDiscoveryListener;
import net.floodlightcontroller.linkdiscovery.ILinkDiscoveryService;
import net.floodlightcontroller.linkdiscovery.LinkInfo;
import net.floodlightcontroller.packet.BSN;
import net.floodlightcontroller.packet.Ethernet;
import net.floodlightcontroller.packet.IPv4;
import net.floodlightcontroller.packet.LLDP;
import net.floodlightcontroller.packet.LLDPTLV;
import net.floodlightcontroller.restserver.IRestApiService;
import net.floodlightcontroller.routing.Link;
import net.floodlightcontroller.storage.IResultSet;
import net.floodlightcontroller.storage.IStorageSourceService;
import net.floodlightcontroller.storage.IStorageSourceListener;
import net.floodlightcontroller.storage.OperatorPredicate;
import net.floodlightcontroller.storage.StorageException;
import net.floodlightcontroller.threadpool.IThreadPoolService;
import net.floodlightcontroller.topology.NodePortTuple;
import net.floodlightcontroller.util.EventHistory;
import net.floodlightcontroller.util.EventHistory.EvAction;

import org.openflow.protocol.OFMessage;
import org.openflow.protocol.OFPacketIn;
import org.openflow.protocol.OFPacketOut;
import org.openflow.protocol.OFPhysicalPort;
import org.openflow.protocol.OFPhysicalPort.OFPortConfig;
import org.openflow.protocol.OFPhysicalPort.OFPortState;
import org.openflow.protocol.OFPort;
import org.openflow.protocol.OFPortStatus;
import org.openflow.protocol.OFPortStatus.OFPortReason;
import org.openflow.protocol.OFType;
import org.openflow.protocol.action.OFAction;
import org.openflow.protocol.action.OFActionOutput;
import org.openflow.util.HexString;
import org.slf4j.Logger;
import org.slf4j.LoggerFactory;

/**
 * This class sends out LLDP messages containing the sending switch's datapath
 * id as well as the outgoing port number. Received LLrescDP messages that match
 * a known switch cause a new LinkTuple to be created according to the invariant
 * rules listed below. This new LinkTuple is also passed to routing if it exists
 * to trigger updates. This class also handles removing links that are
 * associated to switch ports that go down, and switches that are disconnected.
 * Invariants: -portLinks and switchLinks will not contain empty Sets outside of
 * critical sections -portLinks contains LinkTuples where one of the src or dst
 * SwitchPortTuple matches the map key -switchLinks contains LinkTuples where
 * one of the src or dst SwitchPortTuple's id matches the switch id -Each
 * LinkTuple will be indexed into switchLinks for both src.id and dst.id, and
 * portLinks for each src and dst -The updates queue is only added to from
 * within a held write lock
 */
@LogMessageCategory("Network Topology")
public class LinkDiscoveryManager implements IOFMessageListener,
    IOFSwitchListener, IStorageSourceListener, ILinkDiscoveryService,
    IFloodlightModule, IInfoProvider, IHAListener {
    protected static Logger log = LoggerFactory.getLogger(LinkDiscoveryManager.class);

    // Names of table/fields for links in the storage API
    private static final String TOPOLOGY_TABLE_NAME = "controller_topologyconfig";
    private static final String TOPOLOGY_ID = "id";
    private static final String TOPOLOGY_AUTOPORTFAST = "autoportfast";

    private static final String LINK_TABLE_NAME = "controller_link";
    private static final String LINK_ID = "id";
    private static final String LINK_SRC_SWITCH = "src_switch_id";
    private static final String LINK_SRC_PORT = "src_port";
    private static final String LINK_SRC_PORT_STATE = "src_port_state";
    private static final String LINK_DST_SWITCH = "dst_switch_id";
    private static final String LINK_DST_PORT = "dst_port";
    private static final String LINK_DST_PORT_STATE = "dst_port_state";
    private static final String LINK_VALID_TIME = "valid_time";
    private static final String LINK_TYPE = "link_type";
    private static final String SWITCH_CONFIG_TABLE_NAME = "controller_switchconfig";
    private static final String SWITCH_CONFIG_CORE_SWITCH = "core_switch";

    protected IFloodlightProviderService floodlightProvider;
    protected IStorageSourceService storageSource;
    protected IThreadPoolService threadPool;
    protected IRestApiService restApi;

    // LLDP and BDDP fields
    private static final byte[] LLDP_STANDARD_DST_MAC_STRING = HexString.fromHexString("01:80:c2:00:00:0e");
    private static final long LINK_LOCAL_MASK = 0xfffffffffff0L;
    private static final long LINK_LOCAL_VALUE = 0x0180c2000000L;
    protected static int EVENT_HISTORY_SIZE = 1024; // in seconds

    // BigSwitch OUI is 5C:16:C7, so 5D:16:C7 is the multicast version
    // private static final String LLDP_BSN_DST_MAC_STRING =
    // "5d:16:c7:00:00:01";
    private static final String LLDP_BSN_DST_MAC_STRING = "ff:ff:ff:ff:ff:ff";

    // Direction TLVs are used to indicate if the LLDPs were sent
    // periodically or in response to a recieved LLDP
    private static final byte TLV_DIRECTION_TYPE = 0x73;
    private static final short TLV_DIRECTION_LENGTH = 1; // 1 byte
    private static final byte TLV_DIRECTION_VALUE_FORWARD[] = { 0x01 };
    private static final byte TLV_DIRECTION_VALUE_REVERSE[] = { 0x02 };
    private static final LLDPTLV forwardTLV = new LLDPTLV().setType((byte) TLV_DIRECTION_TYPE)
                                                           .setLength((short) TLV_DIRECTION_LENGTH)
                                                           .setValue(TLV_DIRECTION_VALUE_FORWARD);

    private static final LLDPTLV reverseTLV = new LLDPTLV().setType((byte) TLV_DIRECTION_TYPE)
                                                           .setLength((short) TLV_DIRECTION_LENGTH)
                                                           .setValue(TLV_DIRECTION_VALUE_REVERSE);

    // Link discovery task details.
    protected SingletonTask discoveryTask;
    protected final int DISCOVERY_TASK_INTERVAL = 1;
    protected final int LINK_TIMEOUT = 35; // timeout as part of LLDP process.
    protected final int LLDP_TO_ALL_INTERVAL = 15; // 15 seconds.
    protected long lldpClock = 0;
    // This value is intentionally kept higher than LLDP_TO_ALL_INTERVAL.
    // If we want to identify link failures faster, we could decrease this
    // value to a small number, say 1 or 2 sec.
    protected final int LLDP_TO_KNOWN_INTERVAL = 20; // LLDP frequency for known
                                                     // links

    protected LLDPTLV controllerTLV;
    protected ReentrantReadWriteLock lock;
    int lldpTimeCount = 0;

    /**
     * Flag to indicate if automatic port fast is enabled or not. Default is set
     * to false -- Initialized in the init method as well.
     */
    public final boolean AUTOPORTFAST_DEFAULT = false;
    protected boolean autoPortFastFeature = AUTOPORTFAST_DEFAULT;

    /**
     * Map from link to the most recent time it was verified functioning
     */
    protected Map<Link, LinkInfo> links;

    /**
     * Map from switch id to a set of all links with it as an endpoint
     */
    protected Map<Long, Set<Link>> switchLinks;

    /**
     * Map from a id:port to the set of links containing it as an endpoint
     */
    protected Map<NodePortTuple, Set<Link>> portLinks;

    /**
     * Set of link tuples over which multicast LLDPs are received and unicast
     * LLDPs are not received.
     */
    protected Map<NodePortTuple, Set<Link>> portBroadcastDomainLinks;

    protected volatile boolean shuttingDown = false;

    /*
     * topology aware components are called in the order they were added to the
     * the array
     */
    protected ArrayList<ILinkDiscoveryListener> linkDiscoveryAware;
    protected BlockingQueue<LDUpdate> updates;
    protected Thread updatesThread;

    /**
     * List of ports through which LLDP/BDDPs are not sent.
     */
    protected Set<NodePortTuple> suppressLinkDiscovery;

    /**
     * A list of ports that are quarantined for discovering links through them.
     * Data traffic from these ports are not allowed until the ports are
     * released from quarantine.
     */
    protected LinkedBlockingQueue<NodePortTuple> quarantineQueue;
    protected LinkedBlockingQueue<NodePortTuple> maintenanceQueue;
    /**
     * Quarantine task
     */
    protected SingletonTask bddpTask;
    protected final int BDDP_TASK_INTERVAL = 100; // 100 ms.
    protected final int BDDP_TASK_SIZE = 5; // # of ports per iteration

    /**
     * Map of broadcast domain ports and the last time a BDDP was either sent or
     * received on that port.
     */
    protected Map<NodePortTuple, Long> broadcastDomainPortTimeMap;

    /**
     * Get the LLDP sending period in seconds.
     * 
     * @return LLDP sending period in seconds.
     */
    public int getLldpFrequency() {
        return LLDP_TO_KNOWN_INTERVAL;
    }

    /**
     * Get the LLDP timeout value in seconds
     * 
     * @return LLDP timeout value in seconds
     */
    public int getLldpTimeout() {
        return LINK_TIMEOUT;
    }

    public Map<NodePortTuple, Set<Link>> getPortLinks() {
        return portLinks;
    }

    public Set<NodePortTuple> getSuppressLLDPsInfo() {
        return suppressLinkDiscovery;
    }

    /**
     * Add a switch port to the suppressed LLDP list. Remove any known links on
     * the switch port.
     */
    public void AddToSuppressLLDPs(long sw, short port) {
        NodePortTuple npt = new NodePortTuple(sw, port);
        this.suppressLinkDiscovery.add(npt);
        deleteLinksOnPort(npt, "LLDP suppressed.");
    }

    /**
     * Remove a switch port from the suppressed LLDP list. Discover links on
     * that switchport.
     */
    public void RemoveFromSuppressLLDPs(long sw, short port) {
        NodePortTuple npt = new NodePortTuple(sw, port);
        this.suppressLinkDiscovery.remove(npt);
        discover(npt);
    }

    public boolean isShuttingDown() {
        return shuttingDown;
    }

    public boolean isTunnelPort(long sw, short port) {
        return false;
    }

    public ILinkDiscovery.LinkType getLinkType(Link lt, LinkInfo info) {
        if (info.getUnicastValidTime() != null) {
            return ILinkDiscovery.LinkType.DIRECT_LINK;
        } else if (info.getMulticastValidTime() != null) {
            return ILinkDiscovery.LinkType.MULTIHOP_LINK;
        }
        return ILinkDiscovery.LinkType.INVALID_LINK;
    }

    @LogMessageDoc(level = "ERROR",
                   message = "Error in link discovery updates loop",
                   explanation = "An unknown error occured while dispatching "
                                 + "link update notifications",
                   recommendation = LogMessageDoc.GENERIC_ACTION)
    private
            void doUpdatesThread() throws InterruptedException {
        do {
            LDUpdate update = updates.take();
            List<LDUpdate> updateList = new ArrayList<LDUpdate>();
            updateList.add(update);

            // Add all the pending updates to the list.
            while (updates.peek() != null) {
                updateList.add(updates.remove());
            }

            if (linkDiscoveryAware != null) {
                if (log.isTraceEnabled()) {
                    log.trace("Dispatching link discovery update {} {} {} {} {} for {}",
                              new Object[] {
                                            update.getOperation(),
                                            HexString.toHexString(update.getSrc()),
                                            update.getSrcPort(),
                                            HexString.toHexString(update.getDst()),
                                            update.getDstPort(),
                                            linkDiscoveryAware });
                }
                try {
                    for (ILinkDiscoveryListener lda : linkDiscoveryAware) { // order
                                                                            // maintained
                        lda.linkDiscoveryUpdate(updateList);
                    }
                } catch (Exception e) {
                    log.error("Error in link discovery updates loop", e);
                }
            }
        } while (updates.peek() != null);
    }

    protected boolean isLinkDiscoverySuppressed(long sw, short portNumber) {
        return this.suppressLinkDiscovery.contains(new NodePortTuple(sw,
                                                                     portNumber));
    }

    protected void discoverLinks() {

        // timeout known links.
        timeoutLinks();

        // increment LLDP clock
        lldpClock = (lldpClock + 1) % LLDP_TO_ALL_INTERVAL;

        if (lldpClock == 0) {
            log.debug("Sending LLDP out on all ports.");
            discoverOnAllPorts();
        }
    }

    /**
     * Quarantine Ports.
     */
    protected class QuarantineWorker implements Runnable {
        @Override
        public void run() {
            try {
                processBDDPLists();
            } catch (Exception e) {
                log.error("Error in quarantine worker thread", e);
            } finally {
                bddpTask.reschedule(BDDP_TASK_INTERVAL,
                                    TimeUnit.MILLISECONDS);
            }
        }
    }

    /**
     * Add a switch port to the quarantine queue. Schedule the quarantine task
     * if the quarantine queue was empty before adding this switch port.
     * 
     * @param npt
     */
    protected void addToQuarantineQueue(NodePortTuple npt) {
        if (quarantineQueue.contains(npt) == false)
                                                   quarantineQueue.add(npt);
    }

    /**
     * Remove a switch port from the quarantine queue.
     */
    protected void removeFromQuarantineQueue(NodePortTuple npt) {
        // Remove all occurrences of the node port tuple from the list.
        while (quarantineQueue.remove(npt))
            ;
    }

    /**
     * Add a switch port to maintenance queue.
     * 
     * @param npt
     */
    protected void addToMaintenanceQueue(NodePortTuple npt) {
        // TODO We are not checking if the switch port tuple is already
        // in the maintenance list or not. This will be an issue for
        // really large number of switch ports in the network.
        if (maintenanceQueue.contains(npt) == false)
                                                    maintenanceQueue.add(npt);
    }

    /**
     * Remove a switch port from maintenance queue.
     * 
     * @param npt
     */
    protected void removeFromMaintenanceQueue(NodePortTuple npt) {
        // Remove all occurrences of the node port tuple from the queue.
        while (maintenanceQueue.remove(npt))
            ;
    }

    /**
     * This method processes the quarantine list in bursts. The task is at most
     * once per BDDP_TASK_INTERVAL. One each call, BDDP_TASK_SIZE number of
     * switch ports are processed. Once the BDDP packets are sent out through
     * the switch ports, the ports are removed from the quarantine list.
     */

    protected void processBDDPLists() {
        int count = 0;
        Set<NodePortTuple> nptList = new HashSet<NodePortTuple>();

        while (count < BDDP_TASK_SIZE && quarantineQueue.peek() != null) {
            NodePortTuple npt;
            npt = quarantineQueue.remove();
            sendDiscoveryMessage(npt.getNodeId(), npt.getPortId(), false,
                                 false);
            nptList.add(npt);
            count++;
        }

        count = 0;
        while (count < BDDP_TASK_SIZE && maintenanceQueue.peek() != null) {
            NodePortTuple npt;
            npt = maintenanceQueue.remove();
            sendDiscoveryMessage(npt.getNodeId(), npt.getPortId(), false,
                                 false);
            count++;
        }

        for (NodePortTuple npt : nptList) {
            generateSwitchPortStatusUpdate(npt.getNodeId(), npt.getPortId());
        }
    }

    public Set<Short> getQuarantinedPorts(long sw) {
        Set<Short> qPorts = new HashSet<Short>();

        Iterator<NodePortTuple> iter = quarantineQueue.iterator();
        while (iter.hasNext()) {
            NodePortTuple npt = iter.next();
            if (npt.getNodeId() == sw) {
                qPorts.add(npt.getPortId());
            }
        }
        return qPorts;
    }

    private void generateSwitchPortStatusUpdate(long sw, short port) {
        UpdateOperation operation;

        IOFSwitch iofSwitch = floodlightProvider.getSwitches().get(sw);
        if (iofSwitch == null) return;

        OFPhysicalPort ofp = iofSwitch.getPort(port);
        if (ofp == null) return;

        int srcPortState = ofp.getState();
        boolean portUp = ((srcPortState & OFPortState.OFPPS_STP_MASK.getValue()) != OFPortState.OFPPS_STP_BLOCK.getValue());

        if (portUp)
            operation = UpdateOperation.PORT_UP;
        else
            operation = UpdateOperation.PORT_DOWN;

        updates.add(new LDUpdate(sw, port, operation));
    }

    /**
     * Send LLDP on known ports
     */
    protected void discoverOnKnownLinkPorts() {
        // Copy the port set.
        Set<NodePortTuple> nptSet = new HashSet<NodePortTuple>();
        nptSet.addAll(portLinks.keySet());

        // Send LLDP from each of them.
        for (NodePortTuple npt : nptSet) {
            discover(npt);
        }
    }

    protected void discover(NodePortTuple npt) {
        discover(npt.getNodeId(), npt.getPortId());
    }

    protected void discover(long sw, short port) {
        sendDiscoveryMessage(sw, port, true, false);
    }

    /**
     * This method is used to specifically ignore/consider specific
     * links.
     * @param src
     * @param srcPort
     * @param dst
     * @param dstPort
     * @return
     */
    protected boolean isLinkAllowed(long src, short srcPort,
                                    long dst, short dstPort) {
        return true;
    }

    /**
     * Check if incoming discovery messages are enabled or not.
     * @param sw
     * @param port
     * @param isStandard
     * @return
     */
    protected boolean isIncomingDiscoveryAllowed(long sw, short port,
                                                 boolean isStandard) {

        if (isLinkDiscoverySuppressed(sw, port)) {
            /* Do not process LLDPs from this port as suppressLLDP is set */
            return false;
        }

        IOFSwitch iofSwitch = floodlightProvider.getSwitches().get(sw);
        if (iofSwitch == null) {
            return false;
        }

        if (port == OFPort.OFPP_LOCAL.getValue()) return false;

        OFPhysicalPort ofpPort = iofSwitch.getPort(port);
        if (ofpPort == null) {
            if (log.isTraceEnabled()) {
                log.trace("Null physical port. sw={}, port={}",
                          HexString.toHexString(sw), port);
            }
            return false;
        }

        return true;
    }

    /**
     * Check if outgoing discovery messages are enabled or not.
     * @param sw
     * @param port
     * @param isStandard
     * @param isReverse
     * @return
     */
    protected boolean isOutgoingDiscoveryAllowed(long sw, short port,
                                                 boolean isStandard,
                                                 boolean isReverse) {

        if (isLinkDiscoverySuppressed(sw, port)) {
            /* Dont send LLDPs out of this port as suppressLLDP is set */
            return false;
        }

        IOFSwitch iofSwitch = floodlightProvider.getSwitches().get(sw);
        if (iofSwitch == null) {
            return false;
        }

        if (port == OFPort.OFPP_LOCAL.getValue()) return false;

        OFPhysicalPort ofpPort = iofSwitch.getPort(port);
        if (ofpPort == null) {
            if (log.isTraceEnabled()) {
                log.trace("Null physical port. sw={}, port={}",
                          HexString.toHexString(sw), port);
            }
            return false;
        }

        // For fast ports, do not send forward LLDPs or BDDPs.
        if (!isReverse && autoPortFastFeature && iofSwitch.isFastPort(port))
            return false;
        return true;
    }

    /**
     * Get the actions for packet-out corresponding to a specific port.
     * This is a placeholder for adding actions if any port-specific
     * actions are desired.  The default action is simply to output to
     * the given port.
     * @param port
     * @return
     */
    protected List<OFAction> getDiscoveryActions (IOFSwitch sw, OFPhysicalPort port){
        // set actions
        List<OFAction> actions = new ArrayList<OFAction>();
        actions.add(new OFActionOutput(port.getPortNumber(), (short) 0));
        return actions;
    }

    public OFPacketOut generateLLDPMessage(long sw, short port,
                                       boolean isStandard, boolean isReverse) {

        IOFSwitch iofSwitch = floodlightProvider.getSwitches().get(sw);
        OFPhysicalPort ofpPort = iofSwitch.getPort(port);

        if (log.isTraceEnabled()) {
            log.trace("Sending LLDP packet out of swich: {}, port: {}",
                      HexString.toHexString(sw), port);
            return null;
        }

        // using "nearest customer bridge" MAC address for broadest possible
        // propagation
        // through provider and TPMR bridges (see IEEE 802.1AB-2009 and
        // 802.1Q-2011),
        // in particular the Linux bridge which behaves mostly like a provider
        // bridge
        byte[] chassisId = new byte[] { 4, 0, 0, 0, 0, 0, 0 }; // filled in
                                                               // later
        byte[] portId = new byte[] { 2, 0, 0 }; // filled in later
        byte[] ttlValue = new byte[] { 0, 0x78 };
        // OpenFlow OUI - 00-26-E1
        byte[] dpidTLVValue = new byte[] { 0x0, 0x26, (byte) 0xe1, 0, 0, 0,
                                          0, 0, 0, 0, 0, 0 };
        LLDPTLV dpidTLV = new LLDPTLV().setType((byte) 127)
                                       .setLength((short) dpidTLVValue.length)
                                       .setValue(dpidTLVValue);

        byte[] dpidArray = new byte[8];
        ByteBuffer dpidBB = ByteBuffer.wrap(dpidArray);
        ByteBuffer portBB = ByteBuffer.wrap(portId, 1, 2);

        Long dpid = sw;
        dpidBB.putLong(dpid);
        // set the chassis id's value to last 6 bytes of dpid
        System.arraycopy(dpidArray, 2, chassisId, 1, 6);
        // set the optional tlv to the full dpid
        System.arraycopy(dpidArray, 0, dpidTLVValue, 4, 8);

        // TODO: Consider remove this block of code.
        // It's evil to overwrite port object. The the old code always
        // overwrote mac address, we now only overwrite zero macs and
        // log a warning, mostly for paranoia.
        byte[] srcMac = ofpPort.getHardwareAddress();
        byte[] zeroMac = { 0, 0, 0, 0, 0, 0 };
        if (Arrays.equals(srcMac, zeroMac)) {
            log.warn("Port {}/{} has zero hareware address"
                             + "overwrite with lower 6 bytes of dpid",
                     HexString.toHexString(dpid), ofpPort.getPortNumber());
            System.arraycopy(dpidArray, 2, srcMac, 0, 6);
        }

        // set the portId to the outgoing port
        portBB.putShort(port);
        if (log.isTraceEnabled()) {
            log.trace("Sending LLDP out of interface: {}/{}",
                      HexString.toHexString(sw), port);
        }

        LLDP lldp = new LLDP();
        lldp.setChassisId(new LLDPTLV().setType((byte) 1)
                                       .setLength((short) chassisId.length)
                                       .setValue(chassisId));
        lldp.setPortId(new LLDPTLV().setType((byte) 2)
                                    .setLength((short) portId.length)
                                    .setValue(portId));
        lldp.setTtl(new LLDPTLV().setType((byte) 3)
                                 .setLength((short) ttlValue.length)
                                 .setValue(ttlValue));
        lldp.getOptionalTLVList().add(dpidTLV);

        // Add the controller identifier to the TLV value.
        lldp.getOptionalTLVList().add(controllerTLV);
        if (isReverse) {
            lldp.getOptionalTLVList().add(reverseTLV);
        } else {
            lldp.getOptionalTLVList().add(forwardTLV);
        }

        Ethernet ethernet;
        if (isStandard) {
            ethernet = new Ethernet().setSourceMACAddress(ofpPort.getHardwareAddress())
                                     .setDestinationMACAddress(LLDP_STANDARD_DST_MAC_STRING)
                                     .setEtherType(Ethernet.TYPE_LLDP);
            ethernet.setPayload(lldp);
        } else {
            BSN bsn = new BSN(BSN.BSN_TYPE_BDDP);
            bsn.setPayload(lldp);

            ethernet = new Ethernet().setSourceMACAddress(ofpPort.getHardwareAddress())
                                     .setDestinationMACAddress(LLDP_BSN_DST_MAC_STRING)
                                     .setEtherType(Ethernet.TYPE_BSN);
            ethernet.setPayload(bsn);
        }

        // serialize and wrap in a packet out
        byte[] data = ethernet.serialize();
        OFPacketOut po = (OFPacketOut) floodlightProvider.getOFMessageFactory()
                                                         .getMessage(OFType.PACKET_OUT);
        po.setBufferId(OFPacketOut.BUFFER_ID_NONE);
        po.setInPort(OFPort.OFPP_NONE);

        // set data and data length
        po.setLengthU(OFPacketOut.MINIMUM_LENGTH + data.length);
        po.setPacketData(data);

        return po;
    }

    /**
     * Send link discovery message out of a given switch port. The discovery
     * message may be a standard LLDP or a modified LLDP, where the dst mac
     * address is set to :ff. TODO: The modified LLDP will updated in the future
     * and may use a different eth-type.
     *
     * @param sw
     * @param port
     * @param isStandard
     *            indicates standard or modified LLDP
     * @param isReverse
     *            indicates whether the LLDP was sent as a response
     */
    @LogMessageDoc(level = "ERROR",
                   message = "Failure sending LLDP out port {port} on switch {switch}",
                   explanation = "An I/O error occured while sending LLDP message "
                                 + "to the switch.",
                   recommendation = LogMessageDoc.CHECK_SWITCH)
    protected
            void sendDiscoveryMessage(long sw, short port,
                                      boolean isStandard, boolean isReverse) {

        // Takes care of all checks including null pointer checks.
        if (!isOutgoingDiscoveryAllowed(sw, port, isStandard, isReverse))
            return;

        IOFSwitch iofSwitch = floodlightProvider.getSwitches().get(sw);
        OFPhysicalPort ofpPort = iofSwitch.getPort(port);

        if (log.isTraceEnabled()) {
            log.trace("Sending LLDP packet out of swich: {}, port: {}",
                      HexString.toHexString(sw), port);
            return;
        }
        OFPacketOut po = generateLLDPMessage(sw, port, isStandard, isReverse);

        // Add actions
        List<OFAction> actions = getDiscoveryActions(iofSwitch, ofpPort);
        po.setActions(actions);
        short  actionLength = 0;
        Iterator <OFAction> actionIter = actions.iterator();
        while (actionIter.hasNext()) {
            actionLength += actionIter.next().getLength();
        }
        po.setActionsLength(actionLength);

        // po already has the minimum length + data length set
        // simply add the actions length to this.
        po.setLengthU(po.getLengthU() + po.getActionsLength());

        // send
        try {
            iofSwitch.write(po, null);
            iofSwitch.flush();
        } catch (IOException e) {
            log.error("Failure sending LLDP out port {} on switch {}",
                      new Object[] { port, iofSwitch.getStringId() }, e);
        }
    }

    /**
     * Send LLDPs to all switch-ports
     */
    protected void discoverOnAllPorts() {
        if (log.isTraceEnabled()) {
            log.trace("Sending LLDP packets out of all the enabled ports on switch {}");
        }
        Set<Long> switches = floodlightProvider.getSwitches().keySet();
        // Send standard LLDPs
        for (long sw : switches) {
            IOFSwitch iofSwitch = floodlightProvider.getSwitches().get(sw);
            if (iofSwitch == null) continue;
            if (iofSwitch.getEnabledPorts() != null) {
                for (OFPhysicalPort ofp : iofSwitch.getEnabledPorts()) {
                    if (isLinkDiscoverySuppressed(sw, ofp.getPortNumber()))
                                                                           continue;
                    if (autoPortFastFeature
                        && iofSwitch.isFastPort(ofp.getPortNumber()))
                                                                     continue;

                    // sends forward LLDP only non-fastports.
                    sendDiscoveryMessage(sw, ofp.getPortNumber(), true,
                                         false);

                    // If the switch port is not alreayd in the maintenance
                    // queue, add it.
                    NodePortTuple npt = new NodePortTuple(
                                                          sw,
                                                          ofp.getPortNumber());
                    addToMaintenanceQueue(npt);
                }
            }
        }
    }

    protected void setControllerTLV() {
        // Setting the controllerTLVValue based on current nano time,
        // controller's IP address, and the network interface object hash
        // the corresponding IP address.

        final int prime = 7867;
        InetAddress localIPAddress = null;
        NetworkInterface localInterface = null;

        byte[] controllerTLVValue = new byte[] { 0, 0, 0, 0, 0, 0, 0, 0 }; // 8
                                                                           // byte
                                                                           // value.
        ByteBuffer bb = ByteBuffer.allocate(10);

        try {
            localIPAddress = java.net.InetAddress.getLocalHost();
            localInterface = NetworkInterface.getByInetAddress(localIPAddress);
        } catch (Exception e) {
            e.printStackTrace();
        }

        long result = System.nanoTime();
        if (localIPAddress != null)
                                   result = result
                                            * prime
                                            + IPv4.toIPv4Address(localIPAddress.getHostAddress());
        if (localInterface != null)
                                   result = result * prime
                                            + localInterface.hashCode();
        // set the first 4 bits to 0.
        result = result & (0x0fffffffffffffffL);

        bb.putLong(result);

        bb.rewind();
        bb.get(controllerTLVValue, 0, 8);

        this.controllerTLV = new LLDPTLV().setType((byte) 0x0c)
                                          .setLength((short) controllerTLVValue.length)
                                          .setValue(controllerTLVValue);
    }

    @Override
    public String getName() {
        return "linkdiscovery";
    }

    @Override
    public Command receive(IOFSwitch sw, OFMessage msg,
                           FloodlightContext cntx) {
        switch (msg.getType()) {
            case PACKET_IN:
                return this.handlePacketIn(sw.getId(), (OFPacketIn) msg,
                                           cntx);
            case PORT_STATUS:
                return this.handlePortStatus(sw.getId(), (OFPortStatus) msg);
            default:
                break;
        }
        return Command.CONTINUE;
    }

    private Command handleLldp(LLDP lldp, long sw, short inPort,
                               boolean isStandard, FloodlightContext cntx) {
        // If LLDP is suppressed on this port, ignore received packet as well
        IOFSwitch iofSwitch = floodlightProvider.getSwitches().get(sw);

        if (!isIncomingDiscoveryAllowed(sw, inPort, isStandard))
            return Command.STOP;

        // If this is a malformed LLDP, or not from us, exit
        if (lldp.getPortId() == null || lldp.getPortId().getLength() != 3) {
            return Command.CONTINUE;
        }

        long myId = ByteBuffer.wrap(controllerTLV.getValue()).getLong();
        long otherId = 0;
        boolean myLLDP = false;
        Boolean isReverse = null;

        ByteBuffer portBB = ByteBuffer.wrap(lldp.getPortId().getValue());
        portBB.position(1);

        Short remotePort = portBB.getShort();
        IOFSwitch remoteSwitch = null;

        // Verify this LLDP packet matches what we're looking for
        for (LLDPTLV lldptlv : lldp.getOptionalTLVList()) {
            if (lldptlv.getType() == 127 && lldptlv.getLength() == 12
                && lldptlv.getValue()[0] == 0x0
                && lldptlv.getValue()[1] == 0x26
                && lldptlv.getValue()[2] == (byte) 0xe1
                && lldptlv.getValue()[3] == 0x0) {
                ByteBuffer dpidBB = ByteBuffer.wrap(lldptlv.getValue());
                remoteSwitch = floodlightProvider.getSwitches()
                                                 .get(dpidBB.getLong(4));
            } else if (lldptlv.getType() == 12 && lldptlv.getLength() == 8) {
                otherId = ByteBuffer.wrap(lldptlv.getValue()).getLong();
                if (myId == otherId) myLLDP = true;
            } else if (lldptlv.getType() == TLV_DIRECTION_TYPE
                       && lldptlv.getLength() == TLV_DIRECTION_LENGTH) {
                if (lldptlv.getValue()[0] == TLV_DIRECTION_VALUE_FORWARD[0])
                    isReverse = false;
                else if (lldptlv.getValue()[0] == TLV_DIRECTION_VALUE_REVERSE[0])
                                                                                 isReverse = true;
            }
        }

        if (myLLDP == false) {
            // This is not the LLDP sent by this controller.
            // If the LLDP message has multicast bit set, then we need to
            // broadcast
            // the packet as a regular packet.
            if (isStandard) {
                if (log.isTraceEnabled()) {
                    log.trace("Got a standard LLDP=[{}]. Not fowarding it.", lldp.toString());
                }
                return Command.STOP;
            } else if (myId < otherId) {
                if (log.isTraceEnabled()) {
                    log.trace("Getting BDDP packets from a different controller"
                              + "and letting it go through normal processing chain.");
                }
                return Command.CONTINUE;
            }
        }

        if (remoteSwitch == null) {
            // Ignore LLDPs not generated by Floodlight, or from a switch that
            // has recently
            // disconnected, or from a switch connected to another Floodlight
            // instance
            if (log.isTraceEnabled()) {
                log.trace("Received LLDP from remote switch not connected to the controller");
            }
            return Command.STOP;
        }

        if (!remoteSwitch.portEnabled(remotePort)) {
            if (log.isTraceEnabled()) {
                log.trace("Ignoring link with disabled source port: switch {} port {}",
                          remoteSwitch.getStringId(), remotePort);
            }
            return Command.STOP;
        }
        if (suppressLinkDiscovery.contains(new NodePortTuple(
                                                             remoteSwitch.getId(),
                                                             remotePort))) {
            if (log.isTraceEnabled()) {
                log.trace("Ignoring link with suppressed src port: switch {} port {}",
                          remoteSwitch.getStringId(), remotePort);
            }
            return Command.STOP;
        }
        if (!iofSwitch.portEnabled(inPort)) {
            if (log.isTraceEnabled()) {
                log.trace("Ignoring link with disabled dest port: switch {} port {}",
                          HexString.toHexString(sw), inPort);
            }
            return Command.STOP;
        }

        OFPhysicalPort physicalPort = remoteSwitch.getPort(remotePort);
        int srcPortState = (physicalPort != null) ? physicalPort.getState()
                                                 : 0;
        physicalPort = iofSwitch.getPort(inPort);
        int dstPortState = (physicalPort != null) ? physicalPort.getState()
                                                 : 0;

        // Store the time of update to this link, and push it out to
        // routingEngine
        Link lt = new Link(remoteSwitch.getId(), remotePort,
                           iofSwitch.getId(), inPort);
<<<<<<< HEAD

        if (!isLinkAllowed(lt.getSrc(), lt.getSrcPort(),
                           lt.getDst(), lt.getDstPort()))
            return Command.STOP;

=======

        if (!isLinkAllowed(lt.getSrc(), lt.getSrcPort(),
                           lt.getDst(), lt.getDstPort()))
            return Command.STOP;

>>>>>>> 417207f5
        // Continue only if link is allowed.
        Long lastLldpTime = null;
        Long lastBddpTime = null;

        Long firstSeenTime = System.currentTimeMillis();

        if (isStandard)
            lastLldpTime = System.currentTimeMillis();
        else
            lastBddpTime = System.currentTimeMillis();

        LinkInfo newLinkInfo = new LinkInfo(firstSeenTime, lastLldpTime,
                                            lastBddpTime, srcPortState,
                                            dstPortState);


        addOrUpdateLink(lt, newLinkInfo);

        // Continue only if addOrUpdateLink was successful.

        // Check if reverse link exists.
        // If it doesn't exist and if the forward link was seen
        // first seen within a small interval, send probe on the
        // reverse link.

        newLinkInfo = links.get(lt);
        if (newLinkInfo != null && isStandard && isReverse == false) {
            Link reverseLink = new Link(lt.getDst(), lt.getDstPort(),
                                        lt.getSrc(), lt.getSrcPort());
            LinkInfo reverseInfo = links.get(reverseLink);
            if (reverseInfo == null) {
                // the reverse link does not exist.
                if (newLinkInfo.getFirstSeenTime() > System.currentTimeMillis()
                                                     - LINK_TIMEOUT) {
                    this.sendDiscoveryMessage(lt.getDst(), lt.getDstPort(),
                                              isStandard, true);
                }
            }
        }

        // If the received packet is a BDDP packet, then create a reverse BDDP
        // link as well.
        if (!isStandard) {
            Link reverseLink = new Link(lt.getDst(), lt.getDstPort(),
                                        lt.getSrc(), lt.getSrcPort());

            // srcPortState and dstPort state are reversed.
            LinkInfo reverseInfo = new LinkInfo(firstSeenTime, lastLldpTime,
                                                lastBddpTime, dstPortState,
                                                srcPortState);

            addOrUpdateLink(reverseLink, reverseInfo);
        }

        // Remove the node ports from the quarantine and maintenance queues.
        NodePortTuple nptSrc = new NodePortTuple(lt.getSrc(),
                                                 lt.getSrcPort());
        NodePortTuple nptDst = new NodePortTuple(lt.getDst(),
                                                 lt.getDstPort());
        removeFromQuarantineQueue(nptSrc);
        removeFromMaintenanceQueue(nptSrc);
        removeFromQuarantineQueue(nptDst);
        removeFromMaintenanceQueue(nptDst);

        // Consume this message
        return Command.STOP;
    }

    protected Command handlePacketIn(long sw, OFPacketIn pi,
                                     FloodlightContext cntx) {
        Ethernet eth = IFloodlightProviderService.bcStore.get(cntx,
                                                              IFloodlightProviderService.CONTEXT_PI_PAYLOAD);

        if (eth.getEtherType() == Ethernet.TYPE_BSN) {
            BSN bsn = (BSN) eth.getPayload();
            if (bsn == null) return Command.STOP;
            if (bsn.getPayload() == null) return Command.STOP;
            // It could be a packet other than BSN LLDP, therefore
            // continue with the regular processing.
            if (bsn.getPayload() instanceof LLDP == false)
                                                          return Command.CONTINUE;
            return handleLldp((LLDP) bsn.getPayload(), sw, pi.getInPort(), false, cntx);
        } else if (eth.getEtherType() == Ethernet.TYPE_LLDP) {
            return handleLldp((LLDP) eth.getPayload(), sw, pi.getInPort(), true, cntx);
        } else if (eth.getEtherType() < 1500) {
            long destMac = eth.getDestinationMAC().toLong();
            if ((destMac & LINK_LOCAL_MASK) == LINK_LOCAL_VALUE) {
                if (log.isTraceEnabled()) {
                    log.trace("Ignoring packet addressed to 802.1D/Q "
                              + "reserved address.");
                }
                return Command.STOP;
            }
        }

        // If packet-in is from a quarantine port, stop processing.
        NodePortTuple npt = new NodePortTuple(sw, pi.getInPort());
        if (quarantineQueue.contains(npt)) return Command.STOP;

        return Command.CONTINUE;
    }

    protected UpdateOperation getUpdateOperation(int srcPortState,
                                                 int dstPortState) {
        boolean added = (((srcPortState & OFPortState.OFPPS_STP_MASK.getValue()) != OFPortState.OFPPS_STP_BLOCK.getValue()) && ((dstPortState & OFPortState.OFPPS_STP_MASK.getValue()) != OFPortState.OFPPS_STP_BLOCK.getValue()));

        if (added) return UpdateOperation.LINK_UPDATED;
        return UpdateOperation.LINK_REMOVED;
    }

    protected UpdateOperation getUpdateOperation(int srcPortState) {
        boolean portUp = ((srcPortState & OFPortState.OFPPS_STP_MASK.getValue()) != OFPortState.OFPPS_STP_BLOCK.getValue());

        if (portUp)
            return UpdateOperation.PORT_UP;
        else
            return UpdateOperation.PORT_DOWN;
    }

    protected boolean addOrUpdateLink(Link lt, LinkInfo newInfo) {

        NodePortTuple srcNpt, dstNpt;
        boolean linkChanged = false;

        lock.writeLock().lock();
        try {
            // put the new info. if an old info exists, it will be returned.
            LinkInfo oldInfo = links.put(lt, newInfo);
            if (oldInfo != null
                && oldInfo.getFirstSeenTime() < newInfo.getFirstSeenTime())
                                                                           newInfo.setFirstSeenTime(oldInfo.getFirstSeenTime());

            if (log.isTraceEnabled()) {
                log.trace("addOrUpdateLink: {} {}",
                          lt,
                          (newInfo.getMulticastValidTime() != null) ? "multicast"
                                                                   : "unicast");
            }

            UpdateOperation updateOperation = null;
            linkChanged = false;

            srcNpt = new NodePortTuple(lt.getSrc(), lt.getSrcPort());
            dstNpt = new NodePortTuple(lt.getDst(), lt.getDstPort());

            if (oldInfo == null) {
                // index it by switch source
                if (!switchLinks.containsKey(lt.getSrc()))
                                                          switchLinks.put(lt.getSrc(),
                                                                          new HashSet<Link>());
                switchLinks.get(lt.getSrc()).add(lt);

                // index it by switch dest
                if (!switchLinks.containsKey(lt.getDst()))
                                                          switchLinks.put(lt.getDst(),
                                                                          new HashSet<Link>());
                switchLinks.get(lt.getDst()).add(lt);

                // index both ends by switch:port
                if (!portLinks.containsKey(srcNpt))
                                                   portLinks.put(srcNpt,
                                                                 new HashSet<Link>());
                portLinks.get(srcNpt).add(lt);

                if (!portLinks.containsKey(dstNpt))
                                                   portLinks.put(dstNpt,
                                                                 new HashSet<Link>());
                portLinks.get(dstNpt).add(lt);

                // Add to portNOFLinks if the unicast valid time is null
                if (newInfo.getUnicastValidTime() == null)
                                                          addLinkToBroadcastDomain(lt);

                writeLinkToStorage(lt, newInfo);
                updateOperation = UpdateOperation.LINK_UPDATED;
                linkChanged = true;

                // Add to event history
                evHistTopoLink(lt.getSrc(), lt.getDst(), lt.getSrcPort(),
                               lt.getDstPort(), newInfo.getSrcPortState(),
                               newInfo.getDstPortState(),
                               getLinkType(lt, newInfo),
                               EvAction.LINK_ADDED, "LLDP Recvd");
            } else {
                // Since the link info is already there, we need to
                // update the right fields.
                if (newInfo.getUnicastValidTime() == null) {
                    // This is due to a multicast LLDP, so copy the old unicast
                    // value.
                    if (oldInfo.getUnicastValidTime() != null) {
                        newInfo.setUnicastValidTime(oldInfo.getUnicastValidTime());
                    }
                } else if (newInfo.getMulticastValidTime() == null) {
                    // This is due to a unicast LLDP, so copy the old multicast
                    // value.
                    if (oldInfo.getMulticastValidTime() != null) {
                        newInfo.setMulticastValidTime(oldInfo.getMulticastValidTime());
                    }
                }

                Long oldTime = oldInfo.getUnicastValidTime();
                Long newTime = newInfo.getUnicastValidTime();
                // the link has changed its state between openflow and
                // non-openflow
                // if the unicastValidTimes are null or not null
                if (oldTime != null & newTime == null) {
                    // openflow -> non-openflow transition
                    // we need to add the link tuple to the portNOFLinks
                    addLinkToBroadcastDomain(lt);
                    linkChanged = true;
                } else if (oldTime == null & newTime != null) {
                    // non-openflow -> openflow transition
                    // we need to remove the link from the portNOFLinks
                    removeLinkFromBroadcastDomain(lt);
                    linkChanged = true;
                }

                // Only update the port states if they've changed
                if (newInfo.getSrcPortState().intValue() != oldInfo.getSrcPortState()
                                                                   .intValue()
                    || newInfo.getDstPortState().intValue() != oldInfo.getDstPortState()
                                                                      .intValue())
                                                                                  linkChanged = true;

                // Write changes to storage. This will always write the updated
                // valid time, plus the port states if they've changed (i.e. if
                // they weren't set to null in the previous block of code.
                writeLinkToStorage(lt, newInfo);

                if (linkChanged) {
                    updateOperation = getUpdateOperation(newInfo.getSrcPortState(),
                                                         newInfo.getDstPortState());
                    if (log.isTraceEnabled()) {
                        log.trace("Updated link {}", lt);
                    }
                    // Add to event history
                    evHistTopoLink(lt.getSrc(), lt.getDst(),
                                   lt.getSrcPort(), lt.getDstPort(),
                                   newInfo.getSrcPortState(),
                                   newInfo.getDstPortState(),
                                   getLinkType(lt, newInfo),
                                   EvAction.LINK_PORT_STATE_UPDATED,
                                   "LLDP Recvd");
                }
            }

            if (linkChanged) {
                // find out if the link was added or removed here.
                updates.add(new LDUpdate(lt.getSrc(), lt.getSrcPort(),
                                         lt.getDst(), lt.getDstPort(),
                                         getLinkType(lt, newInfo),
                                         updateOperation));
            }
        } finally {
            lock.writeLock().unlock();
        }

        return linkChanged;
    }

    public Map<Long, Set<Link>> getSwitchLinks() {
        return this.switchLinks;
    }

    /**
     * Removes links from memory and storage.
     * 
     * @param links
     *            The List of @LinkTuple to delete.
     */
    protected void deleteLinks(List<Link> links, String reason) {
        deleteLinks(links, reason, null);
    }

    /**
     * Removes links from memory and storage.
     * 
     * @param links
     *            The List of @LinkTuple to delete.
     */
    protected void deleteLinks(List<Link> links, String reason,
                               List<LDUpdate> updateList) {

        NodePortTuple srcNpt, dstNpt;
        List<LDUpdate> linkUpdateList = new ArrayList<LDUpdate>();
        lock.writeLock().lock();
        try {
            for (Link lt : links) {
                srcNpt = new NodePortTuple(lt.getSrc(), lt.getSrcPort());
                dstNpt = new NodePortTuple(lt.getDst(), lt.getDstPort());

                switchLinks.get(lt.getSrc()).remove(lt);
                switchLinks.get(lt.getDst()).remove(lt);
                if (switchLinks.containsKey(lt.getSrc())
                    && switchLinks.get(lt.getSrc()).isEmpty())
                                                              this.switchLinks.remove(lt.getSrc());
                if (this.switchLinks.containsKey(lt.getDst())
                    && this.switchLinks.get(lt.getDst()).isEmpty())
                                                                   this.switchLinks.remove(lt.getDst());

                if (this.portLinks.get(srcNpt) != null) {
                    this.portLinks.get(srcNpt).remove(lt);
                    if (this.portLinks.get(srcNpt).isEmpty())
                                                             this.portLinks.remove(srcNpt);
                }
                if (this.portLinks.get(dstNpt) != null) {
                    this.portLinks.get(dstNpt).remove(lt);
                    if (this.portLinks.get(dstNpt).isEmpty())
                                                             this.portLinks.remove(dstNpt);
                }

                LinkInfo info = this.links.remove(lt);
                linkUpdateList.add(new LDUpdate(lt.getSrc(),
                                                lt.getSrcPort(),
                                                lt.getDst(),
                                                lt.getDstPort(),
                                                getLinkType(lt, info),
                                                UpdateOperation.LINK_REMOVED));

                // Update Event History
                evHistTopoLink(lt.getSrc(), lt.getDst(), lt.getSrcPort(),
                               lt.getDstPort(), 0,
                               0, // Port states
                               ILinkDiscovery.LinkType.INVALID_LINK,
                               EvAction.LINK_DELETED, reason);

                // remove link from storage.
                removeLinkFromStorage(lt);

                // TODO Whenever link is removed, it has to checked if
                // the switchports must be added to quarantine.

                if (log.isTraceEnabled()) {
                    log.trace("Deleted link {}", lt);
                }
            }
        } finally {
            if (updateList != null) linkUpdateList.addAll(updateList);
            updates.addAll(linkUpdateList);
            lock.writeLock().unlock();
        }
    }

    /**
     * Handles an OFPortStatus message from a switch. We will add or delete
     * LinkTupes as well re-compute the topology if needed.
     * 
     * @param sw
     *            The IOFSwitch that sent the port status message
     * @param ps
     *            The OFPortStatus message
     * @return The Command to continue or stop after we process this message
     */
    protected Command handlePortStatus(long sw, OFPortStatus ps) {

        IOFSwitch iofSwitch = floodlightProvider.getSwitches().get(sw);
        if (iofSwitch == null) return Command.CONTINUE;

        if (log.isTraceEnabled()) {
            log.trace("handlePortStatus: Switch {} port #{} reason {}; "
                              + "config is {} state is {}",
                      new Object[] { iofSwitch.getStringId(),
                                    ps.getDesc().getPortNumber(),
                                    ps.getReason(),
                                    ps.getDesc().getConfig(),
                                    ps.getDesc().getState() });
        }

        short port = ps.getDesc().getPortNumber();
        NodePortTuple npt = new NodePortTuple(sw, port);
        boolean linkDeleted = false;
        boolean linkInfoChanged = false;

        lock.writeLock().lock();
        try {
            // if ps is a delete, or a modify where the port is down or
            // configured down
            if ((byte) OFPortReason.OFPPR_DELETE.ordinal() == ps.getReason()
                || ((byte) OFPortReason.OFPPR_MODIFY.ordinal() == ps.getReason() && !portEnabled(ps.getDesc()))) {
                deleteLinksOnPort(npt, "Port Status Changed");
                LDUpdate update = new LDUpdate(sw, port,
                                               UpdateOperation.PORT_DOWN);
                updates.add(update);
                linkDeleted = true;
            } else if (ps.getReason() == (byte) OFPortReason.OFPPR_MODIFY.ordinal()) {
                // If ps is a port modification and the port state has changed
                // that affects links in the topology

                if (this.portLinks.containsKey(npt)) {
                    for (Link lt : this.portLinks.get(npt)) {
                        LinkInfo linkInfo = links.get(lt);
                        assert (linkInfo != null);
                        Integer updatedSrcPortState = null;
                        Integer updatedDstPortState = null;
                        if (lt.getSrc() == npt.getNodeId()
                            && lt.getSrcPort() == npt.getPortId()
                            && (linkInfo.getSrcPortState() != ps.getDesc()
                                                                .getState())) {
                            updatedSrcPortState = ps.getDesc().getState();
                            linkInfo.setSrcPortState(updatedSrcPortState);
                        }
                        if (lt.getDst() == npt.getNodeId()
                            && lt.getDstPort() == npt.getPortId()
                            && (linkInfo.getDstPortState() != ps.getDesc()
                                                                .getState())) {
                            updatedDstPortState = ps.getDesc().getState();
                            linkInfo.setDstPortState(updatedDstPortState);
                        }
                        if ((updatedSrcPortState != null)
                            || (updatedDstPortState != null)) {
                            // The link is already known to link discovery
                            // manager and the status has changed, therefore
                            // send an LDUpdate.
                            UpdateOperation operation = getUpdateOperation(linkInfo.getSrcPortState(),
                                                                           linkInfo.getDstPortState());
                            updates.add(new LDUpdate(lt.getSrc(),
                                                     lt.getSrcPort(),
                                                     lt.getDst(),
                                                     lt.getDstPort(),
                                                     getLinkType(lt,
                                                                 linkInfo),
                                                     operation));
                            writeLinkToStorage(lt, linkInfo);
                            linkInfoChanged = true;
                        }
                    }
                }

                UpdateOperation operation = getUpdateOperation(ps.getDesc()
                                                                 .getState());
                updates.add(new LDUpdate(sw, port, operation));
            }

            if (!linkDeleted && !linkInfoChanged) {
                if (log.isTraceEnabled()) {
                    log.trace("handlePortStatus: Switch {} port #{} reason {};"
                                      + " no links to update/remove",
                              new Object[] { HexString.toHexString(sw),
                                            ps.getDesc().getPortNumber(),
                                            ps.getReason() });
                }
            }
        } finally {
            lock.writeLock().unlock();
        }

        if (!linkDeleted) {
            // Send LLDP right away when port state is changed for faster
            // cluster-merge. If it is a link delete then there is not need
            // to send the LLDPs right away and instead we wait for the LLDPs
            // to be sent on the timer as it is normally done
            // do it outside the write-lock
            // sendLLDPTask.reschedule(1000, TimeUnit.MILLISECONDS);
            processNewPort(npt.getNodeId(), npt.getPortId());
        }
        return Command.CONTINUE;
    }

    /**
     * Process a new port. If link discovery is disabled on the port, then do
     * nothing. If autoportfast feature is enabled and the port is a fast port,
     * then do nothing. Otherwise, send LLDP message. Add the port to
     * quarantine.
     * 
     * @param sw
     * @param p
     */
    private void processNewPort(long sw, short p) {
        if (isLinkDiscoverySuppressed(sw, p)) {
            // Do nothing as link discovery is suppressed.
            return;
        }

        IOFSwitch iofSwitch = floodlightProvider.getSwitches().get(sw);
        if (iofSwitch == null) return;

        if (autoPortFastFeature && iofSwitch.isFastPort(p)) {
            // Do nothing as the port is a fast port.
            return;
        }
        NodePortTuple npt = new NodePortTuple(sw, p);
        discover(sw, p);
        // if it is not a fast port, add it to quarantine.
        if (!iofSwitch.isFastPort(p)) {
            addToQuarantineQueue(npt);
        } else {
            // Add to maintenance queue to ensure that BDDP packets
            // are sent out.
            addToMaintenanceQueue(npt);
        }
    }

    /**
     * We send out LLDP messages when a switch is added to discover the topology
     * 
     * @param sw
     *            The IOFSwitch that connected to the controller
     */
    @Override
    public void addedSwitch(IOFSwitch sw) {

        if (sw.getEnabledPortNumbers() != null) {
            for (Short p : sw.getEnabledPortNumbers()) {
                processNewPort(sw.getId(), p);
            }
        }
        // Update event history
        evHistTopoSwitch(sw, EvAction.SWITCH_CONNECTED, "None");
        LDUpdate update = new LDUpdate(sw.getId(), null,
                                       UpdateOperation.SWITCH_UPDATED);
        updates.add(update);
    }

    /**
     * When a switch disconnects we remove any links from our map and notify.
     * 
     * @param The
     *            id of the switch
     */
    @Override
    public void removedSwitch(IOFSwitch iofSwitch) {
        // Update event history
        long sw = iofSwitch.getId();
        evHistTopoSwitch(iofSwitch, EvAction.SWITCH_DISCONNECTED, "None");
        List<Link> eraseList = new ArrayList<Link>();
        lock.writeLock().lock();
        try {
            if (switchLinks.containsKey(sw)) {
                if (log.isTraceEnabled()) {
                    log.trace("Handle switchRemoved. Switch {}; removing links {}",
                              HexString.toHexString(sw), switchLinks.get(sw));
                }

                List<LDUpdate> updateList = new ArrayList<LDUpdate>();
                updateList.add(new LDUpdate(sw, null,
                                            UpdateOperation.SWITCH_REMOVED));
                // add all tuples with an endpoint on this switch to erase list
                eraseList.addAll(switchLinks.get(sw));

                // Sending the updateList, will ensure the updates in this
                // list will be added at the end of all the link updates.
                // Thus, it is not necessary to explicitly add these updates
                // to the queue.
                deleteLinks(eraseList, "Switch Removed", updateList);
            } else {
                // Switch does not have any links.
                updates.add(new LDUpdate(sw, null,
                                         UpdateOperation.SWITCH_REMOVED));
            }
        } finally {
            lock.writeLock().unlock();
        }
    }

    /**
     * We don't react the port changed notifications here. we listen for
     * OFPortStatus messages directly. Might consider using this notifier
     * instead
     */
    @Override
    public void switchPortChanged(Long switchId) {
        // no-op
    }

    /**
     * Delete links incident on a given switch port.
     * 
     * @param npt
     * @param reason
     */
    protected void deleteLinksOnPort(NodePortTuple npt, String reason) {
        List<Link> eraseList = new ArrayList<Link>();
        if (this.portLinks.containsKey(npt)) {
            if (log.isTraceEnabled()) {
                log.trace("handlePortStatus: Switch {} port #{} "
                                  + "removing links {}",
                          new Object[] {
                                        HexString.toHexString(npt.getNodeId()),
                                        npt.getPortId(),
                                        this.portLinks.get(npt) });
            }
            eraseList.addAll(this.portLinks.get(npt));
            deleteLinks(eraseList, reason);
        }
    }

    /**
     * Iterates through the list of links and deletes if the last discovery
     * message reception time exceeds timeout values.
     */
    protected void timeoutLinks() {
        List<Link> eraseList = new ArrayList<Link>();
        Long curTime = System.currentTimeMillis();
        boolean linkChanged = false;

        // reentrant required here because deleteLink also write locks
        lock.writeLock().lock();
        try {
            Iterator<Entry<Link, LinkInfo>> it = this.links.entrySet()
                                                           .iterator();
            while (it.hasNext()) {
                Entry<Link, LinkInfo> entry = it.next();
                Link lt = entry.getKey();
                LinkInfo info = entry.getValue();

                // Timeout the unicast and multicast LLDP valid times
                // independently.
                if ((info.getUnicastValidTime() != null)
                    && (info.getUnicastValidTime()
                        + (this.LINK_TIMEOUT * 1000) < curTime)) {
                    info.setUnicastValidTime(null);

                    if (info.getMulticastValidTime() != null)
                                                             addLinkToBroadcastDomain(lt);
                    // Note that even if mTime becomes null later on,
                    // the link would be deleted, which would trigger
                    // updateClusters().
                    linkChanged = true;
                }
                if ((info.getMulticastValidTime() != null)
                    && (info.getMulticastValidTime()
                        + (this.LINK_TIMEOUT * 1000) < curTime)) {
                    info.setMulticastValidTime(null);
                    // if uTime is not null, then link will remain as openflow
                    // link. If uTime is null, it will be deleted. So, we
                    // don't care about linkChanged flag here.
                    removeLinkFromBroadcastDomain(lt);
                    linkChanged = true;
                }
                // Add to the erase list only if the unicast
                // time is null.
                if (info.getUnicastValidTime() == null
                    && info.getMulticastValidTime() == null) {
                    eraseList.add(entry.getKey());
                } else if (linkChanged) {
                    UpdateOperation operation;
                    operation = getUpdateOperation(info.getSrcPortState(),
                                                   info.getDstPortState());
                    updates.add(new LDUpdate(lt.getSrc(), lt.getSrcPort(),
                                             lt.getDst(), lt.getDstPort(),
                                             getLinkType(lt, info),
                                             operation));
                }
            }

            // if any link was deleted or any link was changed.
            if ((eraseList.size() > 0) || linkChanged) {
                deleteLinks(eraseList, "LLDP timeout");
            }
        } finally {
            lock.writeLock().unlock();
        }
    }

    private boolean portEnabled(OFPhysicalPort port) {
        if (port == null) return false;
        if ((OFPortConfig.OFPPC_PORT_DOWN.getValue() & port.getConfig()) > 0)
                                                                             return false;
        if ((OFPortState.OFPPS_LINK_DOWN.getValue() & port.getState()) > 0)
                                                                           return false;
        // Port STP state doesn't work with multiple VLANs, so ignore it for now
        // if ((port.getState() & OFPortState.OFPPS_STP_MASK.getValue()) ==
        // OFPortState.OFPPS_STP_BLOCK.getValue())
        // return false;
        return true;
    }

    public Map<NodePortTuple, Set<Link>> getPortBroadcastDomainLinks() {
        return portBroadcastDomainLinks;
    }

    @Override
    public Map<Link, LinkInfo> getLinks() {
        lock.readLock().lock();
        Map<Link, LinkInfo> result;
        try {
            result = new HashMap<Link, LinkInfo>(links);
        } finally {
            lock.readLock().unlock();
        }
        return result;
    }

    protected void addLinkToBroadcastDomain(Link lt) {

        NodePortTuple srcNpt, dstNpt;
        srcNpt = new NodePortTuple(lt.getSrc(), lt.getSrcPort());
        dstNpt = new NodePortTuple(lt.getDst(), lt.getDstPort());

        if (!portBroadcastDomainLinks.containsKey(srcNpt))
            portBroadcastDomainLinks.put(srcNpt,
                                         new HashSet<Link>());
        portBroadcastDomainLinks.get(srcNpt).add(lt);

        if (!portBroadcastDomainLinks.containsKey(dstNpt))
            portBroadcastDomainLinks.put(dstNpt,
                                         new HashSet<Link>());
        portBroadcastDomainLinks.get(dstNpt).add(lt);
    }

    protected void removeLinkFromBroadcastDomain(Link lt) {

        NodePortTuple srcNpt, dstNpt;
        srcNpt = new NodePortTuple(lt.getSrc(), lt.getSrcPort());
        dstNpt = new NodePortTuple(lt.getDst(), lt.getDstPort());

        if (portBroadcastDomainLinks.containsKey(srcNpt)) {
            portBroadcastDomainLinks.get(srcNpt).remove(lt);
            if (portBroadcastDomainLinks.get(srcNpt).isEmpty())
                                                               portBroadcastDomainLinks.remove(srcNpt);
        }

        if (portBroadcastDomainLinks.containsKey(dstNpt)) {
            portBroadcastDomainLinks.get(dstNpt).remove(lt);
            if (portBroadcastDomainLinks.get(dstNpt).isEmpty())
                                                               portBroadcastDomainLinks.remove(dstNpt);
        }
    }

    // STORAGE METHODS
    /**
     * Deletes all links from storage
     */
    void clearAllLinks() {
        storageSource.deleteRowsAsync(LINK_TABLE_NAME, null);
    }

    /**
     * Gets the storage key for a LinkTuple
     * 
     * @param lt
     *            The LinkTuple to get
     * @return The storage key as a String
     */
    private String getLinkId(Link lt) {
        return HexString.toHexString(lt.getSrc()) + "-" + lt.getSrcPort()
               + "-" + HexString.toHexString(lt.getDst()) + "-"
               + lt.getDstPort();
    }

    /**
     * Writes a LinkTuple and corresponding LinkInfo to storage
     * 
     * @param lt
     *            The LinkTuple to write
     * @param linkInfo
     *            The LinkInfo to write
     */
    protected void writeLinkToStorage(Link lt, LinkInfo linkInfo) {
        LinkType type = getLinkType(lt, linkInfo);

        // Write only direct links. Do not write links to external
        // L2 network.
        // if (type != LinkType.DIRECT_LINK && type != LinkType.TUNNEL) {
        // return;
        // }

        Map<String, Object> rowValues = new HashMap<String, Object>();
        String id = getLinkId(lt);
        rowValues.put(LINK_ID, id);
        rowValues.put(LINK_VALID_TIME, linkInfo.getUnicastValidTime());
        String srcDpid = HexString.toHexString(lt.getSrc());
        rowValues.put(LINK_SRC_SWITCH, srcDpid);
        rowValues.put(LINK_SRC_PORT, lt.getSrcPort());

        if (type == LinkType.DIRECT_LINK)
            rowValues.put(LINK_TYPE, "internal");
        else if (type == LinkType.MULTIHOP_LINK)
            rowValues.put(LINK_TYPE, "external");
        else if (type == LinkType.TUNNEL)
            rowValues.put(LINK_TYPE, "tunnel");
        else
            rowValues.put(LINK_TYPE, "invalid");

        if (linkInfo.linkStpBlocked()) {
            if (log.isTraceEnabled()) {
                log.trace("writeLink, link {}, info {}, srcPortState Blocked",
                          lt, linkInfo);
            }
            rowValues.put(LINK_SRC_PORT_STATE,
                          OFPhysicalPort.OFPortState.OFPPS_STP_BLOCK.getValue());
        } else {
            if (log.isTraceEnabled()) {
                log.trace("writeLink, link {}, info {}, srcPortState {}",
                          new Object[] { lt, linkInfo,
                                        linkInfo.getSrcPortState() });
            }
            rowValues.put(LINK_SRC_PORT_STATE, linkInfo.getSrcPortState());
        }
        String dstDpid = HexString.toHexString(lt.getDst());
        rowValues.put(LINK_DST_SWITCH, dstDpid);
        rowValues.put(LINK_DST_PORT, lt.getDstPort());
        if (linkInfo.linkStpBlocked()) {
            if (log.isTraceEnabled()) {
                log.trace("writeLink, link {}, info {}, dstPortState Blocked",
                          lt, linkInfo);
            }
            rowValues.put(LINK_DST_PORT_STATE,
                          OFPhysicalPort.OFPortState.OFPPS_STP_BLOCK.getValue());
        } else {
            if (log.isTraceEnabled()) {
                log.trace("writeLink, link {}, info {}, dstPortState {}",
                          new Object[] { lt, linkInfo,
                                        linkInfo.getDstPortState() });
            }
            rowValues.put(LINK_DST_PORT_STATE, linkInfo.getDstPortState());
        }
        storageSource.updateRowAsync(LINK_TABLE_NAME, rowValues);
    }

    public Long readLinkValidTime(Link lt) {
        // FIXME: We're not currently using this right now, but if we start
        // to use this again, we probably shouldn't use it in its current
        // form, because it's doing synchronous storage calls. Depending
        // on the context this may still be OK, but if it's being called
        // on the packet in processing thread it should be reworked to
        // use asynchronous storage calls.
        Long validTime = null;
        IResultSet resultSet = null;
        try {
            String[] columns = { LINK_VALID_TIME };
            String id = getLinkId(lt);
            resultSet = storageSource.executeQuery(LINK_TABLE_NAME,
                                                   columns,
                                                   new OperatorPredicate(
                                                                         LINK_ID,
                                                                         OperatorPredicate.Operator.EQ,
                                                                         id),
                                                   null);
            if (resultSet.next())
                                 validTime = resultSet.getLong(LINK_VALID_TIME);
        } finally {
            if (resultSet != null) resultSet.close();
        }
        return validTime;
    }

    /**
     * Removes a link from storage using an asynchronous call.
     * 
     * @param lt
     *            The LinkTuple to delete.
     */
    protected void removeLinkFromStorage(Link lt) {
        String id = getLinkId(lt);
        storageSource.deleteRowAsync(LINK_TABLE_NAME, id);
    }

    @Override
    public void addListener(ILinkDiscoveryListener listener) {
        linkDiscoveryAware.add(listener);
    }

    /**
     * Register a link discovery aware component
     * 
     * @param linkDiscoveryAwareComponent
     */
    public
            void
            addLinkDiscoveryAware(ILinkDiscoveryListener linkDiscoveryAwareComponent) {
        // TODO make this a copy on write set or lock it somehow
        this.linkDiscoveryAware.add(linkDiscoveryAwareComponent);
    }

    /**
     * Deregister a link discovery aware component
     * 
     * @param linkDiscoveryAwareComponent
     */
    public
            void
            removeLinkDiscoveryAware(ILinkDiscoveryListener linkDiscoveryAwareComponent) {
        // TODO make this a copy on write set or lock it somehow
        this.linkDiscoveryAware.remove(linkDiscoveryAwareComponent);
    }

    /**
     * Sets the IStorageSource to use for ITology
     * 
     * @param storageSource
     *            the storage source to use
     */
    public void setStorageSource(IStorageSourceService storageSource) {
        this.storageSource = storageSource;
    }

    /**
     * Gets the storage source for this ITopology
     * 
     * @return The IStorageSource ITopology is writing to
     */
    public IStorageSourceService getStorageSource() {
        return storageSource;
    }

    @Override
    public boolean isCallbackOrderingPrereq(OFType type, String name) {
        return false;
    }

    @Override
    public boolean isCallbackOrderingPostreq(OFType type, String name) {
        return false;
    }

    @Override
    public void rowsModified(String tableName, Set<Object> rowKeys) {

        if (tableName.equals(TOPOLOGY_TABLE_NAME)) {
            readTopologyConfigFromStorage();
            return;
        }

        Map<Long, IOFSwitch> switches = floodlightProvider.getSwitches();
        ArrayList<IOFSwitch> updated_switches = new ArrayList<IOFSwitch>();
        for (Object key : rowKeys) {
            Long swId = new Long(HexString.toLong((String) key));
            if (switches.containsKey(swId)) {
                IOFSwitch sw = switches.get(swId);
                boolean curr_status = sw.hasAttribute(IOFSwitch.SWITCH_IS_CORE_SWITCH);
                boolean new_status = false;
                IResultSet resultSet = null;

                try {
                    resultSet = storageSource.getRow(tableName, key);
                    for (Iterator<IResultSet> it = resultSet.iterator(); it.hasNext();) {
                        // In case of multiple rows, use the status in last row?
                        Map<String, Object> row = it.next().getRow();
                        if (row.containsKey(SWITCH_CONFIG_CORE_SWITCH)) {
                            new_status = ((String) row.get(SWITCH_CONFIG_CORE_SWITCH)).equals("true");
                        }
                    }
                } finally {
                    if (resultSet != null) resultSet.close();
                }

                if (curr_status != new_status) {
                    updated_switches.add(sw);
                }
            } else {
                if (log.isTraceEnabled()) {
                    log.trace("Update for switch which has no entry in switch "
                                      + "list (dpid={}), a delete action.",
                              (String) key);
                }
            }
        }

        for (IOFSwitch sw : updated_switches) {
            // Set SWITCH_IS_CORE_SWITCH to it's inverse value
            if (sw.hasAttribute(IOFSwitch.SWITCH_IS_CORE_SWITCH)) {
                sw.removeAttribute(IOFSwitch.SWITCH_IS_CORE_SWITCH);
                if (log.isTraceEnabled()) {
                    log.trace("SWITCH_IS_CORE_SWITCH set to False for {}",
                              sw);
                }
                updates.add(new LDUpdate(sw.getId(),
                                         SwitchType.BASIC_SWITCH,
                                         UpdateOperation.SWITCH_UPDATED));
            } else {
                sw.setAttribute(IOFSwitch.SWITCH_IS_CORE_SWITCH,
                                new Boolean(true));
                if (log.isTraceEnabled()) {
                    log.trace("SWITCH_IS_CORE_SWITCH set to True for {}", sw);
                }
                updates.add(new LDUpdate(sw.getId(), SwitchType.CORE_SWITCH,
                                         UpdateOperation.SWITCH_UPDATED));
            }
        }
    }

    @Override
    public void rowsDeleted(String tableName, Set<Object> rowKeys) {
        // Ignore delete events, the switch delete will do the
        // right thing on it's own.
        readTopologyConfigFromStorage();
    }

    // IFloodlightModule classes

    @Override
    public Collection<Class<? extends IFloodlightService>>
            getModuleServices() {
        Collection<Class<? extends IFloodlightService>> l = new ArrayList<Class<? extends IFloodlightService>>();
        l.add(ILinkDiscoveryService.class);
        // l.add(ITopologyService.class);
        return l;
    }

    @Override
    public Map<Class<? extends IFloodlightService>, IFloodlightService>
            getServiceImpls() {
        Map<Class<? extends IFloodlightService>, IFloodlightService> m = new HashMap<Class<? extends IFloodlightService>, IFloodlightService>();
        // We are the class that implements the service
        m.put(ILinkDiscoveryService.class, this);
        return m;
    }

    @Override
    public Collection<Class<? extends IFloodlightService>>
            getModuleDependencies() {
        Collection<Class<? extends IFloodlightService>> l = new ArrayList<Class<? extends IFloodlightService>>();
        l.add(IFloodlightProviderService.class);
        l.add(IStorageSourceService.class);
        l.add(IThreadPoolService.class);
        l.add(IRestApiService.class);
        return l;
    }

    @Override
    public
            void
            init(FloodlightModuleContext context)
                                                 throws FloodlightModuleException {
        floodlightProvider = context.getServiceImpl(IFloodlightProviderService.class);
        storageSource = context.getServiceImpl(IStorageSourceService.class);
        threadPool = context.getServiceImpl(IThreadPoolService.class);
        restApi = context.getServiceImpl(IRestApiService.class);

        // read our config options
        Map<String, String> configOptions = context.getConfigParams(this);
        try {
            String histSize = configOptions.get("eventhistorysize");
            if (histSize != null) {
                EVENT_HISTORY_SIZE = Short.parseShort(histSize);
            }
        } catch (NumberFormatException e) {
            log.warn("Error event history size, using default of {} seconds", EVENT_HISTORY_SIZE);
        }
        log.debug("Event history size set to {}", EVENT_HISTORY_SIZE);
        
        // Set the autoportfast feature to false.
        this.autoPortFastFeature = false;

        // We create this here because there is no ordering guarantee
        this.linkDiscoveryAware = new ArrayList<ILinkDiscoveryListener>();
        this.lock = new ReentrantReadWriteLock();
        this.updates = new LinkedBlockingQueue<LDUpdate>();
        this.links = new HashMap<Link, LinkInfo>();
        this.portLinks = new HashMap<NodePortTuple, Set<Link>>();
        this.suppressLinkDiscovery = Collections.synchronizedSet(new HashSet<NodePortTuple>());
        this.portBroadcastDomainLinks = new HashMap<NodePortTuple, Set<Link>>();
        this.switchLinks = new HashMap<Long, Set<Link>>();
        this.quarantineQueue = new LinkedBlockingQueue<NodePortTuple>();
        this.maintenanceQueue = new LinkedBlockingQueue<NodePortTuple>();

        this.evHistTopologySwitch = new EventHistory<EventHistoryTopologySwitch>(EVENT_HISTORY_SIZE);
        this.evHistTopologyLink = new EventHistory<EventHistoryTopologyLink>(EVENT_HISTORY_SIZE);
        this.evHistTopologyCluster = new EventHistory<EventHistoryTopologyCluster>(EVENT_HISTORY_SIZE);
    }

    @Override
    @LogMessageDocs({
                     @LogMessageDoc(level = "ERROR",
                                    message = "No storage source found.",
                                    explanation = "Storage source was not initialized; cannot initialize "
                                                  + "link discovery.",
                                    recommendation = LogMessageDoc.REPORT_CONTROLLER_BUG),
                     @LogMessageDoc(level = "ERROR",
                                    message = "Error in installing listener for "
                                              + "switch config table {table}",
                                    explanation = "Failed to install storage notification for the "
                                                  + "switch config table",
                                    recommendation = LogMessageDoc.REPORT_CONTROLLER_BUG),
                     @LogMessageDoc(level = "ERROR",
                                    message = "No storage source found.",
                                    explanation = "Storage source was not initialized; cannot initialize "
                                                  + "link discovery.",
                                    recommendation = LogMessageDoc.REPORT_CONTROLLER_BUG),
                     @LogMessageDoc(level = "ERROR",
                                    message = "Exception in LLDP send timer.",
                                    explanation = "An unknown error occured while sending LLDP "
                                                  + "messages to switches.",
                                    recommendation = LogMessageDoc.CHECK_SWITCH) })
    public
            void startUp(FloodlightModuleContext context) {
        // Create our storage tables
        if (storageSource == null) {
            log.error("No storage source found.");
            return;
        }

        storageSource.createTable(TOPOLOGY_TABLE_NAME, null);
        storageSource.setTablePrimaryKeyName(TOPOLOGY_TABLE_NAME,
                                             TOPOLOGY_ID);
        readTopologyConfigFromStorage();

        storageSource.createTable(LINK_TABLE_NAME, null);
        storageSource.setTablePrimaryKeyName(LINK_TABLE_NAME, LINK_ID);
        storageSource.deleteMatchingRows(LINK_TABLE_NAME, null);
        // Register for storage updates for the switch table
        try {
            storageSource.addListener(SWITCH_CONFIG_TABLE_NAME, this);
            storageSource.addListener(TOPOLOGY_TABLE_NAME, this);
        } catch (StorageException ex) {
            log.error("Error in installing listener for "
                      + "switch table {}", SWITCH_CONFIG_TABLE_NAME);
        }

        ScheduledExecutorService ses = threadPool.getScheduledExecutor();

        // To be started by the first switch connection
        discoveryTask = new SingletonTask(ses, new Runnable() {
            @Override
            public void run() {
                try {
                    discoverLinks();
                } catch (StorageException e) {
                    log.error("Storage exception in LLDP send timer; "
                              + "terminating process", e);
                    floodlightProvider.terminate();
                } catch (Exception e) {
                    log.error("Exception in LLDP send timer.", e);
                } finally {
                    if (!shuttingDown) {
                        // null role implies HA mode is not enabled.
                        Role role = floodlightProvider.getRole();
                        if (role == null || role == Role.MASTER) {
                            log.trace("Rescheduling discovery task as role = {}",
                                      role);
                            discoveryTask.reschedule(DISCOVERY_TASK_INTERVAL,
                                                     TimeUnit.SECONDS);
                        } else {
                            log.trace("Stopped LLDP rescheduling due to role = {}.",
                                      role);
                        }
                    }
                }
            }
        });

        // null role implies HA mode is not enabled.
        Role role = floodlightProvider.getRole();
        if (role == null || role == Role.MASTER) {
            log.trace("Setup: Rescheduling discovery task. role = {}", role);
            discoveryTask.reschedule(DISCOVERY_TASK_INTERVAL,
                                     TimeUnit.SECONDS);
        } else {
            log.trace("Setup: Not scheduling LLDP as role = {}.", role);
        }

        // Setup the BDDP task. It is invoked whenever switch port tuples
        // are added to the quarantine list.
        bddpTask = new SingletonTask(ses, new QuarantineWorker());
        bddpTask.reschedule(BDDP_TASK_INTERVAL, TimeUnit.MILLISECONDS);

        updatesThread = new Thread(new Runnable() {
            @Override
            public void run() {
                while (true) {
                    try {
                        doUpdatesThread();
                    } catch (InterruptedException e) {
                        return;
                    }
                }
            }
        }, "Topology Updates");
        updatesThread.start();

        // Register for the OpenFlow messages we want to receive
        floodlightProvider.addOFMessageListener(OFType.PACKET_IN, this);
        floodlightProvider.addOFMessageListener(OFType.PORT_STATUS, this);
        // Register for switch updates
        floodlightProvider.addOFSwitchListener(this);
        floodlightProvider.addHAListener(this);
        floodlightProvider.addInfoProvider("summary", this);
        if (restApi != null)
                            restApi.addRestletRoutable(new LinkDiscoveryWebRoutable());
        setControllerTLV();
    }

    // ****************************************************
    // Topology Manager's Event History members and methods
    // ****************************************************

    // Topology Manager event history
    public EventHistory<EventHistoryTopologySwitch> evHistTopologySwitch;
    public EventHistory<EventHistoryTopologyLink> evHistTopologyLink;
    public EventHistory<EventHistoryTopologyCluster> evHistTopologyCluster;
    public EventHistoryTopologySwitch evTopoSwitch;
    public EventHistoryTopologyLink evTopoLink;
    public EventHistoryTopologyCluster evTopoCluster;

    // Switch Added/Deleted
    private void
            evHistTopoSwitch(IOFSwitch sw, EvAction actn, String reason) {
        if (evTopoSwitch == null) {
            evTopoSwitch = new EventHistoryTopologySwitch();
        }
        evTopoSwitch.dpid = sw.getId();
        if ((SocketAddress.class.isInstance(sw.getInetAddress()))) {
            evTopoSwitch.ipv4Addr = IPv4.toIPv4Address(((InetSocketAddress) (sw.getInetAddress())).getAddress()
                                                                                                  .getAddress());
            evTopoSwitch.l4Port = ((InetSocketAddress) (sw.getInetAddress())).getPort();
        } else {
            evTopoSwitch.ipv4Addr = 0;
            evTopoSwitch.l4Port = 0;
        }
        evTopoSwitch.reason = reason;
        evTopoSwitch = evHistTopologySwitch.put(evTopoSwitch, actn);
    }

    private void evHistTopoLink(long srcDpid, long dstDpid, short srcPort,
                                short dstPort, int srcPortState,
                                int dstPortState,
                                ILinkDiscovery.LinkType linkType,
                                EvAction actn, String reason) {
        if (evTopoLink == null) {
            evTopoLink = new EventHistoryTopologyLink();
        }
        evTopoLink.srcSwDpid = srcDpid;
        evTopoLink.dstSwDpid = dstDpid;
        evTopoLink.srcSwport = srcPort & 0xffff;
        evTopoLink.dstSwport = dstPort & 0xffff;
        evTopoLink.srcPortState = srcPortState;
        evTopoLink.dstPortState = dstPortState;
        evTopoLink.reason = reason;
        switch (linkType) {
            case DIRECT_LINK:
                evTopoLink.linkType = "DIRECT_LINK";
                break;
            case MULTIHOP_LINK:
                evTopoLink.linkType = "MULTIHOP_LINK";
                break;
            case TUNNEL:
                evTopoLink.linkType = "TUNNEL";
                break;
            case INVALID_LINK:
            default:
                evTopoLink.linkType = "Unknown";
                break;
        }
        evTopoLink = evHistTopologyLink.put(evTopoLink, actn);
    }

    public void evHistTopoCluster(long dpid, long clusterIdOld,
                                  long clusterIdNew, EvAction action,
                                  String reason) {
        if (evTopoCluster == null) {
            evTopoCluster = new EventHistoryTopologyCluster();
        }
        evTopoCluster.dpid = dpid;
        evTopoCluster.clusterIdOld = clusterIdOld;
        evTopoCluster.clusterIdNew = clusterIdNew;
        evTopoCluster.reason = reason;
        evTopoCluster = evHistTopologyCluster.put(evTopoCluster, action);
    }

    @Override
    public Map<String, Object> getInfo(String type) {
        if (!"summary".equals(type)) return null;

        Map<String, Object> info = new HashMap<String, Object>();

        int num_links = 0;
        for (Set<Link> links : switchLinks.values())
            num_links += links.size();
        info.put("# inter-switch links", num_links / 2);

        return info;
    }

    // IHARoleListener
    @Override
    public void roleChanged(Role oldRole, Role newRole) {
        switch (newRole) {
            case MASTER:
                if (oldRole == Role.SLAVE) {
                    if (log.isTraceEnabled()) {
                        log.trace("Sending LLDPs "
                                  + "to HA change from SLAVE->MASTER");
                    }
                    clearAllLinks();
                    readTopologyConfigFromStorage();
                    log.debug("Role Change to Master: Rescheduling discovery task.");
                    discoveryTask.reschedule(1, TimeUnit.MICROSECONDS);
                }
                break;
            case SLAVE:
                if (log.isTraceEnabled()) {
                    log.trace("Clearing links due to "
                              + "HA change to SLAVE");
                }
                switchLinks.clear();
                links.clear();
                portLinks.clear();
                portBroadcastDomainLinks.clear();
                discoverOnAllPorts();
                break;
            default:
                break;
        }
    }

    @Override
    public
            void
            controllerNodeIPsChanged(Map<String, String> curControllerNodeIPs,
                                     Map<String, String> addedControllerNodeIPs,
                                     Map<String, String> removedControllerNodeIPs) {
        // ignore
    }

    public boolean isAutoPortFastFeature() {
        return autoPortFastFeature;
    }

    public void setAutoPortFastFeature(boolean autoPortFastFeature) {
        this.autoPortFastFeature = autoPortFastFeature;
    }

    public void readTopologyConfigFromStorage() {
        IResultSet topologyResult = storageSource.executeQuery(TOPOLOGY_TABLE_NAME,
                                                               null, null,
                                                               null);

        if (topologyResult.next()) {
            boolean apf = topologyResult.getBoolean(TOPOLOGY_AUTOPORTFAST);
            autoPortFastFeature = apf;
        } else {
            this.autoPortFastFeature = AUTOPORTFAST_DEFAULT;
        }

        if (autoPortFastFeature)
            log.info("Setting autoportfast feature to ON");
        else
            log.info("Setting autoportfast feature to OFF");
    }
}<|MERGE_RESOLUTION|>--- conflicted
+++ resolved
@@ -998,19 +998,11 @@
         // routingEngine
         Link lt = new Link(remoteSwitch.getId(), remotePort,
                            iofSwitch.getId(), inPort);
-<<<<<<< HEAD
 
         if (!isLinkAllowed(lt.getSrc(), lt.getSrcPort(),
                            lt.getDst(), lt.getDstPort()))
             return Command.STOP;
 
-=======
-
-        if (!isLinkAllowed(lt.getSrc(), lt.getSrcPort(),
-                           lt.getDst(), lt.getDstPort()))
-            return Command.STOP;
-
->>>>>>> 417207f5
         // Continue only if link is allowed.
         Long lastLldpTime = null;
         Long lastBddpTime = null;
