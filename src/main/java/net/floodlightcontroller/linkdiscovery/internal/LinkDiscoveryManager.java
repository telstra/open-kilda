/**
 *    Copyright 2011, Big Switch Networks, Inc.
 *    Originally created by David Erickson, Stanford University
 *
 *    Licensed under the Apache License, Version 2.0 (the "License"); you may
 *    not use this file except in compliance with the License. You may obtain
 *    a copy of the License at
 *
 *         http://www.apache.org/licenses/LICENSE-2.0
 *
 *    Unless required by applicable law or agreed to in writing, software
 *    distributed under the License is distributed on an "AS IS" BASIS, WITHOUT
 *    WARRANTIES OR CONDITIONS OF ANY KIND, either express or implied. See the
 *    License for the specific language governing permissions and limitations
 *    under the License.
 **/

package net.floodlightcontroller.linkdiscovery.internal;

import java.io.IOException;
import java.net.InetAddress;
import java.net.InetSocketAddress;
import java.net.NetworkInterface;
import java.net.SocketAddress;
import java.nio.ByteBuffer;
import java.util.ArrayList;
import java.util.Arrays;
import java.util.Collection;
import java.util.Collections;
import java.util.HashMap;
import java.util.HashSet;
import java.util.Iterator;
import java.util.List;
import java.util.Map;
import java.util.Map.Entry;
import java.util.Set;
import java.util.concurrent.BlockingQueue;
import java.util.concurrent.ConcurrentHashMap;
import java.util.concurrent.LinkedBlockingQueue;
import java.util.concurrent.ScheduledExecutorService;
import java.util.concurrent.TimeUnit;
import java.util.concurrent.locks.ReentrantReadWriteLock;

import net.floodlightcontroller.core.FloodlightContext;
import net.floodlightcontroller.core.HAListenerTypeMarker;
import net.floodlightcontroller.core.IFloodlightProviderService;
import net.floodlightcontroller.core.IFloodlightProviderService.Role;
import net.floodlightcontroller.core.IHAListener;
import net.floodlightcontroller.core.IInfoProvider;
import net.floodlightcontroller.core.IOFMessageListener;
import net.floodlightcontroller.core.IOFSwitch;
import net.floodlightcontroller.core.IOFSwitchListener;
import net.floodlightcontroller.core.annotations.LogMessageCategory;
import net.floodlightcontroller.core.annotations.LogMessageDoc;
import net.floodlightcontroller.core.annotations.LogMessageDocs;
import net.floodlightcontroller.core.module.FloodlightModuleContext;
import net.floodlightcontroller.core.module.FloodlightModuleException;
import net.floodlightcontroller.core.module.IFloodlightModule;
import net.floodlightcontroller.core.module.IFloodlightService;
import net.floodlightcontroller.core.util.SingletonTask;
import net.floodlightcontroller.debugcounter.IDebugCounterService;
import net.floodlightcontroller.debugcounter.IDebugCounterService.CounterType;
import net.floodlightcontroller.debugcounter.NullDebugCounter;
import net.floodlightcontroller.linkdiscovery.ILinkDiscovery;
import net.floodlightcontroller.linkdiscovery.ILinkDiscovery.LDUpdate;
import net.floodlightcontroller.linkdiscovery.ILinkDiscovery.LinkType;
import net.floodlightcontroller.linkdiscovery.ILinkDiscovery.SwitchType;
import net.floodlightcontroller.linkdiscovery.ILinkDiscovery.UpdateOperation;
import net.floodlightcontroller.linkdiscovery.ILinkDiscoveryListener;
import net.floodlightcontroller.linkdiscovery.ILinkDiscoveryService;
import net.floodlightcontroller.linkdiscovery.LinkInfo;
import net.floodlightcontroller.linkdiscovery.web.LinkDiscoveryWebRoutable;
import net.floodlightcontroller.packet.BSN;
import net.floodlightcontroller.packet.Ethernet;
import net.floodlightcontroller.packet.IPv4;
import net.floodlightcontroller.packet.LLDP;
import net.floodlightcontroller.packet.LLDPTLV;
import net.floodlightcontroller.restserver.IRestApiService;
import net.floodlightcontroller.routing.Link;
import net.floodlightcontroller.storage.IResultSet;
import net.floodlightcontroller.storage.IStorageSourceListener;
import net.floodlightcontroller.storage.IStorageSourceService;
import net.floodlightcontroller.storage.OperatorPredicate;
import net.floodlightcontroller.storage.StorageException;
import net.floodlightcontroller.threadpool.IThreadPoolService;
import net.floodlightcontroller.topology.NodePortTuple;
import net.floodlightcontroller.util.EventHistory;
import net.floodlightcontroller.util.EventHistory.EvAction;

import org.openflow.protocol.OFMessage;
import org.openflow.protocol.OFPacketIn;
import org.openflow.protocol.OFPacketOut;
import org.openflow.protocol.OFPhysicalPort;
import org.openflow.protocol.OFPhysicalPort.OFPortConfig;
import org.openflow.protocol.OFPhysicalPort.OFPortState;
import org.openflow.protocol.OFPort;
import org.openflow.protocol.OFPortStatus;
import org.openflow.protocol.OFPortStatus.OFPortReason;
import org.openflow.protocol.OFType;
import org.openflow.protocol.action.OFAction;
import org.openflow.protocol.action.OFActionOutput;
import org.openflow.util.HexString;
import org.slf4j.Logger;
import org.slf4j.LoggerFactory;

/**
 * This class sends out LLDP messages containing the sending switch's datapath
 * id as well as the outgoing port number. Received LLrescDP messages that match
 * a known switch cause a new LinkTuple to be created according to the invariant
 * rules listed below. This new LinkTuple is also passed to routing if it exists
 * to trigger updates. This class also handles removing links that are
 * associated to switch ports that go down, and switches that are disconnected.
 * Invariants: -portLinks and switchLinks will not contain empty Sets outside of
 * critical sections -portLinks contains LinkTuples where one of the src or dst
 * SwitchPortTuple matches the map key -switchLinks contains LinkTuples where
 * one of the src or dst SwitchPortTuple's id matches the switch id -Each
 * LinkTuple will be indexed into switchLinks for both src.id and dst.id, and
 * portLinks for each src and dst -The updates queue is only added to from
 * within a held write lock
 */
@LogMessageCategory("Network Topology")
public class LinkDiscoveryManager implements IOFMessageListener,
    IOFSwitchListener, IStorageSourceListener, ILinkDiscoveryService,
    IFloodlightModule, IInfoProvider {
    protected static final Logger log = LoggerFactory.getLogger(LinkDiscoveryManager.class);

    // Names of table/fields for links in the storage API
    private static final String TOPOLOGY_TABLE_NAME = "controller_topologyconfig";
    private static final String TOPOLOGY_ID = "id";
    private static final String TOPOLOGY_AUTOPORTFAST = "autoportfast";

    private static final String LINK_TABLE_NAME = "controller_link";
    private static final String LINK_ID = "id";
    private static final String LINK_SRC_SWITCH = "src_switch_id";
    private static final String LINK_SRC_PORT = "src_port";
    private static final String LINK_SRC_PORT_STATE = "src_port_state";
    private static final String LINK_DST_SWITCH = "dst_switch_id";
    private static final String LINK_DST_PORT = "dst_port";
    private static final String LINK_DST_PORT_STATE = "dst_port_state";
    private static final String LINK_VALID_TIME = "valid_time";
    private static final String LINK_TYPE = "link_type";
    private static final String SWITCH_CONFIG_TABLE_NAME = "controller_switchconfig";
    private static final String SWITCH_CONFIG_CORE_SWITCH = "core_switch";

    protected IFloodlightProviderService floodlightProvider;
    protected IStorageSourceService storageSource;
    protected IThreadPoolService threadPool;
    protected IRestApiService restApi;
    protected IDebugCounterService debugCounters;

    // Role
    protected Role role;

    // LLDP and BDDP fields
    private static final byte[] LLDP_STANDARD_DST_MAC_STRING =
            HexString.fromHexString("01:80:c2:00:00:0e");
    private static final long LINK_LOCAL_MASK = 0xfffffffffff0L;
    private static final long LINK_LOCAL_VALUE = 0x0180c2000000L;
    protected static int EVENT_HISTORY_SIZE = 1024; // in seconds

    // BigSwitch OUI is 5C:16:C7, so 5D:16:C7 is the multicast version
    // private static final String LLDP_BSN_DST_MAC_STRING =
    // "5d:16:c7:00:00:01";
    private static final String LLDP_BSN_DST_MAC_STRING = "ff:ff:ff:ff:ff:ff";

    // Direction TLVs are used to indicate if the LLDPs were sent
    // periodically or in response to a recieved LLDP
    private static final byte TLV_DIRECTION_TYPE = 0x73;
    private static final short TLV_DIRECTION_LENGTH = 1; // 1 byte
    private static final byte TLV_DIRECTION_VALUE_FORWARD[] = { 0x01 };
    private static final byte TLV_DIRECTION_VALUE_REVERSE[] = { 0x02 };
    private static final LLDPTLV forwardTLV = new LLDPTLV().setType(TLV_DIRECTION_TYPE)
                                                           .setLength(TLV_DIRECTION_LENGTH)
                                                           .setValue(TLV_DIRECTION_VALUE_FORWARD);

    private static final LLDPTLV reverseTLV = new LLDPTLV().setType(TLV_DIRECTION_TYPE)
                                                           .setLength(TLV_DIRECTION_LENGTH)
                                                           .setValue(TLV_DIRECTION_VALUE_REVERSE);

    // Link discovery task details.
    protected SingletonTask discoveryTask;
    protected final int DISCOVERY_TASK_INTERVAL = 1;
    protected final int LINK_TIMEOUT = 35; // timeout as part of LLDP process.
    protected final int LLDP_TO_ALL_INTERVAL = 15; // 15 seconds.
    protected long lldpClock = 0;
    // This value is intentionally kept higher than LLDP_TO_ALL_INTERVAL.
    // If we want to identify link failures faster, we could decrease this
    // value to a small number, say 1 or 2 sec.
    protected final int LLDP_TO_KNOWN_INTERVAL = 20; // LLDP frequency for known
                                                     // links

    protected LLDPTLV controllerTLV;
    protected ReentrantReadWriteLock lock;
    int lldpTimeCount = 0;

    /**
     * Flag to indicate if automatic port fast is enabled or not. Default is set
     * to false -- Initialized in the init method as well.
     */
    protected boolean AUTOPORTFAST_DEFAULT = false;
    protected boolean autoPortFastFeature = AUTOPORTFAST_DEFAULT;

    /**
     * Map from link to the most recent time it was verified functioning
     */
    protected Map<Link, LinkInfo> links;

    /**
     * Map from switch id to a set of all links with it as an endpoint
     */
    protected Map<Long, Set<Link>> switchLinks;

    /**
     * Map from a id:port to the set of links containing it as an endpoint
     */
    protected Map<NodePortTuple, Set<Link>> portLinks;

    protected volatile boolean shuttingDown = false;

    /*
     * topology aware components are called in the order they were added to the
     * the array
     */
    protected ArrayList<ILinkDiscoveryListener> linkDiscoveryAware;
    protected BlockingQueue<LDUpdate> updates;
    protected Thread updatesThread;

    /**
     * List of ports through which LLDP/BDDPs are not sent.
     */
    protected Set<NodePortTuple> suppressLinkDiscovery;

    /**
     * A list of ports that are quarantined for discovering links through them.
     * Data traffic from these ports are not allowed until the ports are
     * released from quarantine.
     */
    protected LinkedBlockingQueue<NodePortTuple> quarantineQueue;
    protected LinkedBlockingQueue<NodePortTuple> maintenanceQueue;
    /**
     * Quarantine task
     */
    protected SingletonTask bddpTask;
    protected final int BDDP_TASK_INTERVAL = 100; // 100 ms.
    protected final int BDDP_TASK_SIZE = 10; // # of ports per iteration

    private class MACRange {
        long baseMAC;
        int ignoreBits;
    }
    protected Set<MACRange> ignoreMACSet;

    private IHAListener haListener;

    //*********************
    // ILinkDiscoveryService
    //*********************

    @Override
    public OFPacketOut generateLLDPMessage(long sw, short port,
                                       boolean isStandard, boolean isReverse) {

        IOFSwitch iofSwitch = floodlightProvider.getSwitch(sw);
        OFPhysicalPort ofpPort = iofSwitch.getPort(port);

        if (log.isTraceEnabled()) {
            log.trace("Sending LLDP packet out of swich: {}, port: {}",
                      HexString.toHexString(sw), port);
        }

        // using "nearest customer bridge" MAC address for broadest possible
        // propagation
        // through provider and TPMR bridges (see IEEE 802.1AB-2009 and
        // 802.1Q-2011),
        // in particular the Linux bridge which behaves mostly like a provider
        // bridge
        byte[] chassisId = new byte[] { 4, 0, 0, 0, 0, 0, 0 }; // filled in
                                                               // later
        byte[] portId = new byte[] { 2, 0, 0 }; // filled in later
        byte[] ttlValue = new byte[] { 0, 0x78 };
        // OpenFlow OUI - 00-26-E1
        byte[] dpidTLVValue = new byte[] { 0x0, 0x26, (byte) 0xe1, 0, 0, 0,
                                          0, 0, 0, 0, 0, 0 };
        LLDPTLV dpidTLV = new LLDPTLV().setType((byte) 127)
                                       .setLength((short) dpidTLVValue.length)
                                       .setValue(dpidTLVValue);

        byte[] dpidArray = new byte[8];
        ByteBuffer dpidBB = ByteBuffer.wrap(dpidArray);
        ByteBuffer portBB = ByteBuffer.wrap(portId, 1, 2);

        Long dpid = sw;
        dpidBB.putLong(dpid);
        // set the chassis id's value to last 6 bytes of dpid
        System.arraycopy(dpidArray, 2, chassisId, 1, 6);
        // set the optional tlv to the full dpid
        System.arraycopy(dpidArray, 0, dpidTLVValue, 4, 8);

        // TODO: Consider remove this block of code.
        // It's evil to overwrite port object. The the old code always
        // overwrote mac address, we now only overwrite zero macs and
        // log a warning, mostly for paranoia.
        byte[] srcMac = ofpPort.getHardwareAddress();
        byte[] zeroMac = { 0, 0, 0, 0, 0, 0 };
        if (Arrays.equals(srcMac, zeroMac)) {
            log.warn("Port {}/{} has zero hareware address"
                             + "overwrite with lower 6 bytes of dpid",
                     HexString.toHexString(dpid), ofpPort.getPortNumber());
            System.arraycopy(dpidArray, 2, srcMac, 0, 6);
        }

        // set the portId to the outgoing port
        portBB.putShort(port);
        if (log.isTraceEnabled()) {
            log.trace("Sending LLDP out of interface: {}/{}",
                      HexString.toHexString(sw), port);
        }

        LLDP lldp = new LLDP();
        lldp.setChassisId(new LLDPTLV().setType((byte) 1)
                                       .setLength((short) chassisId.length)
                                       .setValue(chassisId));
        lldp.setPortId(new LLDPTLV().setType((byte) 2)
                                    .setLength((short) portId.length)
                                    .setValue(portId));
        lldp.setTtl(new LLDPTLV().setType((byte) 3)
                                 .setLength((short) ttlValue.length)
                                 .setValue(ttlValue));
        lldp.getOptionalTLVList().add(dpidTLV);

        // Add the controller identifier to the TLV value.
        lldp.getOptionalTLVList().add(controllerTLV);
        if (isReverse) {
            lldp.getOptionalTLVList().add(reverseTLV);
        } else {
            lldp.getOptionalTLVList().add(forwardTLV);
        }

        Ethernet ethernet;
        if (isStandard) {
            ethernet = new Ethernet().setSourceMACAddress(ofpPort.getHardwareAddress())
                                     .setDestinationMACAddress(LLDP_STANDARD_DST_MAC_STRING)
                                     .setEtherType(Ethernet.TYPE_LLDP);
            ethernet.setPayload(lldp);
        } else {
            BSN bsn = new BSN(BSN.BSN_TYPE_BDDP);
            bsn.setPayload(lldp);

            ethernet = new Ethernet().setSourceMACAddress(ofpPort.getHardwareAddress())
                                     .setDestinationMACAddress(LLDP_BSN_DST_MAC_STRING)
                                     .setEtherType(Ethernet.TYPE_BSN);
            ethernet.setPayload(bsn);
        }

        // serialize and wrap in a packet out
        byte[] data = ethernet.serialize();
        OFPacketOut po = (OFPacketOut) floodlightProvider.getOFMessageFactory()
                                                         .getMessage(OFType.PACKET_OUT);
        po.setBufferId(OFPacketOut.BUFFER_ID_NONE);
        po.setInPort(OFPort.OFPP_NONE);

        // set data and data length
        po.setLengthU(OFPacketOut.MINIMUM_LENGTH + data.length);
        po.setPacketData(data);

        return po;
    }

    /**
     * Get the LLDP sending period in seconds.
     *
     * @return LLDP sending period in seconds.
     */
    public int getLldpFrequency() {
        return LLDP_TO_KNOWN_INTERVAL;
    }

    /**
     * Get the LLDP timeout value in seconds
     *
     * @return LLDP timeout value in seconds
     */
    public int getLldpTimeout() {
        return LINK_TIMEOUT;
    }

    @Override
    public Map<NodePortTuple, Set<Link>> getPortLinks() {
        return portLinks;
    }

    @Override
    public Set<NodePortTuple> getSuppressLLDPsInfo() {
        return suppressLinkDiscovery;
    }

    /**
     * Add a switch port to the suppressed LLDP list. Remove any known links on
     * the switch port.
     */
    @Override
    public void AddToSuppressLLDPs(long sw, short port) {
        NodePortTuple npt = new NodePortTuple(sw, port);
        this.suppressLinkDiscovery.add(npt);
        deleteLinksOnPort(npt, "LLDP suppressed.");
    }

    /**
     * Remove a switch port from the suppressed LLDP list. Discover links on
     * that switchport.
     */
    @Override
    public void RemoveFromSuppressLLDPs(long sw, short port) {
        NodePortTuple npt = new NodePortTuple(sw, port);
        this.suppressLinkDiscovery.remove(npt);
        discover(npt);
    }

    public boolean isShuttingDown() {
        return shuttingDown;
    }

    @Override
    public boolean isTunnelPort(long sw, short port) {
        return false;
    }

    @Override
    public ILinkDiscovery.LinkType getLinkType(Link lt, LinkInfo info) {
        if (info.getUnicastValidTime() != null) {
            return ILinkDiscovery.LinkType.DIRECT_LINK;
        } else if (info.getMulticastValidTime() != null) {
            return ILinkDiscovery.LinkType.MULTIHOP_LINK;
        }
        return ILinkDiscovery.LinkType.INVALID_LINK;
    }

    @Override
    public Set<Short> getQuarantinedPorts(long sw) {
        Set<Short> qPorts = new HashSet<Short>();

        Iterator<NodePortTuple> iter = quarantineQueue.iterator();
        while (iter.hasNext()) {
            NodePortTuple npt = iter.next();
            if (npt.getNodeId() == sw) {
                qPorts.add(npt.getPortId());
            }
        }
        return qPorts;
    }

    @Override
    public Map<Long, Set<Link>> getSwitchLinks() {
        return this.switchLinks;
    }

    @Override
    public void addMACToIgnoreList(long mac, int ignoreBits) {
        MACRange range = new MACRange();
        range.baseMAC = mac;
        range.ignoreBits = ignoreBits;
        ignoreMACSet.add(range);
    }

    @Override
    public boolean isAutoPortFastFeature() {
        return autoPortFastFeature;
    }

    @Override
    public void setAutoPortFastFeature(boolean autoPortFastFeature) {
        this.autoPortFastFeature = autoPortFastFeature;
    }

    @Override
    public void addListener(ILinkDiscoveryListener listener) {
        linkDiscoveryAware.add(listener);
    }

    @Override
    public Map<Link, LinkInfo> getLinks() {
        lock.readLock().lock();
        Map<Link, LinkInfo> result;
        try {
            result = new HashMap<Link, LinkInfo>(links);
        } finally {
            lock.readLock().unlock();
        }
        return result;
    }

    @Override
    public String getName() {
        return "linkdiscovery";
    }

    //*********************
    //   OFMessage Listener
    //*********************

    @Override
    public Command receive(IOFSwitch sw, OFMessage msg,
                           FloodlightContext cntx) {
        switch (msg.getType()) {
            case PACKET_IN:
                debugCounters.updateCounter("linkdiscovery-incoming");
                return this.handlePacketIn(sw.getId(), (OFPacketIn) msg,
                                           cntx);
            case PORT_STATUS:
                return this.handlePortStatus(sw.getId(), (OFPortStatus) msg);
            default:
                break;
        }
        return Command.CONTINUE;
    }

    @Override
    public boolean isCallbackOrderingPrereq(OFType type, String name) {
        return false;
    }

    @Override
    public boolean isCallbackOrderingPostreq(OFType type, String name) {
        return false;
    }

    //***********************************
    //  Internal Methods - Packet-in Processing Related
    //***********************************

    protected Command handlePacketIn(long sw, OFPacketIn pi,
                                     FloodlightContext cntx) {
        Ethernet eth = IFloodlightProviderService.bcStore.get(cntx,
                           IFloodlightProviderService.CONTEXT_PI_PAYLOAD);

        if (eth.getPayload() instanceof BSN) {
            BSN bsn = (BSN) eth.getPayload();
            if (bsn == null) return Command.STOP;
            if (bsn.getPayload() == null) return Command.STOP;
            // It could be a packet other than BSN LLDP, therefore
            // continue with the regular processing.
            if (bsn.getPayload() instanceof LLDP == false)
                return Command.CONTINUE;
            return handleLldp((LLDP) bsn.getPayload(), sw, pi.getInPort(), false, cntx);
        } else if (eth.getPayload() instanceof LLDP) {
            return handleLldp((LLDP) eth.getPayload(), sw, pi.getInPort(), true, cntx);
        } else if (eth.getEtherType() < 1500) {
            long destMac = eth.getDestinationMAC().toLong();
            if ((destMac & LINK_LOCAL_MASK) == LINK_LOCAL_VALUE) {
                debugCounters.updateCounter("linkdiscovery-linklocaldrops");
                if (log.isTraceEnabled()) {
                    log.trace("Ignoring packet addressed to 802.1D/Q "
                              + "reserved address.");
                }
                return Command.STOP;
            }
        }

        if (ignorePacketInFromSource(eth.getSourceMAC().toLong())) {
            debugCounters.updateCounter("linkdiscovery-ignoresrcmacdrops");
            return Command.STOP;
        }

        // If packet-in is from a quarantine port, stop processing.
        NodePortTuple npt = new NodePortTuple(sw, pi.getInPort());
        if (quarantineQueue.contains(npt)) {
            debugCounters.updateCounter("linkdiscovery-quarantinedrops");
            return Command.STOP;
        }

        return Command.CONTINUE;
    }

    private boolean ignorePacketInFromSource(long srcMAC) {
        Iterator<MACRange> it = ignoreMACSet.iterator();
        while (it.hasNext()) {
            MACRange range = it.next();
            long mask = ~0;
            if (range.ignoreBits >= 0 && range.ignoreBits <= 48) {
                mask = mask << range.ignoreBits;
                if ((range.baseMAC & mask) == (srcMAC & mask)) {
                    return true;
                }
            }
        }
        return false;
    }

    private Command handleLldp(LLDP lldp, long sw, short inPort,
                               boolean isStandard, FloodlightContext cntx) {
        // If LLDP is suppressed on this port, ignore received packet as well
        IOFSwitch iofSwitch = floodlightProvider.getSwitch(sw);

        if (!isIncomingDiscoveryAllowed(sw, inPort, isStandard))
            return Command.STOP;

        // If this is a malformed LLDP exit
        if (lldp.getPortId() == null || lldp.getPortId().getLength() != 3) {
            return Command.STOP;
        }

        long myId = ByteBuffer.wrap(controllerTLV.getValue()).getLong();
        long otherId = 0;
        boolean myLLDP = false;
        Boolean isReverse = null;

        ByteBuffer portBB = ByteBuffer.wrap(lldp.getPortId().getValue());
        portBB.position(1);

        Short remotePort = portBB.getShort();
        IOFSwitch remoteSwitch = null;

        // Verify this LLDP packet matches what we're looking for
        for (LLDPTLV lldptlv : lldp.getOptionalTLVList()) {
            if (lldptlv.getType() == 127 && lldptlv.getLength() == 12
                && lldptlv.getValue()[0] == 0x0
                && lldptlv.getValue()[1] == 0x26
                && lldptlv.getValue()[2] == (byte) 0xe1
                && lldptlv.getValue()[3] == 0x0) {
                ByteBuffer dpidBB = ByteBuffer.wrap(lldptlv.getValue());
                remoteSwitch = floodlightProvider.getSwitch(dpidBB.getLong(4));
            } else if (lldptlv.getType() == 12 && lldptlv.getLength() == 8) {
                otherId = ByteBuffer.wrap(lldptlv.getValue()).getLong();
                if (myId == otherId) myLLDP = true;
            } else if (lldptlv.getType() == TLV_DIRECTION_TYPE
                       && lldptlv.getLength() == TLV_DIRECTION_LENGTH) {
                if (lldptlv.getValue()[0] == TLV_DIRECTION_VALUE_FORWARD[0])
                    isReverse = false;
                else if (lldptlv.getValue()[0] == TLV_DIRECTION_VALUE_REVERSE[0])
                    isReverse = true;
            }
        }

        if (myLLDP == false) {
            // This is not the LLDP sent by this controller.
            // If the LLDP message has multicast bit set, then we need to
            // broadcast the packet as a regular packet (after checking IDs)
            if (isStandard) {
                if (log.isTraceEnabled()) {
                    log.trace("Got a standard LLDP=[{}] that was not sent by" +
                              " this controller. Not fowarding it.", lldp.toString());
                }
                return Command.STOP;
            } else if (myId < otherId) {
                if (log.isTraceEnabled()) {
                    log.trace("Getting BDDP packets from a different controller"
                              + "and letting it go through normal processing chain.");
                }
                return Command.CONTINUE;
            }
            return Command.STOP;
        }

        if (remoteSwitch == null) {
            // Ignore LLDPs not generated by Floodlight, or from a switch that
            // has recently
            // disconnected, or from a switch connected to another Floodlight
            // instance
            if (log.isTraceEnabled()) {
                log.trace("Received LLDP from remote switch not connected to the controller");
            }
            return Command.STOP;
        }

        if (!remoteSwitch.portEnabled(remotePort)) {
            if (log.isTraceEnabled()) {
                log.trace("Ignoring link with disabled source port: switch {} port {}",
                          remoteSwitch.getStringId(), remotePort);
            }
            return Command.STOP;
        }
        if (suppressLinkDiscovery.contains(new NodePortTuple(
                                                             remoteSwitch.getId(),
                                                             remotePort))) {
            if (log.isTraceEnabled()) {
                log.trace("Ignoring link with suppressed src port: switch {} port {}",
                          remoteSwitch.getStringId(), remotePort);
            }
            return Command.STOP;
        }
        if (!iofSwitch.portEnabled(inPort)) {
            if (log.isTraceEnabled()) {
                log.trace("Ignoring link with disabled dest port: switch {} port {}",
                          HexString.toHexString(sw), inPort);
            }
            return Command.STOP;
        }

        OFPhysicalPort physicalPort = remoteSwitch.getPort(remotePort);
        int srcPortState = (physicalPort != null) ? physicalPort.getState()
                                                 : 0;
        physicalPort = iofSwitch.getPort(inPort);
        int dstPortState = (physicalPort != null) ? physicalPort.getState()
                                                 : 0;

        // Store the time of update to this link, and push it out to
        // routingEngine
        Link lt = new Link(remoteSwitch.getId(), remotePort,
                           iofSwitch.getId(), inPort);

        if (!isLinkAllowed(lt.getSrc(), lt.getSrcPort(),
                           lt.getDst(), lt.getDstPort()))
            return Command.STOP;

        // Continue only if link is allowed.
        Long lastLldpTime = null;
        Long lastBddpTime = null;

        Long firstSeenTime = System.currentTimeMillis();

        if (isStandard)
            lastLldpTime = System.currentTimeMillis();
        else
            lastBddpTime = System.currentTimeMillis();

        LinkInfo newLinkInfo = new LinkInfo(firstSeenTime, lastLldpTime,
                                            lastBddpTime, srcPortState,
                                            dstPortState);

        addOrUpdateLink(lt, newLinkInfo);

        // Check if reverse link exists.
        // If it doesn't exist and if the forward link was seen
        // first seen within a small interval, send probe on the
        // reverse link.
        newLinkInfo = links.get(lt);
        if (newLinkInfo != null && isStandard && isReverse == false) {
            Link reverseLink = new Link(lt.getDst(), lt.getDstPort(),
                                        lt.getSrc(), lt.getSrcPort());
            LinkInfo reverseInfo = links.get(reverseLink);
            if (reverseInfo == null) {
                // the reverse link does not exist.
                if (newLinkInfo.getFirstSeenTime() > System.currentTimeMillis()
                                                     - LINK_TIMEOUT) {
                    this.sendDiscoveryMessage(lt.getDst(), lt.getDstPort(),
                                              isStandard, true);
                }
            }
        }

        // If the received packet is a BDDP packet, then create a reverse BDDP
        // link as well.
        if (!isStandard) {
            Link reverseLink = new Link(lt.getDst(), lt.getDstPort(),
                                        lt.getSrc(), lt.getSrcPort());

            // srcPortState and dstPort state are reversed.
            LinkInfo reverseInfo = new LinkInfo(firstSeenTime, lastLldpTime,
                                                lastBddpTime, dstPortState,
                                                srcPortState);

            addOrUpdateLink(reverseLink, reverseInfo);
        }

        // Remove the node ports from the quarantine and maintenance queues.
        NodePortTuple nptSrc = new NodePortTuple(lt.getSrc(),
                                                 lt.getSrcPort());
        NodePortTuple nptDst = new NodePortTuple(lt.getDst(),
                                                 lt.getDstPort());
        removeFromQuarantineQueue(nptSrc);
        removeFromMaintenanceQueue(nptSrc);
        removeFromQuarantineQueue(nptDst);
        removeFromMaintenanceQueue(nptDst);

        // Consume this message
        debugCounters.updateCounter("linkdiscovery-lldpeol");
        return Command.STOP;
    }

    //***********************************
    //  Internal Methods - Port Status/ New Port Processing Related
    //***********************************

    /**
     * Handles an OFPortStatus message from a switch. We will add or delete
     * LinkTupes as well re-compute the topology if needed.
     *
     * @param sw
     *            The IOFSwitch that sent the port status message
     * @param ps
     *            The OFPortStatus message
     * @return The Command to continue or stop after we process this message
     */
    protected Command handlePortStatus(long sw, OFPortStatus ps) {

        IOFSwitch iofSwitch = floodlightProvider.getSwitch(sw);
        if (iofSwitch == null) return Command.CONTINUE;

        if (log.isTraceEnabled()) {
            log.trace("handlePortStatus: Switch {} port #{} reason {}; "
                              + "config is {} state is {}",
                      new Object[] { iofSwitch.getStringId(),
                                    ps.getDesc().getPortNumber(),
                                    ps.getReason(),
                                    ps.getDesc().getConfig(),
                                    ps.getDesc().getState() });
        }

        short port = ps.getDesc().getPortNumber();
        NodePortTuple npt = new NodePortTuple(sw, port);
        boolean linkDeleted = false;
        boolean linkInfoChanged = false;

        lock.writeLock().lock();
        try {
            // if ps is a delete, or a modify where the port is down or
            // configured down
            if ((byte) OFPortReason.OFPPR_DELETE.ordinal() == ps.getReason()
                || ((byte) OFPortReason.OFPPR_MODIFY.ordinal() == ps.getReason() && !portEnabled(ps.getDesc()))) {
                deleteLinksOnPort(npt, "Port Status Changed");
                LDUpdate update = new LDUpdate(sw, port,
                                               UpdateOperation.PORT_DOWN);
                updates.add(update);
                linkDeleted = true;
            } else if (ps.getReason() == (byte) OFPortReason.OFPPR_MODIFY.ordinal()) {
                // If ps is a port modification and the port state has changed
                // that affects links in the topology

                if (this.portLinks.containsKey(npt)) {
                    for (Link lt : this.portLinks.get(npt)) {
                        LinkInfo linkInfo = links.get(lt);
                        assert (linkInfo != null);
                        Integer updatedSrcPortState = null;
                        Integer updatedDstPortState = null;
                        if (lt.getSrc() == npt.getNodeId()
                            && lt.getSrcPort() == npt.getPortId()
                            && (linkInfo.getSrcPortState() != ps.getDesc()
                                                                .getState())) {
                            updatedSrcPortState = ps.getDesc().getState();
                            linkInfo.setSrcPortState(updatedSrcPortState);
                        }
                        if (lt.getDst() == npt.getNodeId()
                            && lt.getDstPort() == npt.getPortId()
                            && (linkInfo.getDstPortState() != ps.getDesc()
                                                                .getState())) {
                            updatedDstPortState = ps.getDesc().getState();
                            linkInfo.setDstPortState(updatedDstPortState);
                        }
                        if ((updatedSrcPortState != null)
                            || (updatedDstPortState != null)) {
                            // The link is already known to link discovery
                            // manager and the status has changed, therefore
                            // send an LDUpdate.
                            UpdateOperation operation = getUpdateOperation(linkInfo.getSrcPortState(),
                                                                           linkInfo.getDstPortState());
                            updates.add(new LDUpdate(lt.getSrc(),
                                                     lt.getSrcPort(),
                                                     lt.getDst(),
                                                     lt.getDstPort(),
                                                     getLinkType(lt,
                                                                 linkInfo),
                                                     operation));
                            writeLinkToStorage(lt, linkInfo);
                            linkInfoChanged = true;
                        }
                    }
                }

                UpdateOperation operation = getUpdateOperation(ps.getDesc()
                                                                 .getState());
                updates.add(new LDUpdate(sw, port, operation));
            }

            if (!linkDeleted && !linkInfoChanged) {
                if (log.isTraceEnabled()) {
                    log.trace("handlePortStatus: Switch {} port #{} reason {};"
                                      + " no links to update/remove",
                              new Object[] { HexString.toHexString(sw),
                                            ps.getDesc().getPortNumber(),
                                            ps.getReason() });
                }
            }
        } finally {
            lock.writeLock().unlock();
        }

        if (!linkDeleted) {
            // Send LLDP right away when port state is changed for faster
            // cluster-merge. If it is a link delete then there is not need
            // to send the LLDPs right away and instead we wait for the LLDPs
            // to be sent on the timer as it is normally done
            // do it outside the write-lock
            // sendLLDPTask.reschedule(1000, TimeUnit.MILLISECONDS);
            processNewPort(npt.getNodeId(), npt.getPortId());
        }
        return Command.CONTINUE;
    }

    /**
     * Process a new port. If link discovery is disabled on the port, then do
     * nothing. If autoportfast feature is enabled and the port is a fast port,
     * then do nothing. Otherwise, send LLDP message. Add the port to
     * quarantine.
     *
     * @param sw
     * @param p
     */
    private void processNewPort(long sw, short p) {
        if (isLinkDiscoverySuppressed(sw, p)) {
            // Do nothing as link discovery is suppressed.
            return;
        }

        IOFSwitch iofSwitch = floodlightProvider.getSwitch(sw);
        if (iofSwitch == null) return;

        if (autoPortFastFeature && iofSwitch.isFastPort(p)) {
            // Do nothing as the port is a fast port.
            return;
        }
        NodePortTuple npt = new NodePortTuple(sw, p);
        discover(sw, p);
        // if it is not a fast port, add it to quarantine.
        if (!iofSwitch.isFastPort(p)) {
            addToQuarantineQueue(npt);
        } else {
            // Add to maintenance queue to ensure that BDDP packets
            // are sent out.
            addToMaintenanceQueue(npt);
        }
    }

    private boolean portEnabled(OFPhysicalPort port) {
        if (port == null) return false;
        if ((OFPortConfig.OFPPC_PORT_DOWN.getValue() & port.getConfig()) > 0)
                                                                             return false;
        if ((OFPortState.OFPPS_LINK_DOWN.getValue() & port.getState()) > 0)
                                                                           return false;
        // Port STP state doesn't work with multiple VLANs, so ignore it for now
        // if ((port.getState() & OFPortState.OFPPS_STP_MASK.getValue()) ==
        // OFPortState.OFPPS_STP_BLOCK.getValue())
        // return false;
        return true;
    }

    //***********************************
    //  Internal Methods - Discovery Related
    //***********************************

    @LogMessageDoc(level = "ERROR",
                   message = "Error in link discovery updates loop",
                   explanation = "An unknown error occured while dispatching "
                                 + "link update notifications",
                   recommendation = LogMessageDoc.GENERIC_ACTION)
    private void doUpdatesThread() throws InterruptedException {
        do {
            LDUpdate update = updates.take();
            List<LDUpdate> updateList = new ArrayList<LDUpdate>();
            updateList.add(update);

            // Add all the pending updates to the list.
            while (updates.peek() != null) {
                updateList.add(updates.remove());
            }

            if (linkDiscoveryAware != null) {
                if (log.isTraceEnabled()) {
                    log.trace("Dispatching link discovery update {} {} {} {} {} for {}",
                              new Object[] {
                                            update.getOperation(),
                                            HexString.toHexString(update.getSrc()),
                                            update.getSrcPort(),
                                            HexString.toHexString(update.getDst()),
                                            update.getDstPort(),
                                            linkDiscoveryAware });
                }
                try {
                    // Send link discovery updates to listener only if the role
                    // is null or master.
                    if (role == null || role == Role.MASTER) {
                        for (ILinkDiscoveryListener lda : linkDiscoveryAware) { // order
                            // maintained
                            lda.linkDiscoveryUpdate(updateList);
                        }
                    }
                } catch (Exception e) {
                    log.error("Error in link discovery updates loop", e);
                }
            }
        } while (updates.peek() != null);
    }

    protected boolean isLinkDiscoverySuppressed(long sw, short portNumber) {
        return this.suppressLinkDiscovery.contains(new NodePortTuple(sw,
                                                                     portNumber));
    }

    protected void discoverLinks() {

        // timeout known links.
        timeoutLinks();

        // increment LLDP clock
        lldpClock = (lldpClock + 1) % LLDP_TO_ALL_INTERVAL;

        if (lldpClock == 0) {
            if (log.isTraceEnabled())
                log.trace("Sending LLDP out on all ports.");
            discoverOnAllPorts();
        }
    }

    /**
     * Quarantine Ports.
     */
    protected class QuarantineWorker implements Runnable {
        @Override
        public void run() {
            try {
                processBDDPLists();
            } catch (Exception e) {
                log.error("Error in quarantine worker thread", e);
            } finally {
                bddpTask.reschedule(BDDP_TASK_INTERVAL,
                                    TimeUnit.MILLISECONDS);
            }
        }
    }

    /**
     * Add a switch port to the quarantine queue. Schedule the quarantine task
     * if the quarantine queue was empty before adding this switch port.
     *
     * @param npt
     */
    protected void addToQuarantineQueue(NodePortTuple npt) {
        if (quarantineQueue.contains(npt) == false)
                                                   quarantineQueue.add(npt);
    }

    /**
     * Remove a switch port from the quarantine queue.
     */
    protected void removeFromQuarantineQueue(NodePortTuple npt) {
        // Remove all occurrences of the node port tuple from the list.
        while (quarantineQueue.remove(npt))
            ;
    }

    /**
     * Add a switch port to maintenance queue.
     *
     * @param npt
     */
    protected void addToMaintenanceQueue(NodePortTuple npt) {
        // TODO We are not checking if the switch port tuple is already
        // in the maintenance list or not. This will be an issue for
        // really large number of switch ports in the network.
        if (maintenanceQueue.contains(npt) == false)
                                                    maintenanceQueue.add(npt);
    }

    /**
     * Remove a switch port from maintenance queue.
     *
     * @param npt
     */
    protected void removeFromMaintenanceQueue(NodePortTuple npt) {
        // Remove all occurrences of the node port tuple from the queue.
        while (maintenanceQueue.remove(npt))
            ;
    }

    /**
     * This method processes the quarantine list in bursts. The task is at most
     * once per BDDP_TASK_INTERVAL. One each call, BDDP_TASK_SIZE number of
     * switch ports are processed. Once the BDDP packets are sent out through
     * the switch ports, the ports are removed from the quarantine list.
     */
    protected void processBDDPLists() {
        int count = 0;
        Set<NodePortTuple> nptList = new HashSet<NodePortTuple>();

        while (count < BDDP_TASK_SIZE && quarantineQueue.peek() != null) {
            NodePortTuple npt;
            npt = quarantineQueue.remove();
            sendDiscoveryMessage(npt.getNodeId(), npt.getPortId(), false,
                                 false);
            nptList.add(npt);
            count++;
        }

        count = 0;
        while (count < BDDP_TASK_SIZE && maintenanceQueue.peek() != null) {
            NodePortTuple npt;
            npt = maintenanceQueue.remove();
            sendDiscoveryMessage(npt.getNodeId(), npt.getPortId(), false,
                                 false);
            count++;
        }

        for (NodePortTuple npt : nptList) {
            generateSwitchPortStatusUpdate(npt.getNodeId(), npt.getPortId());
        }
    }

    private void generateSwitchPortStatusUpdate(long sw, short port) {
        UpdateOperation operation;

        IOFSwitch iofSwitch = floodlightProvider.getSwitch(sw);
        if (iofSwitch == null) return;

        OFPhysicalPort ofp = iofSwitch.getPort(port);
        if (ofp == null) return;

        int srcPortState = ofp.getState();
        boolean portUp = ((srcPortState & OFPortState.OFPPS_STP_MASK.getValue())
                               != OFPortState.OFPPS_STP_BLOCK.getValue());

        if (portUp)
            operation = UpdateOperation.PORT_UP;
        else
            operation = UpdateOperation.PORT_DOWN;

        updates.add(new LDUpdate(sw, port, operation));
    }

    protected void discover(NodePortTuple npt) {
        discover(npt.getNodeId(), npt.getPortId());
    }

    protected void discover(long sw, short port) {
        sendDiscoveryMessage(sw, port, true, false);
    }

    /**
     * Check if incoming discovery messages are enabled or not.
     * @param sw
     * @param port
     * @param isStandard
     * @return
     */
    protected boolean isIncomingDiscoveryAllowed(long sw, short port,
                                                 boolean isStandard) {

        if (isLinkDiscoverySuppressed(sw, port)) {
            /* Do not process LLDPs from this port as suppressLLDP is set */
            return false;
        }

        IOFSwitch iofSwitch = floodlightProvider.getSwitch(sw);
        if (iofSwitch == null) {
            return false;
        }

        if (port == OFPort.OFPP_LOCAL.getValue()) return false;

        OFPhysicalPort ofpPort = iofSwitch.getPort(port);
        if (ofpPort == null) {
            if (log.isTraceEnabled()) {
                log.trace("Null physical port. sw={}, port={}",
                          HexString.toHexString(sw), port);
            }
            return false;
        }

        return true;
    }

    /**
     * Check if outgoing discovery messages are enabled or not.
     * @param sw
     * @param port
     * @param isStandard
     * @param isReverse
     * @return
     */
    protected boolean isOutgoingDiscoveryAllowed(long sw, short port,
                                                 boolean isStandard,
                                                 boolean isReverse) {

        if (isLinkDiscoverySuppressed(sw, port)) {
            /* Dont send LLDPs out of this port as suppressLLDP is set */
            return false;
        }

        IOFSwitch iofSwitch = floodlightProvider.getSwitch(sw);
        if (iofSwitch == null) {
            return false;
        }

        if (port == OFPort.OFPP_LOCAL.getValue()) return false;

        OFPhysicalPort ofpPort = iofSwitch.getPort(port);
        if (ofpPort == null) {
            if (log.isTraceEnabled()) {
                log.trace("Null physical port. sw={}, port={}",
                          HexString.toHexString(sw), port);
            }
            return false;
        }

        // For fast ports, do not send forward LLDPs or BDDPs.
        if (!isReverse && autoPortFastFeature && iofSwitch.isFastPort(port))
            return false;
        return true;
    }

    /**
     * Get the actions for packet-out corresponding to a specific port.
     * This is a placeholder for adding actions if any port-specific
     * actions are desired.  The default action is simply to output to
     * the given port.
     * @param port
     * @return
     */
    protected List<OFAction> getDiscoveryActions (IOFSwitch sw, OFPhysicalPort port){
        // set actions
        List<OFAction> actions = new ArrayList<OFAction>();
        actions.add(new OFActionOutput(port.getPortNumber(), (short) 0));
        return actions;
    }

    /**
     * Send link discovery message out of a given switch port. The discovery
     * message may be a standard LLDP or a modified LLDP, where the dst mac
     * address is set to :ff. TODO: The modified LLDP will updated in the future
     * and may use a different eth-type.
     *
     * @param sw
     * @param port
     * @param isStandard
     *            indicates standard or modified LLDP
     * @param isReverse
     *            indicates whether the LLDP was sent as a response
     */
    @LogMessageDoc(level = "ERROR",
                   message = "Failure sending LLDP out port {port} on switch {switch}",
                   explanation = "An I/O error occured while sending LLDP message "
                                 + "to the switch.",
                   recommendation = LogMessageDoc.CHECK_SWITCH)
    protected void sendDiscoveryMessage(long sw, short port,
                                        boolean isStandard, boolean isReverse) {

        // Takes care of all checks including null pointer checks.
        if (!isOutgoingDiscoveryAllowed(sw, port, isStandard, isReverse))
            return;

        IOFSwitch iofSwitch = floodlightProvider.getSwitch(sw);
        OFPhysicalPort ofpPort = iofSwitch.getPort(port);

        if (log.isTraceEnabled()) {
            log.trace("Sending LLDP packet out of swich: {}, port: {}",
                      HexString.toHexString(sw), port);
        }
        OFPacketOut po = generateLLDPMessage(sw, port, isStandard, isReverse);

        // Add actions
        List<OFAction> actions = getDiscoveryActions(iofSwitch, ofpPort);
        po.setActions(actions);
        short  actionLength = 0;
        Iterator <OFAction> actionIter = actions.iterator();
        while (actionIter.hasNext()) {
            actionLength += actionIter.next().getLength();
        }
        po.setActionsLength(actionLength);

        // po already has the minimum length + data length set
        // simply add the actions length to this.
        po.setLengthU(po.getLengthU() + po.getActionsLength());

        // send
        try {
            iofSwitch.write(po, null);
            iofSwitch.flush();
        } catch (IOException e) {
            log.error("Failure sending LLDP out port {} on switch {}",
                      new Object[] { port, iofSwitch.getStringId() }, e);
        }
    }

    /**
     * Send LLDPs to all switch-ports
     */
    protected void discoverOnAllPorts() {
        if (log.isTraceEnabled()) {
            log.trace("Sending LLDP packets out of all the enabled ports on switch {}");
        }
        // Send standard LLDPs
        for (long sw : floodlightProvider.getAllSwitchDpids()) {
            IOFSwitch iofSwitch = floodlightProvider.getSwitch(sw);
            if (iofSwitch == null) continue;
            if (iofSwitch.getEnabledPorts() != null) {
                for (OFPhysicalPort ofp : iofSwitch.getEnabledPorts()) {
                    if (isLinkDiscoverySuppressed(sw, ofp.getPortNumber()))
                                                                           continue;
                    if (autoPortFastFeature
                        && iofSwitch.isFastPort(ofp.getPortNumber()))
                                                                     continue;

                    // sends forward LLDP only non-fastports.
                    sendDiscoveryMessage(sw, ofp.getPortNumber(), true,
                                         false);

                    // If the switch port is not alreayd in the maintenance
                    // queue, add it.
                    NodePortTuple npt = new NodePortTuple(
                                                          sw,
                                                          ofp.getPortNumber());
                    addToMaintenanceQueue(npt);
                }
            }
        }
    }

    protected UpdateOperation getUpdateOperation(int srcPortState,
                                                 int dstPortState) {
        boolean added = (((srcPortState & OFPortState.OFPPS_STP_MASK.getValue())
                                != OFPortState.OFPPS_STP_BLOCK.getValue()) &&
                          ((dstPortState & OFPortState.OFPPS_STP_MASK.getValue())
                                != OFPortState.OFPPS_STP_BLOCK.getValue()));

        if (added) return UpdateOperation.LINK_UPDATED;
        return UpdateOperation.LINK_REMOVED;
    }

    protected UpdateOperation getUpdateOperation(int srcPortState) {
        boolean portUp = ((srcPortState & OFPortState.OFPPS_STP_MASK.getValue()) != OFPortState.OFPPS_STP_BLOCK.getValue());

        if (portUp)
            return UpdateOperation.PORT_UP;
        else
            return UpdateOperation.PORT_DOWN;
    }

    //************************************
    // Internal Methods - Link Operations Related
    //************************************

    /**
     * This method is used to specifically ignore/consider specific links.
     */
    protected boolean isLinkAllowed(long src, short srcPort,
                                    long dst, short dstPort) {
        return true;
    }

    private boolean addLink(Link lt, LinkInfo newInfo) {
        NodePortTuple srcNpt, dstNpt;

        srcNpt = new NodePortTuple(lt.getSrc(), lt.getSrcPort());
        dstNpt = new NodePortTuple(lt.getDst(), lt.getDstPort());

        // index it by switch source
        if (!switchLinks.containsKey(lt.getSrc()))
            switchLinks.put(lt.getSrc(),
                            new HashSet<Link>());
        switchLinks.get(lt.getSrc()).add(lt);

        // index it by switch dest
        if (!switchLinks.containsKey(lt.getDst()))
            switchLinks.put(lt.getDst(),
                            new HashSet<Link>());
        switchLinks.get(lt.getDst()).add(lt);

        // index both ends by switch:port
        if (!portLinks.containsKey(srcNpt))
            portLinks.put(srcNpt,
                          new HashSet<Link>());
        portLinks.get(srcNpt).add(lt);

        if (!portLinks.containsKey(dstNpt))
            portLinks.put(dstNpt,
                          new HashSet<Link>());
        portLinks.get(dstNpt).add(lt);

        // Add to portNOFLinks if the unicast valid time is null
        if (newInfo.getUnicastValidTime() == null)
            addLinkToBroadcastDomain(lt);

        return true;
    }

    protected boolean updateLink(Link lt, LinkInfo oldInfo, LinkInfo newInfo) {
        boolean linkChanged = false;
        // Since the link info is already there, we need to
        // update the right fields.
        if (newInfo.getUnicastValidTime() == null) {
            // This is due to a multicast LLDP, so copy the old unicast
            // value.
            if (oldInfo.getUnicastValidTime() != null) {
                newInfo.setUnicastValidTime(oldInfo.getUnicastValidTime());
            }
        } else if (newInfo.getMulticastValidTime() == null) {
            // This is due to a unicast LLDP, so copy the old multicast
            // value.
            if (oldInfo.getMulticastValidTime() != null) {
                newInfo.setMulticastValidTime(oldInfo.getMulticastValidTime());
            }
        }

        Long oldTime = oldInfo.getUnicastValidTime();
        Long newTime = newInfo.getUnicastValidTime();
        // the link has changed its state between openflow and
        // non-openflow
        // if the unicastValidTimes are null or not null
        if (oldTime != null & newTime == null) {
            // openflow -> non-openflow transition
            // we need to add the link tuple to the portNOFLinks
            addLinkToBroadcastDomain(lt);
            linkChanged = true;
        } else if (oldTime == null & newTime != null) {
            // non-openflow -> openflow transition
            // we need to remove the link from the portNOFLinks
            removeLinkFromBroadcastDomain(lt);
            linkChanged = true;
        }

        // Only update the port states if they've changed
        if (newInfo.getSrcPortState().intValue() != oldInfo.getSrcPortState()
                                                           .intValue()
            || newInfo.getDstPortState().intValue() != oldInfo.getDstPortState()
                                                              .intValue())
            linkChanged = true;

        return linkChanged;
    }

    @LogMessageDocs({
        @LogMessageDoc(message="Inter-switch link detected:",
                explanation="Detected a new link between two openflow switches," +
                            "use show link to find current status"),
        @LogMessageDoc(message="Inter-switch link updated:",
                explanation="Detected a link change between two openflow switches, " +
                            "use show link to find current status")
    })
    protected boolean addOrUpdateLink(Link lt, LinkInfo newInfo) {

        boolean linkChanged = false;

        lock.writeLock().lock();
        try {
            // put the new info. if an old info exists, it will be returned.
            LinkInfo oldInfo = links.put(lt, newInfo);
            if (oldInfo != null
                    && oldInfo.getFirstSeenTime() < newInfo.getFirstSeenTime())
                newInfo.setFirstSeenTime(oldInfo.getFirstSeenTime());

            if (log.isTraceEnabled()) {
                log.trace("addOrUpdateLink: {} {}",
                          lt,
                          (newInfo.getMulticastValidTime() != null) ? "multicast"
                                                                      : "unicast");
            }

            UpdateOperation updateOperation = null;
            linkChanged = false;

            if (oldInfo == null) {
<<<<<<< HEAD
                addLink(lt, newInfo);
=======
                // index it by switch source
                if (!switchLinks.containsKey(lt.getSrc()))
                    switchLinks.put(lt.getSrc(), new HashSet<Link>());
                switchLinks.get(lt.getSrc()).add(lt);

                // index it by switch dest
                if (!switchLinks.containsKey(lt.getDst()))
                    switchLinks.put(lt.getDst(), new HashSet<Link>());
                switchLinks.get(lt.getDst()).add(lt);

                // index both ends by switch:port
                if (!portLinks.containsKey(srcNpt))
                    portLinks.put(srcNpt, new HashSet<Link>());
                portLinks.get(srcNpt).add(lt);

                if (!portLinks.containsKey(dstNpt))
                    portLinks.put(dstNpt, new HashSet<Link>());
                portLinks.get(dstNpt).add(lt);

                writeLinkToStorage(lt, newInfo);
>>>>>>> 88831be8
                updateOperation = UpdateOperation.LINK_UPDATED;
                linkChanged = true;

                // Log direct links only. Multi-hop links may be numerous
                // Add all to event history
                LinkType linkType = getLinkType(lt, newInfo);
                if (linkType == ILinkDiscovery.LinkType.DIRECT_LINK) {
                    log.info("Inter-switch link detected: {}", lt);
                }
                evHistTopoLink(lt.getSrc(), lt.getDst(), lt.getSrcPort(),
                               lt.getDstPort(), newInfo.getSrcPortState(),
                               newInfo.getDstPortState(),
                               linkType,
                               EvAction.LINK_ADDED, "LLDP Recvd");
            } else {
<<<<<<< HEAD
                linkChanged = updateLink(lt, oldInfo, newInfo);
=======
                // Since the link info is already there, we need to
                // update the right fields.
                if (newInfo.getUnicastValidTime() == null) {
                    // This is due to a multicast LLDP, so copy the old unicast
                    // value.
                    if (oldInfo.getUnicastValidTime() != null) {
                        newInfo.setUnicastValidTime(oldInfo.getUnicastValidTime());
                    }
                } else if (newInfo.getMulticastValidTime() == null) {
                    // This is due to a unicast LLDP, so copy the old multicast
                    // value.
                    if (oldInfo.getMulticastValidTime() != null) {
                        newInfo.setMulticastValidTime(oldInfo.getMulticastValidTime());
                    }
                }

                Long oldTime = oldInfo.getUnicastValidTime();
                Long newTime = newInfo.getUnicastValidTime();
                // the link has changed its state between openflow and
                // non-openflow
                // if the unicastValidTimes are null or not null
                if (oldTime != null & newTime == null) {
                    // openflow -> non-openflow transition
                    // we need to add the link tuple to the portNOFLinks
                    linkChanged = true;
                } else if (oldTime == null & newTime != null) {
                    // non-openflow -> openflow transition
                    // we need to remove the link from the portNOFLinks
                    linkChanged = true;
                }

                // Only update the port states if they've changed
                if (newInfo.getSrcPortState().intValue() != oldInfo.getSrcPortState()
                                                                   .intValue()
                    || newInfo.getDstPortState().intValue() != oldInfo.getDstPortState()
                                                                      .intValue())
                                                                                  linkChanged = true;

                // Write changes to storage. This will always write the updated
                // valid time, plus the port states if they've changed (i.e. if
                // they weren't set to null in the previous block of code.
                writeLinkToStorage(lt, newInfo);
>>>>>>> 88831be8

                if (linkChanged) {
                    updateOperation = getUpdateOperation(newInfo.getSrcPortState(),
                                                         newInfo.getDstPortState());
                    LinkType linkType = getLinkType(lt, newInfo);
                    if (linkType == ILinkDiscovery.LinkType.DIRECT_LINK) {
                        log.info("Inter-switch link updated: {}", lt);
                    }
                    // Add to event history
                    evHistTopoLink(lt.getSrc(), lt.getDst(),
                                   lt.getSrcPort(), lt.getDstPort(),
                                   newInfo.getSrcPortState(),
                                   newInfo.getDstPortState(),
                                   linkType,
                                   EvAction.LINK_PORT_STATE_UPDATED,
                                   "LLDP Recvd");
                }
            }

            // Write changes to storage. This will always write the updated
            // valid time, plus the port states if they've changed (i.e. if
            // they weren't set to null in the previous block of code.
            writeLinkToStorage(lt, newInfo);

            if (linkChanged) {
                // find out if the link was added or removed here.
                updates.add(new LDUpdate(lt.getSrc(), lt.getSrcPort(),
                                         lt.getDst(), lt.getDstPort(),
                                         getLinkType(lt, newInfo),
                                         updateOperation));
            }
        } finally {
            lock.writeLock().unlock();
        }

        return linkChanged;
    }

    /**
     * Delete a link
     *
     * @param link
     *            - link to be deleted.
     * @param reason
     *            - reason why the link is deleted.
     */
    protected void deleteLink(Link link, String reason) {
        if (link == null)
            return;
        List<Link> linkList = new ArrayList<Link>();
        linkList.add(link);
        deleteLinks(linkList, reason);
    }
    /**
     * Removes links from memory and storage.
     *
     * @param links
     *            The List of @LinkTuple to delete.
     */
    protected void deleteLinks(List<Link> links, String reason) {
        deleteLinks(links, reason, null);
    }

    /**
     * Removes links from memory and storage.
     *
     * @param links
     *            The List of @LinkTuple to delete.
     */
    @LogMessageDoc(message="Inter-switch link removed:",
            explanation="A previously detected link between two openflow switches no longer exists, " +
                        "use show link to find current status")
    protected void deleteLinks(List<Link> links, String reason,
                               List<LDUpdate> updateList) {

        NodePortTuple srcNpt, dstNpt;
        List<LDUpdate> linkUpdateList = new ArrayList<LDUpdate>();
        lock.writeLock().lock();
        try {
            for (Link lt : links) {
                srcNpt = new NodePortTuple(lt.getSrc(), lt.getSrcPort());
                dstNpt = new NodePortTuple(lt.getDst(), lt.getDstPort());

                switchLinks.get(lt.getSrc()).remove(lt);
                switchLinks.get(lt.getDst()).remove(lt);
                if (switchLinks.containsKey(lt.getSrc())
                    && switchLinks.get(lt.getSrc()).isEmpty())
                                                              this.switchLinks.remove(lt.getSrc());
                if (this.switchLinks.containsKey(lt.getDst())
                    && this.switchLinks.get(lt.getDst()).isEmpty())
                                                                   this.switchLinks.remove(lt.getDst());

                if (this.portLinks.get(srcNpt) != null) {
                    this.portLinks.get(srcNpt).remove(lt);
                    if (this.portLinks.get(srcNpt).isEmpty())
                                                             this.portLinks.remove(srcNpt);
                }
                if (this.portLinks.get(dstNpt) != null) {
                    this.portLinks.get(dstNpt).remove(lt);
                    if (this.portLinks.get(dstNpt).isEmpty())
                                                             this.portLinks.remove(dstNpt);
                }

                LinkInfo info = this.links.remove(lt);
                LinkType linkType = getLinkType(lt, info);
                linkUpdateList.add(new LDUpdate(lt.getSrc(),
                                                lt.getSrcPort(),
                                                lt.getDst(),
                                                lt.getDstPort(),
                                                linkType,
                                                UpdateOperation.LINK_REMOVED));

                // Update Event History
                evHistTopoLink(lt.getSrc(), lt.getDst(), lt.getSrcPort(),
                               lt.getDstPort(), 0,
                               0, // Port states
                               ILinkDiscovery.LinkType.INVALID_LINK,
                               EvAction.LINK_DELETED, reason);

                // remove link from storage.
                removeLinkFromStorage(lt);

                // TODO Whenever link is removed, it has to checked if
                // the switchports must be added to quarantine.

                if (linkType == ILinkDiscovery.LinkType.DIRECT_LINK) {
                    log.info("Inter-switch link removed: {}", lt);
                } else if (log.isTraceEnabled()) {
                    log.trace("Deleted link {}", lt);
                }
            }
        } finally {
            if (updateList != null) linkUpdateList.addAll(updateList);
            updates.addAll(linkUpdateList);
            lock.writeLock().unlock();
        }
    }

    /**
     * Delete links incident on a given switch port.
     *
     * @param npt
     * @param reason
     */
    protected void deleteLinksOnPort(NodePortTuple npt, String reason) {
        List<Link> eraseList = new ArrayList<Link>();
        if (this.portLinks.containsKey(npt)) {
            if (log.isTraceEnabled()) {
                log.trace("handlePortStatus: Switch {} port #{} "
                                  + "removing links {}",
                          new Object[] {
                                        HexString.toHexString(npt.getNodeId()),
                                        npt.getPortId(),
                                        this.portLinks.get(npt) });
            }
            eraseList.addAll(this.portLinks.get(npt));
            deleteLinks(eraseList, reason);
        }
    }

    /**
     * Iterates through the list of links and deletes if the last discovery
     * message reception time exceeds timeout values.
     */
    protected void timeoutLinks() {
        List<Link> eraseList = new ArrayList<Link>();
        Long curTime = System.currentTimeMillis();
        boolean linkChanged = false;

        // reentrant required here because deleteLink also write locks
        lock.writeLock().lock();
        try {
            Iterator<Entry<Link, LinkInfo>> it = this.links.entrySet()
                                                           .iterator();
            while (it.hasNext()) {
                Entry<Link, LinkInfo> entry = it.next();
                Link lt = entry.getKey();
                LinkInfo info = entry.getValue();

                // Timeout the unicast and multicast LLDP valid times
                // independently.
                if ((info.getUnicastValidTime() != null)
                    && (info.getUnicastValidTime()
                        + (this.LINK_TIMEOUT * 1000) < curTime)) {
                    info.setUnicastValidTime(null);
                    linkChanged = true;
                }
                if ((info.getMulticastValidTime() != null)
                    && (info.getMulticastValidTime()
                        + (this.LINK_TIMEOUT * 1000) < curTime)) {
                    info.setMulticastValidTime(null);
                    linkChanged = true;
                }
                // Add to the erase list only if the unicast
                // time is null.
                if (info.getUnicastValidTime() == null
                    && info.getMulticastValidTime() == null) {
                    eraseList.add(entry.getKey());
                } else if (linkChanged) {
                    UpdateOperation operation;
                    operation = getUpdateOperation(info.getSrcPortState(),
                                                   info.getDstPortState());
                    updates.add(new LDUpdate(lt.getSrc(), lt.getSrcPort(),
                                             lt.getDst(), lt.getDstPort(),
                                             getLinkType(lt, info),
                                             operation));
                }
            }

            // if any link was deleted or any link was changed.
            if ((eraseList.size() > 0) || linkChanged) {
                deleteLinks(eraseList, "LLDP timeout");
            }
        } finally {
            lock.writeLock().unlock();
        }
    }

    //******************
    // Internal Helper Methods
    //******************

    protected void setControllerTLV() {
        // Setting the controllerTLVValue based on current nano time,
        // controller's IP address, and the network interface object hash
        // the corresponding IP address.

        final int prime = 7867;
        InetAddress localIPAddress = null;
        NetworkInterface localInterface = null;

        byte[] controllerTLVValue = new byte[] { 0, 0, 0, 0, 0, 0, 0, 0 }; // 8
                                                                           // byte
                                                                           // value.
        ByteBuffer bb = ByteBuffer.allocate(10);

        try {
            localIPAddress = java.net.InetAddress.getLocalHost();
            localInterface = NetworkInterface.getByInetAddress(localIPAddress);
        } catch (Exception e) {
            e.printStackTrace();
        }

        long result = System.nanoTime();
        if (localIPAddress != null)
                                   result = result
                                            * prime
                                            + IPv4.toIPv4Address(localIPAddress.getHostAddress());
        if (localInterface != null)
                                   result = result * prime
                                            + localInterface.hashCode();
        // set the first 4 bits to 0.
        result = result & (0x0fffffffffffffffL);

        bb.putLong(result);

        bb.rewind();
        bb.get(controllerTLVValue, 0, 8);

        this.controllerTLV = new LLDPTLV().setType((byte) 0x0c)
                                          .setLength((short) controllerTLVValue.length)
                                          .setValue(controllerTLVValue);
    }

    //******************
    // IOFSwitchListener
    //******************

    /**
     * We send out LLDP messages when a switch is added to discover the topology
     *
     * @param sw
     *            The IOFSwitch that connected to the controller
     */
    // FIXME: @Override
    public void addedSwitch(IOFSwitch sw) {

        if (sw.getEnabledPortNumbers() != null) {
            for (Short p : sw.getEnabledPortNumbers()) {
                processNewPort(sw.getId(), p);
            }
        }
        // Update event history
        evHistTopoSwitch(sw, EvAction.SWITCH_CONNECTED, "None");
        LDUpdate update = new LDUpdate(sw.getId(), null,
                                       UpdateOperation.SWITCH_UPDATED);
        updates.add(update);
    }

    /**
     * When a switch disconnects we remove any links from our map and notify.
     *
     * @param The
     *            id of the switch
     */
    // FIXME: @Override
    public void removedSwitch(IOFSwitch iofSwitch) {
        // Update event history
        long sw = iofSwitch.getId();
        evHistTopoSwitch(iofSwitch, EvAction.SWITCH_DISCONNECTED, "None");
        List<Link> eraseList = new ArrayList<Link>();
        lock.writeLock().lock();
        try {
            if (switchLinks.containsKey(sw)) {
                if (log.isTraceEnabled()) {
                    log.trace("Handle switchRemoved. Switch {}; removing links {}",
                              HexString.toHexString(sw), switchLinks.get(sw));
                }

                List<LDUpdate> updateList = new ArrayList<LDUpdate>();
                updateList.add(new LDUpdate(sw, null,
                                            UpdateOperation.SWITCH_REMOVED));
                // add all tuples with an endpoint on this switch to erase list
                eraseList.addAll(switchLinks.get(sw));

                // Sending the updateList, will ensure the updates in this
                // list will be added at the end of all the link updates.
                // Thus, it is not necessary to explicitly add these updates
                // to the queue.
                deleteLinks(eraseList, "Switch Removed", updateList);
            } else {
                // Switch does not have any links.
                updates.add(new LDUpdate(sw, null,
                                         UpdateOperation.SWITCH_REMOVED));
            }
        } finally {
            lock.writeLock().unlock();
        }
    }

    /**
     * We don't react the port changed notifications here. we listen for
     * OFPortStatus messages directly. Might consider using this notifier
     * instead
     */
    @Override
    public void switchPortChanged(long switchId) {
        // no-op
    }

    @Override
    public void switchAdded(long switchId) {
        // no-op
    }

    @Override
    public void switchRemoved(long switchId) {
        // no-op
    }

    @Override
    public void switchActivated(long switchId) {
        // no-op
    }

    @Override
    public void switchChanged(long switchId) {
        // no-op
    }


    //*********************
    //   Storage Listener
    //*********************
    /**
     * Sets the IStorageSource to use for ITology
     *
     * @param storageSource
     *            the storage source to use
     */
    public void setStorageSource(IStorageSourceService storageSource) {
        this.storageSource = storageSource;
    }

    /**
     * Gets the storage source for this ITopology
     *
     * @return The IStorageSource ITopology is writing to
     */
    public IStorageSourceService getStorageSource() {
        return storageSource;
    }

    @Override
    public void rowsModified(String tableName, Set<Object> rowKeys) {

        if (tableName.equals(TOPOLOGY_TABLE_NAME)) {
            readTopologyConfigFromStorage();
            return;
        }

        ArrayList<IOFSwitch> updated_switches = new ArrayList<IOFSwitch>();
        for (Object key : rowKeys) {
            Long swId = new Long(HexString.toLong((String) key));
            IOFSwitch sw = floodlightProvider.getSwitch(swId);
            if (sw != null) {
                boolean curr_status = sw.hasAttribute(IOFSwitch.SWITCH_IS_CORE_SWITCH);
                boolean new_status = false;
                IResultSet resultSet = null;

                try {
                    resultSet = storageSource.getRow(tableName, key);
                    for (Iterator<IResultSet> it = resultSet.iterator(); it.hasNext();) {
                        // In case of multiple rows, use the status in last row?
                        Map<String, Object> row = it.next().getRow();
                        if (row.containsKey(SWITCH_CONFIG_CORE_SWITCH)) {
                            new_status = ((String) row.get(SWITCH_CONFIG_CORE_SWITCH)).equals("true");
                        }
                    }
                } finally {
                    if (resultSet != null) resultSet.close();
                }

                if (curr_status != new_status) {
                    updated_switches.add(sw);
                }
            } else {
                if (log.isTraceEnabled()) {
                    log.trace("Update for switch which has no entry in switch "
                                      + "list (dpid={}), a delete action.",
                              key);
                }
            }
        }

        for (IOFSwitch sw : updated_switches) {
            // Set SWITCH_IS_CORE_SWITCH to it's inverse value
            if (sw.hasAttribute(IOFSwitch.SWITCH_IS_CORE_SWITCH)) {
                sw.removeAttribute(IOFSwitch.SWITCH_IS_CORE_SWITCH);
                if (log.isTraceEnabled()) {
                    log.trace("SWITCH_IS_CORE_SWITCH set to False for {}",
                              sw);
                }
                updates.add(new LDUpdate(sw.getId(),
                                         SwitchType.BASIC_SWITCH,
                                         UpdateOperation.SWITCH_UPDATED));
            } else {
                sw.setAttribute(IOFSwitch.SWITCH_IS_CORE_SWITCH,
                                new Boolean(true));
                if (log.isTraceEnabled()) {
                    log.trace("SWITCH_IS_CORE_SWITCH set to True for {}", sw);
                }
                updates.add(new LDUpdate(sw.getId(), SwitchType.CORE_SWITCH,
                                         UpdateOperation.SWITCH_UPDATED));
            }
        }
    }

    @Override
    public void rowsDeleted(String tableName, Set<Object> rowKeys) {
        // Ignore delete events, the switch delete will do the
        // right thing on it's own.
        readTopologyConfigFromStorage();
    }


    //******************************
    // Internal methods - Config Related
    //******************************

    protected void readTopologyConfigFromStorage() {
        IResultSet topologyResult = storageSource.executeQuery(TOPOLOGY_TABLE_NAME,
                                                               null, null,
                                                               null);

        if (topologyResult.next()) {
            boolean apf = topologyResult.getBoolean(TOPOLOGY_AUTOPORTFAST);
            autoPortFastFeature = apf;
        } else {
            this.autoPortFastFeature = AUTOPORTFAST_DEFAULT;
        }

        if (autoPortFastFeature)
            log.info("Setting autoportfast feature to ON");
        else
            log.info("Setting autoportfast feature to OFF");
    }

    /**
     * Deletes all links from storage
     */
    void clearAllLinks() {
        storageSource.deleteRowsAsync(LINK_TABLE_NAME, null);
    }

    /**
     * Writes a LinkTuple and corresponding LinkInfo to storage
     *
     * @param lt
     *            The LinkTuple to write
     * @param linkInfo
     *            The LinkInfo to write
     */
    protected void writeLinkToStorage(Link lt, LinkInfo linkInfo) {
        LinkType type = getLinkType(lt, linkInfo);

        // Write only direct links. Do not write links to external
        // L2 network.
        // if (type != LinkType.DIRECT_LINK && type != LinkType.TUNNEL) {
        // return;
        // }

        Map<String, Object> rowValues = new HashMap<String, Object>();
        String id = getLinkId(lt);
        rowValues.put(LINK_ID, id);
        rowValues.put(LINK_VALID_TIME, linkInfo.getUnicastValidTime());
        String srcDpid = HexString.toHexString(lt.getSrc());
        rowValues.put(LINK_SRC_SWITCH, srcDpid);
        rowValues.put(LINK_SRC_PORT, lt.getSrcPort());

        if (type == LinkType.DIRECT_LINK)
            rowValues.put(LINK_TYPE, "internal");
        else if (type == LinkType.MULTIHOP_LINK)
            rowValues.put(LINK_TYPE, "external");
        else if (type == LinkType.TUNNEL)
            rowValues.put(LINK_TYPE, "tunnel");
        else
            rowValues.put(LINK_TYPE, "invalid");

        if (linkInfo.linkStpBlocked()) {
            if (log.isTraceEnabled()) {
                log.trace("writeLink, link {}, info {}, srcPortState Blocked",
                          lt, linkInfo);
            }
            rowValues.put(LINK_SRC_PORT_STATE,
                          OFPhysicalPort.OFPortState.OFPPS_STP_BLOCK.getValue());
        } else {
            if (log.isTraceEnabled()) {
                log.trace("writeLink, link {}, info {}, srcPortState {}",
                          new Object[] { lt, linkInfo,
                                        linkInfo.getSrcPortState() });
            }
            rowValues.put(LINK_SRC_PORT_STATE, linkInfo.getSrcPortState());
        }
        String dstDpid = HexString.toHexString(lt.getDst());
        rowValues.put(LINK_DST_SWITCH, dstDpid);
        rowValues.put(LINK_DST_PORT, lt.getDstPort());
        if (linkInfo.linkStpBlocked()) {
            if (log.isTraceEnabled()) {
                log.trace("writeLink, link {}, info {}, dstPortState Blocked",
                          lt, linkInfo);
            }
            rowValues.put(LINK_DST_PORT_STATE,
                          OFPhysicalPort.OFPortState.OFPPS_STP_BLOCK.getValue());
        } else {
            if (log.isTraceEnabled()) {
                log.trace("writeLink, link {}, info {}, dstPortState {}",
                          new Object[] { lt, linkInfo,
                                        linkInfo.getDstPortState() });
            }
            rowValues.put(LINK_DST_PORT_STATE, linkInfo.getDstPortState());
        }
        storageSource.updateRowAsync(LINK_TABLE_NAME, rowValues);
    }

    /**
     * Removes a link from storage using an asynchronous call.
     *
     * @param lt
     *            The LinkTuple to delete.
     */
    protected void removeLinkFromStorage(Link lt) {
        String id = getLinkId(lt);
        storageSource.deleteRowAsync(LINK_TABLE_NAME, id);
    }

    public Long readLinkValidTime(Link lt) {
        // FIXME: We're not currently using this right now, but if we start
        // to use this again, we probably shouldn't use it in its current
        // form, because it's doing synchronous storage calls. Depending
        // on the context this may still be OK, but if it's being called
        // on the packet in processing thread it should be reworked to
        // use asynchronous storage calls.
        Long validTime = null;
        IResultSet resultSet = null;
        try {
            String[] columns = { LINK_VALID_TIME };
            String id = getLinkId(lt);
            resultSet = storageSource.executeQuery(LINK_TABLE_NAME,
                                                   columns,
                                                   new OperatorPredicate(
                                                        LINK_ID,
                                                        OperatorPredicate.Operator.EQ,
                                                        id),
                                                   null);
            if (resultSet.next())
                                 validTime = resultSet.getLong(LINK_VALID_TIME);
        } finally {
            if (resultSet != null) resultSet.close();
        }
        return validTime;
    }

    /**
     * Gets the storage key for a LinkTuple
     *
     * @param lt
     *            The LinkTuple to get
     * @return The storage key as a String
     */
    private String getLinkId(Link lt) {
        return HexString.toHexString(lt.getSrc()) + "-" + lt.getSrcPort()
               + "-" + HexString.toHexString(lt.getDst()) + "-"
               + lt.getDstPort();
    }

    //***************
    // IFloodlightModule
    //***************

    @Override
    public Collection<Class<? extends IFloodlightService>> getModuleServices() {
        Collection<Class<? extends IFloodlightService>> l =
                new ArrayList<Class<? extends IFloodlightService>>();
        l.add(ILinkDiscoveryService.class);
        // l.add(ITopologyService.class);
        return l;
    }

    @Override
    public Map<Class<? extends IFloodlightService>, IFloodlightService> getServiceImpls() {
        Map<Class<? extends IFloodlightService>, IFloodlightService> m =
                new HashMap<Class<? extends IFloodlightService>, IFloodlightService>();
        // We are the class that implements the service
        m.put(ILinkDiscoveryService.class, this);
        return m;
    }

    @Override
    public Collection<Class<? extends IFloodlightService>> getModuleDependencies() {
        Collection<Class<? extends IFloodlightService>> l =
                new ArrayList<Class<? extends IFloodlightService>>();
        l.add(IFloodlightProviderService.class);
        l.add(IStorageSourceService.class);
        l.add(IThreadPoolService.class);
        l.add(IRestApiService.class);
        return l;
    }

    @Override
    public void init(FloodlightModuleContext context)
            throws FloodlightModuleException {
        floodlightProvider = context.getServiceImpl(IFloodlightProviderService.class);
        storageSource = context.getServiceImpl(IStorageSourceService.class);
        threadPool = context.getServiceImpl(IThreadPoolService.class);
        restApi = context.getServiceImpl(IRestApiService.class);
        debugCounters = context.getServiceImpl(IDebugCounterService.class);

        // read our config options
        Map<String, String> configOptions = context.getConfigParams(this);
        try {
            String histSize = configOptions.get("eventhistorysize");
            if (histSize != null) {
                EVENT_HISTORY_SIZE = Short.parseShort(histSize);
            }
        } catch (NumberFormatException e) {
            log.warn("Error event history size, using default of {} seconds", EVENT_HISTORY_SIZE);
        }
        log.debug("Event history size set to {}", EVENT_HISTORY_SIZE);

        // Set the autoportfast feature to false.
        this.autoPortFastFeature = AUTOPORTFAST_DEFAULT;

        // We create this here because there is no ordering guarantee
        this.linkDiscoveryAware = new ArrayList<ILinkDiscoveryListener>();
        this.lock = new ReentrantReadWriteLock();
        this.updates = new LinkedBlockingQueue<LDUpdate>();
        this.links = new HashMap<Link, LinkInfo>();
        this.portLinks = new HashMap<NodePortTuple, Set<Link>>();
        this.suppressLinkDiscovery = Collections.synchronizedSet(new HashSet<NodePortTuple>());
        this.switchLinks = new HashMap<Long, Set<Link>>();
        this.quarantineQueue = new LinkedBlockingQueue<NodePortTuple>();
        this.maintenanceQueue = new LinkedBlockingQueue<NodePortTuple>();

        this.evHistTopologySwitch = new EventHistory<EventHistoryTopologySwitch>(EVENT_HISTORY_SIZE);
        this.evHistTopologyLink = new EventHistory<EventHistoryTopologyLink>(EVENT_HISTORY_SIZE);
        this.evHistTopologyCluster = new EventHistory<EventHistoryTopologyCluster>(EVENT_HISTORY_SIZE);
        this.ignoreMACSet = Collections.newSetFromMap(
                                new ConcurrentHashMap<MACRange,Boolean>());
        this.haListener = new HAListenerDelegate();
    }

    @Override
    @LogMessageDocs({
                     @LogMessageDoc(level = "ERROR",
                                    message = "No storage source found.",
                                    explanation = "Storage source was not initialized; cannot initialize "
                                                  + "link discovery.",
                                    recommendation = LogMessageDoc.REPORT_CONTROLLER_BUG),
                     @LogMessageDoc(level = "ERROR",
                                    message = "Error in installing listener for "
                                              + "switch config table {table}",
                                    explanation = "Failed to install storage notification for the "
                                                  + "switch config table",
                                    recommendation = LogMessageDoc.REPORT_CONTROLLER_BUG),
                     @LogMessageDoc(level = "ERROR",
                                    message = "No storage source found.",
                                    explanation = "Storage source was not initialized; cannot initialize "
                                                  + "link discovery.",
                                    recommendation = LogMessageDoc.REPORT_CONTROLLER_BUG),
                     @LogMessageDoc(level = "ERROR",
                                    message = "Exception in LLDP send timer.",
                                    explanation = "An unknown error occured while sending LLDP "
                                                  + "messages to switches.",
                                    recommendation = LogMessageDoc.CHECK_SWITCH) })
    public void startUp(FloodlightModuleContext context) {

        // Initialize role to floodlight provider role.
        this.role = floodlightProvider.getRole();

        // Create our storage tables
        if (storageSource == null) {
            log.error("No storage source found.");
            return;
        }

        storageSource.createTable(TOPOLOGY_TABLE_NAME, null);
        storageSource.setTablePrimaryKeyName(TOPOLOGY_TABLE_NAME,
                                             TOPOLOGY_ID);
        readTopologyConfigFromStorage();

        storageSource.createTable(LINK_TABLE_NAME, null);
        storageSource.setTablePrimaryKeyName(LINK_TABLE_NAME, LINK_ID);
        storageSource.deleteMatchingRows(LINK_TABLE_NAME, null);
        // Register for storage updates for the switch table
        try {
            storageSource.addListener(SWITCH_CONFIG_TABLE_NAME, this);
            storageSource.addListener(TOPOLOGY_TABLE_NAME, this);
        } catch (StorageException ex) {
            log.error("Error in installing listener for "
                      + "switch table {}", SWITCH_CONFIG_TABLE_NAME);
        }

        registerLinkDiscoveryDebugCounters();

        ScheduledExecutorService ses = threadPool.getScheduledExecutor();

        // To be started by the first switch connection
        discoveryTask = new SingletonTask(ses, new Runnable() {
            @Override
            public void run() {
                try {
                    discoverLinks();
                } catch (StorageException e) {
                    log.error("Storage exception in LLDP send timer; "
                              + "terminating process", e);
                    floodlightProvider.terminate();
                } catch (Exception e) {
                    log.error("Exception in LLDP send timer.", e);
                } finally {
                    if (!shuttingDown) {
                        // null role implies HA mode is not enabled.
                        if (role == null || role == Role.MASTER) {
                            log.trace("Rescheduling discovery task as role = {}",
                                      role);
                            discoveryTask.reschedule(DISCOVERY_TASK_INTERVAL,
                                                     TimeUnit.SECONDS);
                        } else {
                            log.trace("Stopped LLDP rescheduling due to role = {}.",
                                      role);
                        }
                    }
                }
            }
        });

        // null role implies HA mode is not enabled.
        if (role == null || role == Role.MASTER) {
            log.trace("Setup: Rescheduling discovery task. role = {}", role);
            discoveryTask.reschedule(DISCOVERY_TASK_INTERVAL,
                                     TimeUnit.SECONDS);
        } else {
            log.trace("Setup: Not scheduling LLDP as role = {}.", role);
        }

        // Setup the BDDP task. It is invoked whenever switch port tuples
        // are added to the quarantine list.
        bddpTask = new SingletonTask(ses, new QuarantineWorker());
        bddpTask.reschedule(BDDP_TASK_INTERVAL, TimeUnit.MILLISECONDS);

        updatesThread = new Thread(new Runnable() {
            @Override
            public void run() {
                while (true) {
                    try {
                        doUpdatesThread();
                    } catch (InterruptedException e) {
                        return;
                    }
                }
            }
        }, "Topology Updates");
        updatesThread.start();

        // Register for the OpenFlow messages we want to receive
        floodlightProvider.addOFMessageListener(OFType.PACKET_IN, this);
        floodlightProvider.addOFMessageListener(OFType.PORT_STATUS, this);
        // Register for switch updates
        floodlightProvider.addOFSwitchListener(this);
        floodlightProvider.addHAListener(this.haListener);
        floodlightProvider.addInfoProvider("summary", this);
        if (restApi != null)
                            restApi.addRestletRoutable(new LinkDiscoveryWebRoutable());
        setControllerTLV();
    }

    private void registerLinkDiscoveryDebugCounters() {
        if (debugCounters == null) {
            log.error("Debug Counter Service not found.");
            debugCounters = new NullDebugCounter();
            return;
        }
        debugCounters.registerCounter(getName() + "-" + "incoming",
            "All incoming packets seen by this module", CounterType.ALWAYS_COUNT);
        debugCounters.registerCounter(getName() + "-" + "lldpeol",
            "End of Life for LLDP packets", CounterType.COUNT_ON_DEMAND);
        debugCounters.registerCounter(getName() + "-" + "linklocaldrops",
            "All link local packets dropped by this module",
                                      CounterType.COUNT_ON_DEMAND);
        debugCounters.registerCounter(getName() + "-" + "ignoresrcmacdrops",
            "All packets whose srcmac is configured to be dropped by this module",
                                      CounterType.COUNT_ON_DEMAND);
        debugCounters.registerCounter(getName() + "-" + "quarantinedrops",
            "All packets arriving on qurantined ports dropped by this module",
                                      CounterType.COUNT_ON_DEMAND);
    }

    // ****************************************************
    // Topology Manager's Event History members and methods
    // ****************************************************

    /**
     *  Topology Manager event history
     */
    public EventHistory<EventHistoryTopologySwitch> evHistTopologySwitch;
    public EventHistory<EventHistoryTopologyLink> evHistTopologyLink;
    public EventHistory<EventHistoryTopologyCluster> evHistTopologyCluster;
    public EventHistoryTopologySwitch evTopoSwitch;
    public EventHistoryTopologyLink evTopoLink;
    public EventHistoryTopologyCluster evTopoCluster;

    /**
     *  Switch Added/Deleted Events
     */
    private void evHistTopoSwitch(IOFSwitch sw, EvAction actn, String reason) {
        if (evTopoSwitch == null) {
            evTopoSwitch = new EventHistoryTopologySwitch();
        }
        evTopoSwitch.dpid = sw.getId();
        if ((SocketAddress.class.isInstance(sw.getInetAddress()))) {
            evTopoSwitch.ipv4Addr = IPv4.toIPv4Address(((InetSocketAddress) (sw.getInetAddress())).getAddress()
                                                                                                  .getAddress());
            evTopoSwitch.l4Port = ((InetSocketAddress) (sw.getInetAddress())).getPort();
        } else {
            evTopoSwitch.ipv4Addr = 0;
            evTopoSwitch.l4Port = 0;
        }
        evTopoSwitch.reason = reason;
        evTopoSwitch = evHistTopologySwitch.put(evTopoSwitch, actn);
    }

    private void evHistTopoLink(long srcDpid, long dstDpid, short srcPort,
                                short dstPort, int srcPortState,
                                int dstPortState,
                                ILinkDiscovery.LinkType linkType,
                                EvAction actn, String reason) {
        if (evTopoLink == null) {
            evTopoLink = new EventHistoryTopologyLink();
        }
        evTopoLink.srcSwDpid = srcDpid;
        evTopoLink.dstSwDpid = dstDpid;
        evTopoLink.srcSwport = srcPort & 0xffff;
        evTopoLink.dstSwport = dstPort & 0xffff;
        evTopoLink.srcPortState = srcPortState;
        evTopoLink.dstPortState = dstPortState;
        evTopoLink.reason = reason;
        switch (linkType) {
            case DIRECT_LINK:
                evTopoLink.linkType = "DIRECT_LINK";
                break;
            case MULTIHOP_LINK:
                evTopoLink.linkType = "MULTIHOP_LINK";
                break;
            case TUNNEL:
                evTopoLink.linkType = "TUNNEL";
                break;
            case INVALID_LINK:
            default:
                evTopoLink.linkType = "Unknown";
                break;
        }
        evTopoLink = evHistTopologyLink.put(evTopoLink, actn);
    }

    public void evHistTopoCluster(long dpid, long clusterIdOld,
                                  long clusterIdNew, EvAction action,
                                  String reason) {
        if (evTopoCluster == null) {
            evTopoCluster = new EventHistoryTopologyCluster();
        }
        evTopoCluster.dpid = dpid;
        evTopoCluster.clusterIdOld = clusterIdOld;
        evTopoCluster.clusterIdNew = clusterIdNew;
        evTopoCluster.reason = reason;
        evTopoCluster = evHistTopologyCluster.put(evTopoCluster, action);
    }

    //*********************
    //  IInfoProvider
    //*********************

    @Override
    public Map<String, Object> getInfo(String type) {
        if (!"summary".equals(type)) return null;

        Map<String, Object> info = new HashMap<String, Object>();

        int num_links = 0;
        for (Set<Link> links : switchLinks.values())
            num_links += links.size();
        info.put("# inter-switch links", num_links / 2);
        info.put("# quarantine ports", quarantineQueue.size());
        return info;
    }

    //***************
    // IHAListener
    //***************

<<<<<<< HEAD
    private class HAListenerDelegate implements IHAListener {
        @Override
        public void  transitionToMaster() {
            if (log.isTraceEnabled()) {
                log.trace("Sending LLDPs "
                        + "to HA change from SLAVE->MASTER");
            }
            LinkDiscoveryManager.this.role = Role.MASTER;
            clearAllLinks();
            readTopologyConfigFromStorage();
            log.debug("Role Change to Master: Rescheduling discovery task.");
            discoveryTask.reschedule(1, TimeUnit.MICROSECONDS);
=======
    @Override
    public void roleChanged(Role oldRole, Role newRole) {
        switch (newRole) {
            case MASTER:
                if (oldRole == Role.SLAVE) {
                    if (log.isTraceEnabled()) {
                        log.trace("Sending LLDPs "
                                  + "to HA change from SLAVE->MASTER");
                    }
                    clearAllLinks();
                    readTopologyConfigFromStorage();
                    log.debug("Role Change to Master: Rescheduling discovery task.");
                    discoveryTask.reschedule(1, TimeUnit.MICROSECONDS);
                }
                break;
            case SLAVE:
                if (log.isTraceEnabled()) {
                    log.trace("Clearing links due to "
                              + "HA change to SLAVE");
                }
                switchLinks.clear();
                links.clear();
                portLinks.clear();
                discoverOnAllPorts();
                break;
            default:
                break;
>>>>>>> 88831be8
        }

        @Override
        public void controllerNodeIPsChanged(Map<String, String> curControllerNodeIPs,
                                             Map<String, String> addedControllerNodeIPs,
                                             Map<String, String> removedControllerNodeIPs) {
            // ignore
        }

        @Override
        public String getName() {
            return getClass().getName();
        }

        @Override
        public boolean isCallbackOrderingPrereq(HAListenerTypeMarker type,
                                                String name) {
            // TODO Auto-generated method stub
            return false;
        }

        @Override
        public boolean isCallbackOrderingPostreq(HAListenerTypeMarker type,
                                                 String name) {
            // TODO Auto-generated method stub
            return false;
        }
    }

}<|MERGE_RESOLUTION|>--- conflicted
+++ resolved
@@ -1364,10 +1364,6 @@
                           new HashSet<Link>());
         portLinks.get(dstNpt).add(lt);
 
-        // Add to portNOFLinks if the unicast valid time is null
-        if (newInfo.getUnicastValidTime() == null)
-            addLinkToBroadcastDomain(lt);
-
         return true;
     }
 
@@ -1395,14 +1391,8 @@
         // non-openflow
         // if the unicastValidTimes are null or not null
         if (oldTime != null & newTime == null) {
-            // openflow -> non-openflow transition
-            // we need to add the link tuple to the portNOFLinks
-            addLinkToBroadcastDomain(lt);
             linkChanged = true;
         } else if (oldTime == null & newTime != null) {
-            // non-openflow -> openflow transition
-            // we need to remove the link from the portNOFLinks
-            removeLinkFromBroadcastDomain(lt);
             linkChanged = true;
         }
 
@@ -1447,30 +1437,7 @@
             linkChanged = false;
 
             if (oldInfo == null) {
-<<<<<<< HEAD
                 addLink(lt, newInfo);
-=======
-                // index it by switch source
-                if (!switchLinks.containsKey(lt.getSrc()))
-                    switchLinks.put(lt.getSrc(), new HashSet<Link>());
-                switchLinks.get(lt.getSrc()).add(lt);
-
-                // index it by switch dest
-                if (!switchLinks.containsKey(lt.getDst()))
-                    switchLinks.put(lt.getDst(), new HashSet<Link>());
-                switchLinks.get(lt.getDst()).add(lt);
-
-                // index both ends by switch:port
-                if (!portLinks.containsKey(srcNpt))
-                    portLinks.put(srcNpt, new HashSet<Link>());
-                portLinks.get(srcNpt).add(lt);
-
-                if (!portLinks.containsKey(dstNpt))
-                    portLinks.put(dstNpt, new HashSet<Link>());
-                portLinks.get(dstNpt).add(lt);
-
-                writeLinkToStorage(lt, newInfo);
->>>>>>> 88831be8
                 updateOperation = UpdateOperation.LINK_UPDATED;
                 linkChanged = true;
 
@@ -1486,53 +1453,7 @@
                                linkType,
                                EvAction.LINK_ADDED, "LLDP Recvd");
             } else {
-<<<<<<< HEAD
                 linkChanged = updateLink(lt, oldInfo, newInfo);
-=======
-                // Since the link info is already there, we need to
-                // update the right fields.
-                if (newInfo.getUnicastValidTime() == null) {
-                    // This is due to a multicast LLDP, so copy the old unicast
-                    // value.
-                    if (oldInfo.getUnicastValidTime() != null) {
-                        newInfo.setUnicastValidTime(oldInfo.getUnicastValidTime());
-                    }
-                } else if (newInfo.getMulticastValidTime() == null) {
-                    // This is due to a unicast LLDP, so copy the old multicast
-                    // value.
-                    if (oldInfo.getMulticastValidTime() != null) {
-                        newInfo.setMulticastValidTime(oldInfo.getMulticastValidTime());
-                    }
-                }
-
-                Long oldTime = oldInfo.getUnicastValidTime();
-                Long newTime = newInfo.getUnicastValidTime();
-                // the link has changed its state between openflow and
-                // non-openflow
-                // if the unicastValidTimes are null or not null
-                if (oldTime != null & newTime == null) {
-                    // openflow -> non-openflow transition
-                    // we need to add the link tuple to the portNOFLinks
-                    linkChanged = true;
-                } else if (oldTime == null & newTime != null) {
-                    // non-openflow -> openflow transition
-                    // we need to remove the link from the portNOFLinks
-                    linkChanged = true;
-                }
-
-                // Only update the port states if they've changed
-                if (newInfo.getSrcPortState().intValue() != oldInfo.getSrcPortState()
-                                                                   .intValue()
-                    || newInfo.getDstPortState().intValue() != oldInfo.getDstPortState()
-                                                                      .intValue())
-                                                                                  linkChanged = true;
-
-                // Write changes to storage. This will always write the updated
-                // valid time, plus the port states if they've changed (i.e. if
-                // they weren't set to null in the previous block of code.
-                writeLinkToStorage(lt, newInfo);
->>>>>>> 88831be8
-
                 if (linkChanged) {
                     updateOperation = getUpdateOperation(newInfo.getSrcPortState(),
                                                          newInfo.getDstPortState());
@@ -2461,7 +2382,6 @@
     // IHAListener
     //***************
 
-<<<<<<< HEAD
     private class HAListenerDelegate implements IHAListener {
         @Override
         public void  transitionToMaster() {
@@ -2474,35 +2394,6 @@
             readTopologyConfigFromStorage();
             log.debug("Role Change to Master: Rescheduling discovery task.");
             discoveryTask.reschedule(1, TimeUnit.MICROSECONDS);
-=======
-    @Override
-    public void roleChanged(Role oldRole, Role newRole) {
-        switch (newRole) {
-            case MASTER:
-                if (oldRole == Role.SLAVE) {
-                    if (log.isTraceEnabled()) {
-                        log.trace("Sending LLDPs "
-                                  + "to HA change from SLAVE->MASTER");
-                    }
-                    clearAllLinks();
-                    readTopologyConfigFromStorage();
-                    log.debug("Role Change to Master: Rescheduling discovery task.");
-                    discoveryTask.reschedule(1, TimeUnit.MICROSECONDS);
-                }
-                break;
-            case SLAVE:
-                if (log.isTraceEnabled()) {
-                    log.trace("Clearing links due to "
-                              + "HA change to SLAVE");
-                }
-                switchLinks.clear();
-                links.clear();
-                portLinks.clear();
-                discoverOnAllPorts();
-                break;
-            default:
-                break;
->>>>>>> 88831be8
         }
 
         @Override
