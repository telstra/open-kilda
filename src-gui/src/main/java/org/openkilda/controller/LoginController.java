--- conflicted
+++ resolved
@@ -22,13 +22,10 @@
 import org.openkilda.security.CustomWebAuthenticationDetails;
 import org.openkilda.security.TwoFactorUtility;
 
-<<<<<<< HEAD
+import jakarta.annotation.security.PermitAll;
 import jakarta.servlet.http.HttpServletRequest;
 import jakarta.servlet.http.HttpSession;
 import lombok.extern.slf4j.Slf4j;
-=======
-import org.apache.log4j.Logger;
->>>>>>> 58a1db17
 import org.springframework.beans.factory.annotation.Autowired;
 import org.springframework.beans.factory.annotation.Value;
 import org.springframework.security.authentication.AuthenticationManager;
@@ -48,13 +45,6 @@
 import org.usermanagement.model.UserInfo;
 import org.usermanagement.service.UserService;
 
-<<<<<<< HEAD
-=======
-import javax.annotation.security.PermitAll;
-import javax.servlet.http.HttpServletRequest;
-import javax.servlet.http.HttpSession;
-
->>>>>>> 58a1db17
 /**
  * The Class LoginController : entertain requests of login module.
  *
@@ -78,10 +68,6 @@
      *
      * @return the model and view
      */
-<<<<<<< HEAD
-=======
-    @PermitAll
->>>>>>> 58a1db17
     @RequestMapping(value = {"/", "/login"})
     public ModelAndView login(final HttpServletRequest request) {
         return validateAndRedirect(request, IConstants.View.LOGIN);
@@ -106,19 +92,11 @@
      * @param request  the request
      * @return the model and view
      */
-<<<<<<< HEAD
-
-    @RequestMapping(value = "/authenticate", method = RequestMethod.POST)
-    public ModelAndView authenticate(@RequestParam("username") String username,
-                                     @RequestParam("password") final String password, final HttpServletRequest request,
-                                     RedirectAttributes redir) {
-=======
     @PermitAll
     @RequestMapping(value = "/authenticate", method = RequestMethod.POST)
     public ModelAndView authenticate(@RequestParam("username") String username,
             @RequestParam("password") final String password, final HttpServletRequest request,
             RedirectAttributes redir) {
->>>>>>> 58a1db17
         ModelAndView modelAndView = new ModelAndView(IConstants.View.LOGIN);
         String error = null;
         username = username != null ? username.toLowerCase() : null;
