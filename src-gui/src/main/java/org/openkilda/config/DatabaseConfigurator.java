/* Copyright 2019 Telstra Open Source
 *
 *   Licensed under the Apache License, Version 2.0 (the "License");
 *   you may not use this file except in compliance with the License.
 *   You may obtain a copy of the License at
 *
 *       http://www.apache.org/licenses/LICENSE-2.0
 *
 *   Unless required by applicable law or agreed to in writing, software
 *   distributed under the License is distributed on an "AS IS" BASIS,
 *   WITHOUT WARRANTIES OR CONDITIONS OF ANY KIND, either express or implied.
 *   See the License for the specific language governing permissions and
 *   limitations under the License.
 */

package org.openkilda.config;

import org.openkilda.dao.entity.VersionEntity;
import org.openkilda.dao.repository.VersionRepository;

import com.ibatis.common.jdbc.ScriptRunner;
<<<<<<< HEAD
import jakarta.persistence.EntityManager;
import jakarta.persistence.PersistenceContext;
import lombok.extern.slf4j.Slf4j;
=======
import org.apache.commons.collections4.CollectionUtils;
import org.apache.log4j.Logger;
import org.springframework.beans.factory.annotation.Autowired;
>>>>>>> 60704bf1
import org.springframework.core.io.Resource;
import org.springframework.core.io.ResourceLoader;
import org.springframework.core.io.support.PathMatchingResourcePatternResolver;
import org.springframework.stereotype.Repository;

import java.io.IOException;
import java.io.InputStream;
import java.io.InputStreamReader;
import java.math.BigInteger;
import java.sql.Connection;
import java.sql.Timestamp;
import java.util.ArrayList;
import java.util.Arrays;
import java.util.Collections;
import java.util.List;
<<<<<<< HEAD
=======
import java.util.stream.Collectors;
import javax.persistence.EntityManager;
import javax.persistence.PersistenceContext;
>>>>>>> 60704bf1
import javax.sql.DataSource;

@Slf4j
@Repository("databaseConfigurator")
public class DatabaseConfigurator {

    @PersistenceContext
    private EntityManager entityManager;

<<<<<<< HEAD
=======
    private static final Logger LOGGER = Logger.getLogger(DatabaseConfigurator.class);

>>>>>>> 60704bf1
    private static final String SCRIPT_FILE_PREFIX = "import-script_";
    private static final String SCRIPT_FILE_SUFFIX = ".sql";
    private static final String SCRIPT_LOCATION = "db";

    private final ResourceLoader resourceLoader;

    private final VersionRepository versionEntityRepository;

    private final DataSource dataSource;

<<<<<<< HEAD
    public DatabaseConfigurator(VersionRepository versionRepository, final DataSource dataSource,
=======
    public DatabaseConfigurator(@Autowired final VersionRepository versionRepository, final DataSource dataSource,
>>>>>>> 60704bf1
                                final ResourceLoader resourceLoader, EntityManager em) {
        this.versionEntityRepository = versionRepository;
        this.dataSource = dataSource;
        this.resourceLoader = resourceLoader;
        this.entityManager = em;
        loadInitialData();
    }

    private void loadInitialData() {
        List<Long> versionNumberList = versionEntityRepository.findAllVersionNumber();

<<<<<<< HEAD
        if (versionNumberList.isEmpty()) {
=======
        if (CollectionUtils.isEmpty(versionNumberList)) {
>>>>>>> 60704bf1
            try {

                List<VersionEntity> list = new ArrayList<>();
                List<Long> newVersionList = new ArrayList<>();
                List<Object[]> results = entityManager.createNativeQuery("SELECT v.version_id ,"
                        + "v.version_deployment_date, v.version_number FROM version v").getResultList();

                for (Object[] perTestEntity : results) {
                    VersionEntity versionEntity = new VersionEntity();
                    versionEntity.setVersionId(BigInteger.valueOf(Long.parseLong(
                            (perTestEntity[0].toString()))).longValue());
                    versionEntity.setDeploymentDate(Timestamp.valueOf(perTestEntity[1].toString()));
                    versionEntity.setVersionNumber(BigInteger.valueOf(Long.parseLong(
                            perTestEntity[2].toString())).longValue());
                    list.add(versionEntity);
                    newVersionList.add(versionEntity.getVersionNumber());
                }
                versionEntityRepository.saveAll(list);
                versionNumberList = newVersionList;
            } catch (Exception e) {
                log.warn("Failed to load version list", e);
            }
        }
        InputStream inputStream = null;
        try {
            ClassLoader loader = getClass().getClassLoader();
            PathMatchingResourcePatternResolver resolver = new PathMatchingResourcePatternResolver(loader);
            Resource[] resources = resolver.getResources("classpath:" + SCRIPT_LOCATION + "/*");
            List<String> dbScripts = Arrays.stream(resources)
                    .map(Resource::getFilename)
                    .toList();
            ArrayList<Long> sortedList = new ArrayList<Long>();
            for (String scriptFile : dbScripts) {
                String scriptFileName = scriptFile.replaceFirst("[.][^.]+$", "");
                String[] scriptNumber = scriptFileName.split("_");
                Long scriptVersionNumber = Long.valueOf(scriptNumber[1]);
                sortedList.add(scriptVersionNumber);
            }
            Collections.sort(sortedList);
            for (Long scriptFileNumber : sortedList) {
                if (!versionNumberList.isEmpty()) {
                    if (!versionNumberList.contains(scriptFileNumber)) {
                        inputStream = resourceLoader.getResource("classpath:" + SCRIPT_LOCATION + "/"
                                + SCRIPT_FILE_PREFIX + scriptFileNumber + SCRIPT_FILE_SUFFIX).getInputStream();
<<<<<<< HEAD
=======
                        if (inputStream != null) {
                            runScript(inputStream);
                        } else {
                            break;
                        }
                    }
                } else {
                    inputStream = resourceLoader.getResource("classpath:" + SCRIPT_LOCATION + "/"
                            + SCRIPT_FILE_PREFIX + scriptFileNumber + SCRIPT_FILE_SUFFIX).getInputStream();
                    if (inputStream != null) {
>>>>>>> 60704bf1
                        runScript(inputStream);
                    }
                } else {
                    inputStream = resourceLoader.getResource("classpath:" + SCRIPT_LOCATION + "/"
                            + SCRIPT_FILE_PREFIX + scriptFileNumber + SCRIPT_FILE_SUFFIX).getInputStream();
                    runScript(inputStream);
                }
            }
        } catch (IOException ex) {
            log.error("Failed to load db scripts", ex);
        }
    }

    private void runScript(final InputStream inputStream) {
        try (Connection con = dataSource.getConnection()) {
            ScriptRunner sr = new ScriptRunner(con, false, false);
            sr.runScript(new InputStreamReader(inputStream));
        } catch (Exception e) {
            log.error("Error occurred while executing script", e);
        }
    }
}
<|MERGE_RESOLUTION|>--- conflicted
+++ resolved
@@ -1,175 +1,155 @@
-/* Copyright 2019 Telstra Open Source
- *
- *   Licensed under the Apache License, Version 2.0 (the "License");
- *   you may not use this file except in compliance with the License.
- *   You may obtain a copy of the License at
- *
- *       http://www.apache.org/licenses/LICENSE-2.0
- *
- *   Unless required by applicable law or agreed to in writing, software
- *   distributed under the License is distributed on an "AS IS" BASIS,
- *   WITHOUT WARRANTIES OR CONDITIONS OF ANY KIND, either express or implied.
- *   See the License for the specific language governing permissions and
- *   limitations under the License.
- */
-
-package org.openkilda.config;
-
-import org.openkilda.dao.entity.VersionEntity;
-import org.openkilda.dao.repository.VersionRepository;
-
-import com.ibatis.common.jdbc.ScriptRunner;
-<<<<<<< HEAD
-import jakarta.persistence.EntityManager;
-import jakarta.persistence.PersistenceContext;
-import lombok.extern.slf4j.Slf4j;
-=======
-import org.apache.commons.collections4.CollectionUtils;
-import org.apache.log4j.Logger;
-import org.springframework.beans.factory.annotation.Autowired;
->>>>>>> 60704bf1
-import org.springframework.core.io.Resource;
-import org.springframework.core.io.ResourceLoader;
-import org.springframework.core.io.support.PathMatchingResourcePatternResolver;
-import org.springframework.stereotype.Repository;
-
-import java.io.IOException;
-import java.io.InputStream;
-import java.io.InputStreamReader;
-import java.math.BigInteger;
-import java.sql.Connection;
-import java.sql.Timestamp;
-import java.util.ArrayList;
-import java.util.Arrays;
-import java.util.Collections;
-import java.util.List;
-<<<<<<< HEAD
-=======
-import java.util.stream.Collectors;
-import javax.persistence.EntityManager;
-import javax.persistence.PersistenceContext;
->>>>>>> 60704bf1
-import javax.sql.DataSource;
-
-@Slf4j
-@Repository("databaseConfigurator")
-public class DatabaseConfigurator {
-
-    @PersistenceContext
-    private EntityManager entityManager;
-
-<<<<<<< HEAD
-=======
-    private static final Logger LOGGER = Logger.getLogger(DatabaseConfigurator.class);
-
->>>>>>> 60704bf1
-    private static final String SCRIPT_FILE_PREFIX = "import-script_";
-    private static final String SCRIPT_FILE_SUFFIX = ".sql";
-    private static final String SCRIPT_LOCATION = "db";
-
-    private final ResourceLoader resourceLoader;
-
-    private final VersionRepository versionEntityRepository;
-
-    private final DataSource dataSource;
-
-<<<<<<< HEAD
-    public DatabaseConfigurator(VersionRepository versionRepository, final DataSource dataSource,
-=======
-    public DatabaseConfigurator(@Autowired final VersionRepository versionRepository, final DataSource dataSource,
->>>>>>> 60704bf1
-                                final ResourceLoader resourceLoader, EntityManager em) {
-        this.versionEntityRepository = versionRepository;
-        this.dataSource = dataSource;
-        this.resourceLoader = resourceLoader;
-        this.entityManager = em;
-        loadInitialData();
-    }
-
-    private void loadInitialData() {
-        List<Long> versionNumberList = versionEntityRepository.findAllVersionNumber();
-
-<<<<<<< HEAD
-        if (versionNumberList.isEmpty()) {
-=======
-        if (CollectionUtils.isEmpty(versionNumberList)) {
->>>>>>> 60704bf1
-            try {
-
-                List<VersionEntity> list = new ArrayList<>();
-                List<Long> newVersionList = new ArrayList<>();
-                List<Object[]> results = entityManager.createNativeQuery("SELECT v.version_id ,"
-                        + "v.version_deployment_date, v.version_number FROM version v").getResultList();
-
-                for (Object[] perTestEntity : results) {
-                    VersionEntity versionEntity = new VersionEntity();
-                    versionEntity.setVersionId(BigInteger.valueOf(Long.parseLong(
-                            (perTestEntity[0].toString()))).longValue());
-                    versionEntity.setDeploymentDate(Timestamp.valueOf(perTestEntity[1].toString()));
-                    versionEntity.setVersionNumber(BigInteger.valueOf(Long.parseLong(
-                            perTestEntity[2].toString())).longValue());
-                    list.add(versionEntity);
-                    newVersionList.add(versionEntity.getVersionNumber());
-                }
-                versionEntityRepository.saveAll(list);
-                versionNumberList = newVersionList;
-            } catch (Exception e) {
-                log.warn("Failed to load version list", e);
-            }
-        }
-        InputStream inputStream = null;
-        try {
-            ClassLoader loader = getClass().getClassLoader();
-            PathMatchingResourcePatternResolver resolver = new PathMatchingResourcePatternResolver(loader);
-            Resource[] resources = resolver.getResources("classpath:" + SCRIPT_LOCATION + "/*");
-            List<String> dbScripts = Arrays.stream(resources)
-                    .map(Resource::getFilename)
-                    .toList();
-            ArrayList<Long> sortedList = new ArrayList<Long>();
-            for (String scriptFile : dbScripts) {
-                String scriptFileName = scriptFile.replaceFirst("[.][^.]+$", "");
-                String[] scriptNumber = scriptFileName.split("_");
-                Long scriptVersionNumber = Long.valueOf(scriptNumber[1]);
-                sortedList.add(scriptVersionNumber);
-            }
-            Collections.sort(sortedList);
-            for (Long scriptFileNumber : sortedList) {
-                if (!versionNumberList.isEmpty()) {
-                    if (!versionNumberList.contains(scriptFileNumber)) {
-                        inputStream = resourceLoader.getResource("classpath:" + SCRIPT_LOCATION + "/"
-                                + SCRIPT_FILE_PREFIX + scriptFileNumber + SCRIPT_FILE_SUFFIX).getInputStream();
-<<<<<<< HEAD
-=======
-                        if (inputStream != null) {
-                            runScript(inputStream);
-                        } else {
-                            break;
-                        }
-                    }
-                } else {
-                    inputStream = resourceLoader.getResource("classpath:" + SCRIPT_LOCATION + "/"
-                            + SCRIPT_FILE_PREFIX + scriptFileNumber + SCRIPT_FILE_SUFFIX).getInputStream();
-                    if (inputStream != null) {
->>>>>>> 60704bf1
-                        runScript(inputStream);
-                    }
-                } else {
-                    inputStream = resourceLoader.getResource("classpath:" + SCRIPT_LOCATION + "/"
-                            + SCRIPT_FILE_PREFIX + scriptFileNumber + SCRIPT_FILE_SUFFIX).getInputStream();
-                    runScript(inputStream);
-                }
-            }
-        } catch (IOException ex) {
-            log.error("Failed to load db scripts", ex);
-        }
-    }
-
-    private void runScript(final InputStream inputStream) {
-        try (Connection con = dataSource.getConnection()) {
-            ScriptRunner sr = new ScriptRunner(con, false, false);
-            sr.runScript(new InputStreamReader(inputStream));
-        } catch (Exception e) {
-            log.error("Error occurred while executing script", e);
-        }
-    }
-}
+/* Copyright 2019 Telstra Open Source
+ *
+ *   Licensed under the Apache License, Version 2.0 (the "License");
+ *   you may not use this file except in compliance with the License.
+ *   You may obtain a copy of the License at
+ *
+ *       http://www.apache.org/licenses/LICENSE-2.0
+ *
+ *   Unless required by applicable law or agreed to in writing, software
+ *   distributed under the License is distributed on an "AS IS" BASIS,
+ *   WITHOUT WARRANTIES OR CONDITIONS OF ANY KIND, either express or implied.
+ *   See the License for the specific language governing permissions and
+ *   limitations under the License.
+ */
+
+package org.openkilda.config;
+
+import org.openkilda.dao.entity.VersionEntity;
+import org.openkilda.dao.repository.VersionRepository;
+
+import com.ibatis.common.jdbc.ScriptRunner;
+import jakarta.persistence.EntityManager;
+import jakarta.persistence.PersistenceContext;
+import lombok.extern.slf4j.Slf4j;
+import org.apache.commons.collections4.CollectionUtils;
+import org.apache.log4j.Logger;
+import org.springframework.beans.factory.annotation.Autowired;
+import org.springframework.core.io.Resource;
+import org.springframework.core.io.ResourceLoader;
+import org.springframework.core.io.support.PathMatchingResourcePatternResolver;
+import org.springframework.stereotype.Repository;
+
+import java.io.IOException;
+import java.io.InputStream;
+import java.io.InputStreamReader;
+import java.math.BigInteger;
+import java.sql.Connection;
+import java.sql.Timestamp;
+import java.util.ArrayList;
+import java.util.Arrays;
+import java.util.Collections;
+import java.util.List;
+import java.util.stream.Collectors;
+import javax.persistence.EntityManager;
+import javax.persistence.PersistenceContext;
+import javax.sql.DataSource;
+
+@Slf4j
+@Repository("databaseConfigurator")
+public class DatabaseConfigurator {
+
+    @PersistenceContext
+    private EntityManager entityManager;
+
+    private static final String SCRIPT_FILE_PREFIX = "import-script_";
+    private static final String SCRIPT_FILE_SUFFIX = ".sql";
+    private static final String SCRIPT_LOCATION = "db";
+
+    private final ResourceLoader resourceLoader;
+
+    private final VersionRepository versionEntityRepository;
+
+    private final DataSource dataSource;
+
+    public DatabaseConfigurator(VersionRepository versionRepository, final DataSource dataSource,
+                                final ResourceLoader resourceLoader, EntityManager em) {
+    private final DataSource dataSource;
+
+    public DatabaseConfigurator(@Autowired final VersionRepository versionRepository, final DataSource dataSource,
+                                final ResourceLoader resourceLoader, EntityManager em) {
+        this.versionEntityRepository = versionRepository;
+        this.dataSource = dataSource;
+        this.resourceLoader = resourceLoader;
+        this.entityManager = em;
+        loadInitialData();
+    }
+
+    private void loadInitialData() {
+        List<Long> versionNumberList = versionEntityRepository.findAllVersionNumber();
+
+        if (CollectionUtils.isEmpty(versionNumberList)) {
+            try {
+
+                List<VersionEntity> list = new ArrayList<>();
+                List<Long> newVersionList = new ArrayList<>();
+                List<Object[]> results = entityManager.createNativeQuery("SELECT v.version_id ,"
+                        + "v.version_deployment_date, v.version_number FROM version v").getResultList();
+
+                for (Object[] perTestEntity : results) {
+                    VersionEntity versionEntity = new VersionEntity();
+                    versionEntity.setVersionId(BigInteger.valueOf(Long.parseLong(
+                            (perTestEntity[0].toString()))).longValue());
+                    versionEntity.setDeploymentDate(Timestamp.valueOf(perTestEntity[1].toString()));
+                    versionEntity.setVersionNumber(BigInteger.valueOf(Long.parseLong(
+                            perTestEntity[2].toString())).longValue());
+                    list.add(versionEntity);
+                    newVersionList.add(versionEntity.getVersionNumber());
+                }
+                versionEntityRepository.saveAll(list);
+                versionNumberList = newVersionList;
+            } catch (Exception e) {
+                log.warn("Failed to load version list", e);
+            }
+        }
+        InputStream inputStream = null;
+        try {
+            ClassLoader loader = getClass().getClassLoader();
+            PathMatchingResourcePatternResolver resolver = new PathMatchingResourcePatternResolver(loader);
+            Resource[] resources = resolver.getResources("classpath:" + SCRIPT_LOCATION + "/*");
+            List<String> dbScripts = Arrays.stream(resources)
+                    .map(Resource::getFilename)
+                    .collect(Collectors.toList());
+            ArrayList<Long> sortedList = new ArrayList<Long>();
+            for (String scriptFile : dbScripts) {
+                String scriptFileName = scriptFile.replaceFirst("[.][^.]+$", "");
+                String[] scriptNumber = scriptFileName.split("_");
+                Long scriptVersionNumber = Long.valueOf(scriptNumber[1]);
+                sortedList.add(scriptVersionNumber);
+            }
+            Collections.sort(sortedList);
+            for (Long scriptFileNumber : sortedList) {
+                if (!versionNumberList.isEmpty()) {
+                    if (!versionNumberList.contains(scriptFileNumber)) {
+                        inputStream = resourceLoader.getResource("classpath:" + SCRIPT_LOCATION + "/"
+                                + SCRIPT_FILE_PREFIX + scriptFileNumber + SCRIPT_FILE_SUFFIX).getInputStream();
+                        if (inputStream != null) {
+                            runScript(inputStream);
+                        } else {
+                            break;
+                        }
+                    }
+                } else {
+                    inputStream = resourceLoader.getResource("classpath:" + SCRIPT_LOCATION + "/"
+                            + SCRIPT_FILE_PREFIX + scriptFileNumber + SCRIPT_FILE_SUFFIX).getInputStream();
+                    if (inputStream != null) {
+                        runScript(inputStream);
+                    } else {
+                        break;
+                    }
+                }
+            }
+        } catch (IOException ex) {
+            log.error("Failed to load db scripts", ex);
+        }
+    }
+
+    private void runScript(final InputStream inputStream) {
+        try (Connection con = dataSource.getConnection()) {
+            ScriptRunner sr = new ScriptRunner(con, false, false);
+            sr.runScript(new InputStreamReader(inputStream));
+        } catch (Exception e) {
+            log.error("Error occurred while executing script", e);
+        }
+    }
+}