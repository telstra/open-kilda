/* Copyright 2018 Telstra Open Source
 *
 *   Licensed under the Apache License, Version 2.0 (the "License");
 *   you may not use this file except in compliance with the License.
 *   You may obtain a copy of the License at
 *
 *       http://www.apache.org/licenses/LICENSE-2.0
 *
 *   Unless required by applicable law or agreed to in writing, software
 *   distributed under the License is distributed on an "AS IS" BASIS,
 *   WITHOUT WARRANTIES OR CONDITIONS OF ANY KIND, either express or implied.
 *   See the License for the specific language governing permissions and
 *   limitations under the License.
 */

package org.openkilda.test;

import static org.junit.jupiter.api.Assertions.assertTrue;

import org.openkilda.util.IConstantsTest;
import org.openkilda.utility.IoUtil;

<<<<<<< HEAD
import lombok.extern.slf4j.Slf4j;
import org.junit.jupiter.api.Assertions;
import org.junit.jupiter.api.Test;
=======
import org.apache.log4j.Logger;

import org.junit.jupiter.api.Test;
import org.junit.jupiter.api.extension.ExtendWith;
>>>>>>> 60704bf1

import java.io.BufferedInputStream;
import java.io.BufferedReader;
import java.io.File;
import java.io.FileOutputStream;
import java.io.FileReader;
import java.io.IOException;
import java.net.MalformedURLException;
import java.net.URL;
import java.util.ArrayList;
import java.util.List;

/**
 * The Class BaseTest.
 *
 * @author Gaurav Chugh
 */
<<<<<<< HEAD
@Slf4j
=======
@ExtendWith(MockitoExtension.class)
>>>>>>> 60704bf1
public class BaseTest {

    /**
     * Execute kilda files.
     */
    @Test
    public void executeKildaFiles() {
        log.info("Inside method executeKildaFiles");
        File f = new File(IConstantsTest.FILE_PATH);
        List<String> urlList = new ArrayList<String>();
        String readLine = "";

        try (BufferedReader bufferedReader = new BufferedReader(new FileReader(f))) {
            while ((readLine = bufferedReader.readLine()) != null) {
                urlList.add(readLine);
            }
        } catch (Exception e) {
            log.error("exception occurred Inside method executeKildaFiles", e);
        }

        for (String url : urlList) {
            try {
                String[] inputValue = url.split("/");
                String fileName = inputValue[inputValue.length - 1];

                if (url.contains(".css")) {
                    downloadFiles(url, IConstantsTest.CLASSPATH + IConstantsTest.CSS_PATH + fileName);
<<<<<<< HEAD
=======
                    assertTrue(true);
>>>>>>> 60704bf1
                }
                if (url.contains(".js")) {
                    if (fileName.contains(IConstantsTest.JQUERY_FILE)) {
                        fileName = IConstantsTest.JQUERY_MIN_FILE;
                    }
                    downloadFiles(url, IConstantsTest.CLASSPATH + IConstantsTest.JAVASCRIPT_PATH + fileName);
<<<<<<< HEAD
                }
                if (url.contains("ttf") || url.contains("woff2") || url.contains("woff")) {
                    downloadFiles(url, IConstantsTest.CLASSPATH + IConstantsTest.FONTS_PATH + fileName);
                }
                if (url.contains("Roboto")) {
                    downloadFiles(url, IConstantsTest.CLASSPATH + IConstantsTest.CSS_PATH + "roboto.css");
=======
                    assertTrue(true);
                }
                if (url.contains("ttf") || url.contains("woff2") || url.contains("woff")) {
                    downloadFiles(url, IConstantsTest.CLASSPATH + IConstantsTest.FONTS_PATH + fileName);
                    assertTrue(true);
                }
                if (url.contains("Roboto")) {
                    downloadFiles(url, IConstantsTest.CLASSPATH + IConstantsTest.CSS_PATH + "roboto.css");
                    assertTrue(true);
>>>>>>> 60704bf1
                }
            } catch (Exception e) {
<<<<<<< HEAD
                log.error("exception occurred Inside method executeKildaFiles.", e);
                Assertions.fail();
=======
                LOGGER.error("exception occurred Inside method executeKildaFiles.", e);
                assertTrue(false);
>>>>>>> 60704bf1
            }
        }
        log.info("executeKildaFiles has been successfully executed");

    }

    /**
     * Download files.
     *
     * @param urlStr the url str
     * @param file   the file
     */
    private void downloadFiles(final String urlStr, final String file) {
        if (file.contains(IConstantsTest.FONTS_PATH)) {
            File directory = new File(IConstantsTest.CLASSPATH + IConstantsTest.FONTS_PATH);
            if (!directory.exists()) {
                directory.mkdirs();
            }
        }
        if (file.contains(IConstantsTest.JAVASCRIPT_PATH)) {
            File directory = new File(IConstantsTest.CLASSPATH + IConstantsTest.JAVASCRIPT_PATH);
            if (!directory.exists()) {
                directory.mkdirs();
            }
        }
        if (file.contains(IConstantsTest.CSS_PATH)) {
            File directory = new File(IConstantsTest.CLASSPATH + IConstantsTest.CSS_PATH);
            if (!directory.exists()) {
                directory.mkdirs();
            }
        }

        File fileObject = new File(file);
        if (fileObject.exists()) {
            return;
        }

        log.info("Downloading file " + file);
        URL url = null;
        FileOutputStream fileOutputStream = null;
        BufferedInputStream bufferedInputStream = null;

        try {
            url = new URL(urlStr);
            bufferedInputStream = new BufferedInputStream(url.openStream());
            fileOutputStream = new FileOutputStream(file);
            byte[] buffer = new byte[1024];
            int count = 0;

            while ((count = bufferedInputStream.read(buffer, 0, 1024)) != -1) {
                fileOutputStream.write(buffer, 0, count);
            }

        } catch (MalformedURLException malformedUrlException) {
            log.error("Error occurred during accessing file url" + urlStr + " : exception : "
                    + malformedUrlException.getMessage());
        } catch (IOException ioException) {
            log.error(
                    "Error occurred during downloading file " + file + " : exception : " + ioException.getMessage());
        } catch (Exception exception) {
            log.error(
                    "Error occurred during downloading file " + file + " : exception : " + exception.getMessage());
        } finally {
            IoUtil.close(fileOutputStream);
            IoUtil.close(bufferedInputStream);
        }
    }
}<|MERGE_RESOLUTION|>--- conflicted
+++ resolved
@@ -20,16 +20,13 @@
 import org.openkilda.util.IConstantsTest;
 import org.openkilda.utility.IoUtil;
 
-<<<<<<< HEAD
 import lombok.extern.slf4j.Slf4j;
 import org.junit.jupiter.api.Assertions;
 import org.junit.jupiter.api.Test;
-=======
 import org.apache.log4j.Logger;
 
 import org.junit.jupiter.api.Test;
 import org.junit.jupiter.api.extension.ExtendWith;
->>>>>>> 60704bf1
 
 import java.io.BufferedInputStream;
 import java.io.BufferedReader;
@@ -47,11 +44,8 @@
  *
  * @author Gaurav Chugh
  */
-<<<<<<< HEAD
+@ExtendWith(MockitoExtension.class)
 @Slf4j
-=======
-@ExtendWith(MockitoExtension.class)
->>>>>>> 60704bf1
 public class BaseTest {
 
     /**
@@ -79,24 +73,13 @@
 
                 if (url.contains(".css")) {
                     downloadFiles(url, IConstantsTest.CLASSPATH + IConstantsTest.CSS_PATH + fileName);
-<<<<<<< HEAD
-=======
                     assertTrue(true);
->>>>>>> 60704bf1
                 }
                 if (url.contains(".js")) {
                     if (fileName.contains(IConstantsTest.JQUERY_FILE)) {
                         fileName = IConstantsTest.JQUERY_MIN_FILE;
                     }
                     downloadFiles(url, IConstantsTest.CLASSPATH + IConstantsTest.JAVASCRIPT_PATH + fileName);
-<<<<<<< HEAD
-                }
-                if (url.contains("ttf") || url.contains("woff2") || url.contains("woff")) {
-                    downloadFiles(url, IConstantsTest.CLASSPATH + IConstantsTest.FONTS_PATH + fileName);
-                }
-                if (url.contains("Roboto")) {
-                    downloadFiles(url, IConstantsTest.CLASSPATH + IConstantsTest.CSS_PATH + "roboto.css");
-=======
                     assertTrue(true);
                 }
                 if (url.contains("ttf") || url.contains("woff2") || url.contains("woff")) {
@@ -106,16 +89,10 @@
                 if (url.contains("Roboto")) {
                     downloadFiles(url, IConstantsTest.CLASSPATH + IConstantsTest.CSS_PATH + "roboto.css");
                     assertTrue(true);
->>>>>>> 60704bf1
                 }
             } catch (Exception e) {
-<<<<<<< HEAD
                 log.error("exception occurred Inside method executeKildaFiles.", e);
                 Assertions.fail();
-=======
-                LOGGER.error("exception occurred Inside method executeKildaFiles.", e);
-                assertTrue(false);
->>>>>>> 60704bf1
             }
         }
         log.info("executeKildaFiles has been successfully executed");
