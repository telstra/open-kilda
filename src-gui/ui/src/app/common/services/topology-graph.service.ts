--- conflicted
+++ resolved
@@ -1,1078 +1,3 @@
-<<<<<<< HEAD
-import { Injectable } from '@angular/core';
-
-import { ISL } from "../enums/isl.enum";
-import * as d3 from "d3";
-import { environment } from "../../../environments/environment";
-import { CommonService } from './common.service';
-@Injectable({
-  providedIn: 'root'
-})
-export class TopologyGraphService {
-
-    size: any;
-    simulation: any;
-    force: any;
-    g: any;
-  	drag: any;
-	  min_zoom = 0.25;
-    scaleLimit = 0.05;
-    linksSourceArr:any=[];
-    max_zoom = 3;
-    mLinkNum: any = {};
-  	zoom:any;
-	  svgElement: any;
-	  graphlink:any;
-  	node:any;
-    graphNodes:any;
-    graphLinkGroup:any;
-    graphNodeGroup:any;
-    graph_data:any;
-    isDragMove = true;
-    graphOptions = {
-      radius: 35,
-      text_center: false,
-      nominal_text_size: 10,
-      nominal_base_node_size: 40,
-      nominal_stroke: 1.5,
-      max_stroke: 4.5,
-      max_base_node_size: 36,
-      max_text_size: 24
-    };
-  constructor(private commonService:CommonService) { 
-
-  }
-
-  loadworldMapGraph(data,svgElement,width,height,graph_loader){
-    this.graph_data = data;
-    this.svgElement = d3.select("#"+svgElement)
-	.append("svg")
-	.attr("width", width)
-  .attr("height", height)
-	this.g =this.svgElement.append("g");
-
-	this.graphLinkGroup = this.g
-	.append("g")
-	.attr("id", `links`)
-	.attr("class", "links");
-
-  // Initialize the nodes
-   this.graphNodeGroup = this.g.append("g")
-   				.attr("id", `nodes`)
-   				.attr("class", "nodes");
-	this.zoom = d3
-	.zoom()
-	.scaleExtent([this.scaleLimit, this.max_zoom])
-	.extent([[0, 0], [width, height]])
-	.on("zoom", () => {
-		this.g.attr(
-		"transform",
-		"translate(" +
-			d3.event.transform.x +
-			"," +
-			d3.event.transform.y +
-			") scale(" +
-			d3.event.transform.k +
-			")"
-		);		
-	});
-	this.simulation = d3.forceSimulation()                 // Force algorithm is applied to data.nodes      
-      .velocityDecay(0.2)
-      .force('collision', d3.forceCollide().radius(function(d) {
-        return 20;
-      }))
-      .force("charge_force",d3.forceManyBody().strength(-1000))
-      .force("xPos", d3.forceX(width /2))
-      .force("yPos", d3.forceY(height / 2)) ; 
-      if (this.graph_data.links.length > 0) {
-        try {
-          var result = this.commonService.groupBy(this.graph_data.links, function(item) {
-            return [item.source_switch, item.target_switch];
-          });
-          for (var i = 0, len = result.length; i < len; i++) {
-            var row = result[i];
-            if (row.length >= 1) {
-              for (var j = 0, len1 = row.length; j < len1; j++) {
-                var key = row[j].source_switch + "_" + row[j].target_switch;
-                var key1 = row[j].target_switch + "_" + row[j].source_switch;
-                var prcessKey = ( this.linksSourceArr && typeof this.linksSourceArr[key] !== "undefined") ? key:key1;
-                if (typeof this.linksSourceArr[prcessKey] !== "undefined") {
-                  this.linksSourceArr[prcessKey].push(row[j]);
-                } else {
-                  this.linksSourceArr[key] = [];
-                  this.linksSourceArr[key].push(row[j]);
-                }
-              }
-            }
-          }
-          
-        } catch (e) {}
-      }
-      var nodelength = this.graph_data.nodes.length;
-      var linklength = this.graph_data.links.length;
-      for (var i = 0; i < nodelength; i++) {
-        for (var j = 0; j < linklength; j++) {
-          if (
-            this.graph_data.nodes[i].switch_id == this.graph_data.links[j]["source_switch"] &&
-            this.graph_data.nodes[i].switch_id == this.graph_data.links[j]["target_switch"]
-          ) {
-            this.graph_data.links[j].source = i;
-            this.graph_data.links[j].target = i;
-          } else {
-            var key = this.graph_data.links[j]["source_switch"] +"_"+this.graph_data.links[j]["target_switch"]; 
-            var key1 = this.graph_data.links[j]["target_switch"] +"_"+this.graph_data.links[j]["source_switch"]; 
-            var processKey = this.linksSourceArr && typeof this.linksSourceArr[key] !='undefined' ? key: key1;
-            var sourceObj = processKey.split("_")[0];
-            var targetObj = processKey.split("_")[1];
-            if (this.graph_data.nodes[i].switch_id == sourceObj) {
-              this.graph_data.links[j].source = i;
-            } else if (
-              this.graph_data.nodes[i].switch_id == targetObj
-            ) {
-              this.graph_data.links[j].target = i;
-            }
-          }
-        }
-      }
-
-
-
-    this.simulation.nodes(this.graph_data.nodes);
-    this.simulation.force("link", d3.forceLink().links(this.graph_data.links).distance((d:any)=>{
-      let distance = 150;
-       try{
-      if(!d.flow_count){
-        if(d.speed == "40000000"){
-          distance = 100;
-        }else {
-          distance = 300;
-        }
-       }
-       }catch(e){}
-       return distance; 
-     }).strength(0.1));
-	  this.simulation.stop();
-	  this.simulation.on("tick", () => { 
-		this.ticked();
-    this.zoomFit();
-    
-	   }); 
-	  this.drag = d3
-      .drag()
-      .on("start", this.dragStart)
-      .on("drag", this.dragging)
-      .on("end", this.dragEnd);
-      this.size = d3
-      .scalePow()
-      .exponent(1)
-      .domain(d3.range(1));
-	  this.insertNodes(this.graph_data.nodes,true);
-	  this.insertLinks(this.graph_data.links,true);
-	  this.svgElement.call(this.zoom);  
-	  this.svgElement.on("dblclick.zoom", null);
-	  this.simulation.restart();
-	  this.simulation.on("end", ()=>{
-		setTimeout(()=>{
-			this.ticked();
-			this.zoomFit();
-			graph_loader.style.display="none";
-		},1000);
-	  });
-  }
-
-  zoomFit = () => {
-    var bounds = this.g.node().getBBox();
-    var parent = this.g.node().parentElement;
-    var fullWidth = $(parent).width(),
-    fullHeight = $(parent).height();
-    var width = bounds.width,
-      height = bounds.height;
-
-    var midX = (bounds.x + width) / 2,
-      midY = (bounds.y + height) / 2;
-    if (width == 0 || height == 0) return;
-
-    if(this.graph_data.nodes.length >=50){
-      let newtranformation = d3.zoomIdentity
-      .scale(this.scaleLimit)
-     .translate(
-      (fullWidth/2 - this.scaleLimit*midX)/this.scaleLimit,
-      (fullHeight/2 - this.scaleLimit*midY)/this.scaleLimit
-      ); 
-      this.svgElement.transition().duration(300).call(this.zoom.transform, newtranformation);
-    }else{
-      let newtranformation = d3.zoomIdentity
-      .scale(this.min_zoom)
-     .translate(
-      (fullWidth/2 - this.min_zoom*midX),
-      (fullHeight/2 - this.min_zoom*midY)
-      ); 
-      this.svgElement.transition().duration(300).call(this.zoom.transform, newtranformation);
-    }
-    
-  }
-  horizontallyBound = (parentDiv, childDiv) => {
-    let parentRect: any = parentDiv.getBoundingClientRect();
-    let childRect: any = childDiv.getBoundingClientRect();
-    return (
-      parentRect.left <= childRect.left && parentRect.right >= childRect.right
-    );
-  };
-  showSwitchDetails = d => {
-    localStorage.setItem("switchDetailsJSON", JSON.stringify(d));
-    var url = "switches/details/" + d.switch_id;
-    var win = window.open(url,"_blank");
-    win.focus();
-  };
-  dblclick = (d, index) => {
-    var element = document.getElementById("circle_" + d.switch_id);
-    var classes = "circle blue";
-    if (d.state && d.state.toLowerCase() == "deactivated") {
-      classes = "circle red";
-    }
-    element.setAttribute("class", classes);
-    this.showSwitchDetails(d);
-  };
-  insertNodes(nodes,forMap){
-    let ref = this;
-    let graphNodesData = this.graphNodeGroup
-      .selectAll("g.node")
-      .data(nodes, d => d.switch_id);
-  let graphNodeElement = graphNodesData
-      .enter()
-      .append("g")
-      .attr("class", "node")
-      .on("dblclick", this.dblclick)
-      .call(
-        d3
-          .drag()
-          .on("start", this.dragStart)
-          .on("drag", this.dragging)
-          .on("end", this.dragEnd)
-    );
-
-    graphNodesData.exit().remove();
-    graphNodeElement
-      .append("circle")
-      .attr("r", this.graphOptions.radius)
-      .attr("class", function(d, index) {
-        var classes = "circle blue";
-        if (d.state && d.state.toLowerCase() == "deactivated") {
-          classes = "circle red";
-        }
-        return classes;
-      })
-      .attr("id", function(d, index) {
-        return "circle_" + d.switch_id;
-      })
-      .style("cursor", "move");
-
-    let text = graphNodeElement
-      .append("text")
-      .attr("dy", ".35em")
-      .style("font-size", this.graphOptions.nominal_text_size + "px")
-      .attr("class", "switchname");
-    if (this.graphOptions.text_center) {
-      text
-        .text(function(d) {
-          return d.name;
-        })
-        .style("text-anchor", "middle");
-    } else {
-      text
-        .attr("dx", function(d) {
-          return ref.size(d.size) || ref.graphOptions.nominal_base_node_size;
-        })
-        .text(function(d) {
-          return d.name;
-        });
-    }
-
-    let images = graphNodeElement
-      .append("svg:image")
-      .attr("xlink:href", function(d) {
-        return environment.assetsPath + "/images/switch.png";
-      })
-      .attr("x", function(d) {
-        return -29;
-      })
-      .attr("y", function(d) {
-        return -29;
-      })
-      .attr("height", 58)
-      .attr("width", 58)
-      .attr("id", function(d, index) {
-        return "image_" + index;
-      })
-      .attr("cursor", "pointer");
-  if(!forMap){
-    graphNodeElement.on("mouseover", function(d, index) {
-      $("#isl_hover").css("display", "none");
-      var element = document.getElementById("circle_" + d.switch_id);
-
-      var classes = "circle blue hover";
-      if (d.state && d.state.toLowerCase() == "deactivated") {
-        classes = "circle red hover";
-      }
-      element.setAttribute("class", classes);
-      var rec: any = element.getBoundingClientRect();
-      $("#topology-hover-txt, #switch_hover").css("display", "block");
-      $("#topology-hover-txt").css("top", rec.y + "px");
-      $("#topology-hover-txt").css("left", (rec.x) + "px");
-
-      d3.select(".switchdetails_div_switch_name").html(
-        "<span>" + d.name + "</span>"
-      );
-      d3.select(".switchdetails_div_controller").html(
-        "<span>" + d.switch_id + "</span>"
-      );
-      d3.select(".switchdetails_div_state").html(
-        "<span>" + d.state + "</span>"
-      );
-      d3.select(".switchdetails_div_address").html(
-        "<span>" + d.address + "</span>"
-      );
-      d3.select(".switchdetails_div_name").html(
-        "<span>" + d.switch_id + "</span>"
-      );
-      d3.select(".switchdetails_div_desc").html(
-        "<span>" + d.description + "</span>"
-      );
-      var bound = ref.horizontallyBound(
-        document.getElementById("switchesgraph"),
-        document.getElementById("topology-hover-txt")
-      );
-      if (bound) {
-        
-        $("#topology-hover-txt").removeClass("left");
-      } else {
-        var left = rec.x - (300 + 100); // subtract width of tooltip box + circle radius
-        $("#topology-hover-txt").css("left", left + "px");
-        $("#topology-hover-txt").addClass("left");
-      }
-      
-    })
-    .on("mouseout", function(d, index) {
-      if (this.flagHover == false) {
-        this.flagHover = true;
-      } else {
-        var element = document.getElementById("circle_" + d.switch_id);
-        var classes = "circle blue";
-        if (d.state && d.state.toLowerCase() == "deactivated") {
-          classes = "circle red";
-        }
-        element.setAttribute("class", classes);
-      }
-      
-
-      if (!$("#topology-hover-txt").is(":hover")) {
-        $("#topology-hover-txt, #switch_hover").css("display", "none");
-      }
-
-    })
-    .on("click", function(d, index) {
-      $("#topology-hover-txt").css("display", "none");
-
-      var cName = document.getElementById("circle_" + d.switch_id).className;
-      let circleClass = cName; //cName.baseVal;
-
-      var element = document.getElementById("circle_" + d.switch_id);
-
-      var classes = "circle blue hover";
-      if (d.state && d.state.toLowerCase() == "deactivated") {
-        classes = "circle red hover";
-      }
-      element.setAttribute("class", classes);
-      var rec: any = element.getBoundingClientRect();
-      if (!ref.isDragMove) {
-        $("#topology-click-txt, #switch_click").css("display", "block");
-        $("#topology-click-txt").css("top", rec.y + "px");
-        $("#topology-click-txt").css("left", rec.x + "px");
-
-        d3.select(".switchdetails_div_click_switch_name").html(
-          "<span>" + d.name + "</span>"
-        );
-        d3.select(".switchdetails_div_click_controller").html(
-          "<span>" + d.switch_id + "</span>"
-        );
-        d3.select(".switchdetails_div_click_state").html(
-          "<span>" + d.state + "</span>"
-        );
-        d3.select(".switchdetails_div_click_address").html(
-          "<span>" + d.address + "</span>"
-        );
-        d3.select(".switchdetails_div_click_name").html(
-          "<span>" + d.switch_id + "</span>"
-        );
-        d3.select(".switchdetails_div_click_desc").html(
-          "<span>" + d.description + "</span>"
-        );
-        var bound = ref.horizontallyBound(
-          document.getElementById("switchesgraph"),
-          document.getElementById("topology-click-txt")
-        );
-        if (bound) {
-          $("#topology-click-txt").removeClass("left");
-        } else {
-          var left = rec.x - (300 + 80); // subtract width of tooltip box + circle radius
-          $("#topology-click-txt").css("left", left + "px");
-          $("#topology-click-txt").addClass("left");
-        }
-         $("#topology-hover-txt").css("display", "none");
-      } else {
-        ref.isDragMove = false;
-      }
-    });
-  }
-      
-
-	this.graphNodes = graphNodeElement.merge(graphNodesData);
-  }
-  insertLinks(links,forMap){
-   let ref = this;
-    let graphLinksData = this.graphLinkGroup.selectAll("path.link").data(links);
-
-    let graphNewLink = graphLinksData
-      .enter()
-      .append("path")
-      .attr("class", function(d, index) {
-        var availbandwidth = d.available_bandwidth;
-        var max_bandwidth = d.max_bandwidth;
-        var percentage = ref.commonService.getPercentage(availbandwidth, max_bandwidth);
-        if (d.hasOwnProperty("flow_count")) {
-          return "link logical";
-        } else {
-          if (
-            (d.unidirectional &&
-              d.state &&
-              d.state.toLowerCase() == "discovered") ||
-            (d.state && d.state.toLowerCase() == "failed")
-          ) {
-            if(d.under_maintenance){
-              if(parseInt(percentage) < 50){
-                return "link physical  orange_percentage dashed_maintenance_path";
-              }
-              return "link physical  dashed_maintenance_path";
-            } else if (d.affected) {
-              return "link physical  dashed_path";
-            }else {
-              return "link physical";
-            }
-          } else {
-            if(d.under_maintenance){
-              if (parseInt(percentage) < 50) {
-                return "link physical dashed_maintenance_path orange_percentage";
-              }
-              return "link physical  dashed_maintenance_path";
-            }else if (d.affected) {
-              return "link physical dashed_path";
-            }else {
-              if (parseInt(percentage) < 50) {
-                return "link physical orange_percentage";
-              }
-              return "link physical";
-            }
-          }
-        }
-      })
-      .attr("id", (d, index) => {
-        return "link" + index;
-      }).on("click", function(d, index) {
-        var element = $("#link" + index)[0];
-        var availbandwidth = d.available_bandwidth;
-        var max_bandwidth = d.max_bandwidth;
-        var percentage = ref.commonService.getPercentage(availbandwidth, max_bandwidth);
-        if (d.hasOwnProperty("flow_count")) {
-          if(d.under_maintenance){
-            element.setAttribute("class", "link logical overlay dashed_maintenance_path");
-          } else if (d.affected) {
-            element.setAttribute("class", "link logical overlay dashed_path");
-          }else {
-            element.setAttribute("class", "link logical overlay");
-          }
-
-          ref.showFlowDetails(d);
-        } else {
-          if (
-            (d.unidirectional &&
-              d.state &&
-              d.state.toLowerCase() == "discovered") ||
-            (d.state && d.state.toLowerCase() == "failed")
-          ) {
-            if(d.under_maintenance){
-              if(parseInt(percentage) < 50){
-                
-              element.setAttribute("class", "link physical pathoverlay orange_percentage dashed_maintenance_path");
-              }else{
-                
-              element.setAttribute("class", "link physical pathoverlay dashed_maintenance_path");
-              }
-            } else if (d.affected) {
-              element.setAttribute(
-                "class",
-                "link physical pathoverlay dashed_path"
-              );
-            }else {
-              element.setAttribute("class", "link physical pathoverlay");
-            }
-          } else {
-            if(d.under_maintenance){
-              if(parseInt(percentage) < 50){
-                
-              element.setAttribute("class", "link physical overlay orange_percentage dashed_maintenance_path");
-              }else{
-                
-              element.setAttribute("class", "link physical overlay dashed_maintenance_path");
-              }
-            } else if (d.affected) {
-              element.setAttribute(
-                "class",
-                "link physical overlay dashed_path"
-              );
-            }else {
-              if (parseInt(percentage) < 50) {
-                element.setAttribute(
-                  "class",
-                  "link physical orange_percentage overlay"
-                );
-              } else {
-                element.setAttribute("class", "link physical overlay");
-              }
-            }
-          }
-          ref.showLinkDetails(d);
-        }
-      })
-      .attr("stroke", function(d, index) {
-        if (d.hasOwnProperty("flow_count")) {
-          return ISL.FLOWCOUNT;
-        } else {
-         if (
-            d.unidirectional &&
-            d.state &&
-            d.state.toLowerCase() == "discovered"
-          ) {
-            return ISL.UNIDIR;
-          } else if (d.state && d.state.toLowerCase() == "discovered") {
-            return ISL.DISCOVERED;
-          }else if (d.state && d.state.toLowerCase() == "moved") {
-            return ISL.MOVED;
-          }
-
-          return ISL.FAILED;
-        }
-      });
-      if(!forMap){
-        graphLinksData.on("mouseover", function(d, index) {
-          $("#switch_hover").css("display", "none");
-          var element = $("#link" + index)[0];
-          var availbandwidth = d.available_bandwidth;
-          var max_bandwidth = d.max_bandwidth;
-  
-          var percentage = ref.commonService.getPercentage(availbandwidth, max_bandwidth);
-          if (d.hasOwnProperty("flow_count")) {
-            if(d.under_maintenance){
-              element.setAttribute("class", "link logical overlay dashed_maintenance_path");
-        
-            } else if (d.affected) {
-              element.setAttribute("class", "link logical overlay dashed_path");
-            }else  {
-              element.setAttribute("class", "link logical overlay");
-            }
-          } else {
-            if (
-              (d.unidirectional &&
-                d.state &&
-                d.state.toLowerCase() == "discovered") ||
-              (d.state && d.state.toLowerCase() == "failed")
-            ) {
-              if(d.under_maintenance){
-                if(parseInt(percentage) < 50){
-                  element.setAttribute(
-                    "class",
-                    "link physical dashed_maintenance_path orange_percentage pathoverlay"
-                  );
-                }else{
-                  element.setAttribute(
-                    "class",
-                    "link physical dashed_maintenance_path pathoverlay"
-                  );
-                }
-              } else if (d.affected) {
-                element.setAttribute(
-                  "class",
-                  "link physical dashed_path pathoverlay"
-                );
-              }else  {
-                if (parseInt(percentage) < 50 && d.state.toLowerCase() != 'failed' && !d.unidirectional) {
-                  element.setAttribute(
-                    "class",
-                    "link physical orange_percentage overlay"
-                  );
-                } else {
-                  element.setAttribute("class", "link physical overlay");
-                }
-              }
-            } else {
-              if(d.under_maintenance){
-                if(parseInt(percentage) < 50){
-                  element.setAttribute(
-                    "class",
-                    "link physical overlay orange_percentage dashed_maintenance_path"
-                  );
-                }else{
-                  element.setAttribute(
-                    "class",
-                    "link physical overlay dashed_maintenance_path"
-                  );
-                }
-                
-                
-              } else if (d.affected) {
-                element.setAttribute(
-                  "class",
-                  "link physical overlay dashed_path"
-                );
-              }else  {
-                if (parseInt(percentage) < 50) {
-                  element.setAttribute(
-                    "class",
-                    "link physical orange_percentage overlay"
-                  );
-                } else {
-                  element.setAttribute("class", "link physical overlay");
-                }
-              }
-            }
-            $(element).on("mousemove", function(e) {
-              $("#topology-hover-txt").css("top", (e.pageY-30) + "px");
-              $("#topology-hover-txt").css("left", (e.pageX) + "px");
-              var bound = ref.horizontallyBound(
-                document.getElementById("switchesgraph"),
-                document.getElementById("topology-hover-txt")
-              );
-  
-              if (bound) {
-                $("#topology-hover-txt").removeClass("left");
-              } else {
-                var left = e.pageX - (300 + 100); // subtract width of tooltip box + circle radius
-                $("#topology-hover-txt").css("left", left + "px");
-                $("#topology-hover-txt").addClass("left");
-              }
-            });
-  
-            var rec = element.getBoundingClientRect();
-            $("#topology-hover-txt, #isl_hover").css("display", "block");
-            d3.select(".isldetails_div_source_port").html(
-              "<span>" +
-                (d.src_port == "" || d.src_port == undefined ? "-" : d.src_port) +
-                "</span>"
-            );
-            d3.select(".isldetails_div_maintenance").html(
-              "<span>" +
-                (d.under_maintenance == "" || d.under_maintenance == undefined ? "false" : d.under_maintenance) +
-                "</span>"
-            );
-            
-            d3.select(".isldetails_div_destination_port").html(
-              "<span>" +
-                (d.dst_port == "" || d.dst_port == undefined ? "-" : d.dst_port) +
-                "</span>"
-            );
-            d3.select(".isldetails_div_source_switch").html(
-              "<span>" +
-                (d.source_switch_name == "" || d.source_switch_name == undefined
-                  ? "-"
-                  : d.source_switch_name) +
-                "</span>"
-            );
-            d3.select(".isldetails_div_destination_switch").html(
-              "<span>" +
-                (d.target_switch_name == "" || d.target_switch_name == undefined
-                  ? "-"
-                  : d.target_switch_name) +
-                "</span>"
-            );
-            d3.select(".isldetails_div_speed").html(
-              "<span>" +
-                (d.max_bandwidth == "" || d.max_bandwidth == undefined ? "-" : d.max_bandwidth / 1000) +
-                " Mbps</span>"
-            );
-            d3.select(".isldetails_div_state").html(
-              "<span>" +
-                (d.state == "" || d.state == undefined ? "-" : d.state) +
-                "</span>"
-            );
-            d3.select(".isldetails_div_latency").html(
-              "<span>" +
-                (d.latency == "" || d.latency == undefined ? "-" : d.latency) +
-                "</span>"
-            );
-            d3.select(".isldetails_div_bandwidth").html(
-              "<span>" +
-                (d.available_bandwidth == "" || d.available_bandwidth == undefined
-                  ? "-"
-                  : d.available_bandwidth / 1000) +
-                " Mbps (" +
-                percentage +
-                "%)</span>"
-            );
-            d3.select(".isldetails_div_unidirectional").html(
-              "<span>" +
-                (d.unidirectional == "" || d.unidirectional == undefined
-                  ? "-"
-                  : d.unidirectional) +
-                "</span>"
-            );
-            d3.select(".isldetails_div_cost").html(
-              "<span>" +
-                (d.cost == "" || d.cost == undefined ? "-" : d.cost) +
-                "</span>"
-            );
-          }
-        })
-        .on("mouseout", function(d, index) {
-          $("#topology-hover-txt, #isl_hover").css("display", "none");
-          var element = $("#link" + index)[0];
-          var availbandwidth = d.available_bandwidth;
-          var max_bandwidth = d.max_bandwidth;
-          var percentage = ref.commonService.getPercentage(availbandwidth, max_bandwidth);
-          if (d.hasOwnProperty("flow_count")) {
-            if(d.under_maintenance){
-              element.setAttribute("class", "link logical dashed_maintenance_path");
-            }  else if (d.affected) {
-              element.setAttribute("class", "link logical dashed_path");
-            }else {
-              element.setAttribute("class", "link logical");
-            }
-          } else {
-            if (
-              (d.unidirectional &&
-                d.state &&
-                d.state.toLowerCase() == "discovered") ||
-              (d.state && d.state.toLowerCase() == "failed")
-            ) {
-              if(d.under_maintenance){
-                if(parseInt(percentage) < 50){
-                  element.setAttribute("class", "link physical  orange_percentage dashed_maintenance_path");
-                }else{
-                  element.setAttribute("class", "link physical  dashed_maintenance_path");
-                }
-                
-              } else if (d.affected) {
-                element.setAttribute("class", "link physical  dashed_path");
-              }else {
-                element.setAttribute("class", "link physical ");
-              }
-            } else {
-              if(d.under_maintenance){
-                if (parseInt(percentage) < 50) {
-                  element.setAttribute("class", "link physical orange_percentage dashed_maintenance_path");
-                }else{
-                  element.setAttribute("class", "link physical dashed_maintenance_path");
-                }
-              } else if (d.affected) {
-                element.setAttribute("class", "link physical dashed_path");
-              }else {
-                if (parseInt(percentage) < 50) {
-                  element.setAttribute(
-                    "class",
-                    "link physical orange_percentage "
-                  );
-                } else {
-                  element.setAttribute("class", "link physical ");
-                }
-              }
-            }
-          }
-  
-          if (!$("#topology-hover-txt").is(":hover")) {
-            $("#topology-hover-txt, #isl_hover").css("display", "none");
-          }
-        });
-      }
-      
-      
-
-    graphLinksData.exit().remove();
-    this.graphlink = graphNewLink.merge(graphLinksData);
-  }
-  showLinkDetails = d => {
-    localStorage.setItem("linkData", JSON.stringify(d));
-    let url = "isl/switch/isl/"+d.source_switch+"/"+d.src_port+"/"+d.target_switch+"/"+d.dst_port;
-    var win = window.open(url,'_blank');
-    win.focus();
-  };
-  showFlowDetails = d => {
-    let url = "flows?src=" + d.source_switch_name + "&dst=" + d.target_switch_name;
-    var win = window.open(url,'_blank');
-    win.focus();
-  };
-  isObjEquivalent(a, b) {
-    // Create arrays of property names
-    var aProps = Object.getOwnPropertyNames(a);
-    var bProps = Object.getOwnPropertyNames(b);
-    if (aProps.length != bProps.length) {
-      return false;
-    }
-
-    for (var i = 0; i < aProps.length; i++) {
-      var propName = aProps[i];
-      if (a[propName] !== b[propName]) {
-        return false;
-      }
-    }
-
-    return true;
-  }
-  private sortLinks() {
-    this.graph_data.links.sort(function(a, b) {
-      if (a.source > b.source) {
-        return 1;
-      } else if (a.source < b.source) {
-        return -1;
-      } else {
-        if (a.target > b.target) {
-          return 1;
-        }
-        if (a.target < b.target) {
-          return -1;
-        } else {
-          return 0;
-        }
-      }
-    });
-  }
-
-  private setLinkIndexAndNum() {
-    for (var i = 0; i < this.graph_data.links.length; i++) {
-      if (
-        i != 0 &&
-        this.graph_data.links[i].source == this.graph_data.links[i - 1].source &&
-        this.graph_data.links[i].target == this.graph_data.links[i - 1].target
-      ) {
-        this.graph_data.links[i].linkindex = this.graph_data.links[i - 1].linkindex + 1;
-      } else {
-        this.graph_data.links[i].linkindex = 1;
-      }
-      // save the total number of links between two nodes
-      if (
-        this.mLinkNum[this.graph_data.links[i].target + "," + this.graph_data.links[i].source] !==
-        undefined
-      ) {
-        this.mLinkNum[
-          this.graph_data.links[i].target + "," + this.graph_data.links[i].source
-        ] = this.graph_data.links[i].linkindex;
-      } else {
-        this.mLinkNum[
-          this.graph_data.links[i].source + "," + this.graph_data.links[i].target
-        ] = this.graph_data.links[i].linkindex;
-      }
-    }
-  }
-  ticked() {
-	  let ref = this;
-    var lookup = {};
-    this.graphlink.attr("d", d => {
-      var islCount = 0;
-      var matchedIndex = 1;
-      var key = d.source_switch + "_" + d.target_switch;
-      var key1 =  d.target_switch + "_" + d.source_switch;
-      var processKey = ( this.linksSourceArr && typeof this.linksSourceArr[key] !== "undefined") ? key:key1;
-      if (
-        this.linksSourceArr &&
-        typeof this.linksSourceArr[processKey] !== "undefined"
-      ) {
-        islCount = this.linksSourceArr[processKey].length;
-      }
-      if (islCount > 1) {
-        this.linksSourceArr[processKey].map(function(o, i) {
-          if (ref.isObjEquivalent(o, d)) {
-            matchedIndex = i + 1;
-            return;
-          }
-        });
-      }
-    
-      var x1 = d.source.x,
-        y1 = d.source.y,
-        x2 = d.target.x,
-        y2 = d.target.y,
-        dx = x2 - x1,
-        dy = y2 - y1,
-        dr = Math.sqrt(dx * dx + dy * dy),
-        // Defaults for normal edge.
-        drx = dr,
-        dry = dr,
-        xRotation = 0, // degrees
-        largeArc = 0, // 1 or 0
-        sweep = 1; // 1 or 0
-      var lTotalLinkNum =
-        this.mLinkNum[d.source.index + "," + d.target.index] ||
-        this.mLinkNum[d.target.index + "," + d.source.index];
-
-      if (lTotalLinkNum > 1) {
-        dr = dr / (1 + (1 / lTotalLinkNum) * (d.linkindex - 1));
-      }
-
-      // generate svg path
-
-      lookup[d.key] = d.flow_count;
-      if (lookup[d.Key] == undefined) {
-        if (islCount == 1) {
-          return (
-            "M" +
-            d.source.x +
-            "," +
-            d.source.y +
-            "L" +
-            d.target.x +
-            "," +
-            d.target.y
-          );
-        } else {
-          if (islCount % 2 != 0 && matchedIndex == 1) {
-            return (
-              "M" +
-              d.source.x +
-              "," +
-              d.source.y +
-              "L" +
-              d.target.x +
-              "," +
-              d.target.y
-            );
-          } else if (matchedIndex % 2 == 0) { 
-            return (
-              "M" +
-              d.source.x +
-              "," +
-              d.source.y +
-              "A" +
-              dr +
-              "," +
-              dr +
-              " 0 0 1," +
-              d.target.x +
-              "," +
-              d.target.y +
-              "A" +
-              dr +
-              "," +
-              dr +
-              " 0 0 0," +
-              d.source.x +
-              "," +
-              d.source.y
-            );
-          } else {  
-            return (
-              "M" +
-              d.source.x +
-              "," +
-              d.source.y +
-              "A" +
-              dr +
-              "," +
-              dr +
-              " 0 0 0," +
-              d.target.x +
-              "," +
-              d.target.y +
-              "A" +
-              dr +
-              "," +
-              dr +
-              " 0 0 1," +
-              d.source.x +
-              "," +
-              d.source.y
-            );
-          }
-        }
-      } else {
-        if (d.source_switch == d.target_switch) {
-          // Self edge.
-          if (x1 === x2 && y1 === y2) {
-            // Fiddle with this angle to get loop oriented.
-            xRotation = -45;
-
-            // Needs to be 1.
-            largeArc = 1;
-
-            // Change sweep to change orientation of loop.
-            //sweep = 0;
-
-            // Make drx and dry different to get an ellipse
-            // instead of a circle.
-            drx = 50;
-            dry = 20;
-
-            // For whatever reason the arc collapses to a point if the beginning
-            // and ending points of the arc are the same, so kludge it.
-            x2 = x2 + 1;
-            y2 = y2 + 1;
-          }
-
-          return (
-            "M" +
-            x1 +
-            "," +
-            y1 +
-            "A" +
-            drx +
-            "," +
-            dry +
-            " " +
-            xRotation +
-            "," +
-            largeArc +
-            "," +
-            sweep +
-            " " +
-            x2 +
-            "," +
-            y2
-          );
-        } else {
-          return (
-            "M" +
-            d.source.x +
-            "," +
-            d.source.y +
-            "L" +
-            d.target.x +
-            "," +
-            d.target.y
-          );
-        }
-      }
-    });
-
-    this.graphNodes.attr("transform", function(d) {
-      if (d.x && d.y) {
-        return "translate(" + d.x + "," + d.y + ")";
-      }
-    });
-  }
-
-  dragStart = () => {
-    if (!d3.event.active) this.simulation.alphaTarget(1).stop();
-  };
-
-  dragging = (d: any, i) => {
-    // this.isDragMove = true;
-    d.py += d3.event.dy;
-    d.x += d3.event.dx;
-    d.y += d3.event.dy;
-    this.ticked();
-  };
-
-  dragEnd = (d: any, i) => {
-    if (!d3.event.active) this.simulation.alphaTarget(0);
-  };
-}
-=======
 import { Injectable } from '@angular/core';
 
 import { ISL } from "../enums/isl.enum";
@@ -2154,5 +1079,4 @@
   dragEnd = (d: any, i) => {
     if (!d3.event.active) this.simulation.alphaTarget(0);
   };
-}
->>>>>>> 57f69561
+}