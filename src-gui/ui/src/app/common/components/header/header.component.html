<<<<<<< HEAD
<header class="main-header">
	<a routerLink="/home" id="logo_header" class="logo">
      <span class="logo-lg toggleText"><img class="kilda_logo" src="ui/assets/images/new_kilda_logo.png" /></span>
    </a>
    <nav class="navbar navbar-static-top">
      <div class="navbar-custom-menu pull-right">
				<div ngbDropdown placement="bottom-right" class="d-inline-block">
					<button class="btn btn-outline-primary" id="dropdownBasic1" ngbDropdownToggle>{{username}} <i class="fa fa-angle-down" aria-hidden="true"></i></button>
					<div ngbDropdownMenu aria-labelledby="dropdownBasic1">
						<button (click)="openChangePassword()" class="dropdown-item"><i class="fa fa-lock"></i> Change Password</button>
						<button routerLink="/storesetting" *ngIf="commonService.hasPermission('store_setting') || commonService.hasPermission('application_setting') || commonService.hasPermission('saml_setting')" class="dropdown-item"><i class="fa fa-cog"></i> Settings</button>
						<button (click)="logOut()" class="dropdown-item"><i class="fa fa-sign-out"></i> Logout</button>
					</div>
				</div>
      </div>
    </nav>
=======
<header class="main-header">
	<a routerLink="/home" id="logo_header" class="logo">
      <span class="logo-lg toggleText"><img class="kilda_logo" src="ui/assets/images/new_kilda_logo.png" /></span>
    </a>
    <nav class="navbar navbar-static-top">
      <div class="navbar-custom-menu pull-right">
		<span *ngIf="defaultSetting.REFRESH_CHECKED && flagTopology" [class.active]="notification_arr.length > 0" class="notify_class" ngbPopover="Notifications" popoverClass="popover-sm" placement="bottom" container="body" triggers="mouseenter:mouseleave">
			<i class="fa fa-bell fa-lg custom-icon cursor-pointer" (clickOutside)="onClickedOutside($event,'showNotification')" (click)="toggleNotification()"></i>
			<span class="num" *ngIf="notification_arr.length > 0">{{notification_arr.length}}</span>
		  </span>
		  <div class="notification_list dropdown-menu" [@changeState]="showNotification" *ngIf="defaultSetting.REFRESH_CHECKED">
			<ul  class="notification_list_ul" >
				<li *ngFor="let data of notification_arr" (click)="openNotification(data)" class="refresh_option">
					{{data.message}} <a href="javascript:void(0)" (click)="openNotificationObject(data)"><i class="fa fa-external-link"></i></a>
			   </li>
			   <li style="padding: 10px 90px;" *ngIf="notification_arr && notification_arr.length == 0">
				   No notification data
			   </li>
			</ul>
			<span class="col-md-12 pull-left  text-center" *ngIf="notification_arr && notification_arr.length > 0">
				<button class="btn btn-sm btn-dark" (click)="clearAllNotification()">Clear All </button>
			</span>
		  </div>
		 
		   <div ngbDropdown placement="bottom-right" class="d-inline-block">
					<button class="btn btn-outline-primary" id="dropdownBasic1" ngbDropdownToggle>{{username}} <i class="fa fa-angle-down" aria-hidden="true"></i></button>
					<div ngbDropdownMenu aria-labelledby="dropdownBasic1">
						<button (click)="openChangePassword()" class="dropdown-item"><i class="fa fa-lock"></i> Change Password</button>
						<button routerLink="/storesetting" *ngIf="commonService.hasPermission('store_setting') || commonService.hasPermission('application_setting') || commonService.hasPermission('saml_setting')" class="dropdown-item"><i class="fa fa-cog"></i> Settings</button>
						<button (click)="logOut()" class="dropdown-item"><i class="fa fa-sign-out"></i> Logout</button>
					</div>
				</div>
      </div>
    </nav>
>>>>>>> 650ec436
</header><|MERGE_RESOLUTION|>--- conflicted
+++ resolved
@@ -1,21 +1,3 @@
-<<<<<<< HEAD
-<header class="main-header">
-	<a routerLink="/home" id="logo_header" class="logo">
-      <span class="logo-lg toggleText"><img class="kilda_logo" src="ui/assets/images/new_kilda_logo.png" /></span>
-    </a>
-    <nav class="navbar navbar-static-top">
-      <div class="navbar-custom-menu pull-right">
-				<div ngbDropdown placement="bottom-right" class="d-inline-block">
-					<button class="btn btn-outline-primary" id="dropdownBasic1" ngbDropdownToggle>{{username}} <i class="fa fa-angle-down" aria-hidden="true"></i></button>
-					<div ngbDropdownMenu aria-labelledby="dropdownBasic1">
-						<button (click)="openChangePassword()" class="dropdown-item"><i class="fa fa-lock"></i> Change Password</button>
-						<button routerLink="/storesetting" *ngIf="commonService.hasPermission('store_setting') || commonService.hasPermission('application_setting') || commonService.hasPermission('saml_setting')" class="dropdown-item"><i class="fa fa-cog"></i> Settings</button>
-						<button (click)="logOut()" class="dropdown-item"><i class="fa fa-sign-out"></i> Logout</button>
-					</div>
-				</div>
-      </div>
-    </nav>
-=======
 <header class="main-header">
 	<a routerLink="/home" id="logo_header" class="logo">
       <span class="logo-lg toggleText"><img class="kilda_logo" src="ui/assets/images/new_kilda_logo.png" /></span>
@@ -50,5 +32,4 @@
 				</div>
       </div>
     </nav>
->>>>>>> 650ec436
 </header>