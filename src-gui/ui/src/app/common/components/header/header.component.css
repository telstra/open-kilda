--- conflicted
+++ resolved
@@ -1,118 +1,3 @@
-<<<<<<< HEAD
-.main-header {
-    height: 55px;
-    position: fixed;
-    top: 0px;
-    z-index: 3;
-    width: 100%;
-    background: rgb(27, 31, 38);
-}
-
-.main-header .logo {
-    float: left;
-    width: 210px;
-    padding: 10px 15px 0;
-}
-
-.pull-right {
-    float: right !important;
-}
-
-.nav {
-    padding-left: 0px;
-    margin-bottom: 0px;
-    list-style: none;
-}
-nav.navbar.navbar-static-top{
-    padding: 10px 5px 0px 0;
-}
-
-.navbar-static-top {
-    z-index: 1000;
-    border-width: 0px 0px 1px;
-}
-
-.navbar {
-    position: relative;
-    min-height: 50px;
-    margin-bottom: 20px;
-    border-width: 1px;
-    border-style: solid;
-    border-color: transparent;
-    border-image: initial;
-    display: block;
-}
-
-nav.navbar .dropdown button i {
-    margin-left: 10px;
-}
-
-span.icon-logo.toggleText {
-    float: left;
-    padding: 18px 0px;
-}
-
-.icon-logo img {
-    width: 30px;
-    height: 30px;
-    float: left;
-}
-
-.navbar-custom-menu .dropdown p.dropdown-toggle {
-    margin-top: 10px;
-    color: rgb(255, 255, 255);
-}
-
-.dropdown-menu {
-    left: auto;
-    right: 0;
-    min-width: 175px;
-    margin-top: 10px;
-    border-radius: 0;
-    box-shadow: 0 6px 12px rgba(0,0,0,.175);
-}
-
-.dropdown-menu:before {
-	width: 0;
-	height: 0;
-	border-style: solid;
-	border-width: 0 8px 10px 8px;
-	border-color: transparent transparent #fff transparent;
-	content: "";
-	position: absolute;
-	bottom: 100%;
-	left: calc(100% - 24px);
-}
-
-.kilda_logo{
-    width: 100%;
-}
-
-.btn-outline-primary:hover, .btn-outline-primary:not(:disabled):not(.disabled).active, .btn-outline-primary:not(:disabled):not(.disabled):active, .show>.btn-outline-primary.dropdown-toggle {
-    color: #fff;
-    background-color: transparent;
-    border-color: transparent;
-}
-
-.btn-outline-primary {
-    color: #fff;
-    background-color: transparent;
-    background-image: none;
-    border-color: transparent;
-    font-size: 100%;
-}
-
-.btn.focus, .btn:focus, .btn-outline-primary.focus, .btn-outline-primary:focus, .btn-outline-primary:not(:disabled):not(.disabled).active:focus, .btn-outline-primary:not(:disabled):not(.disabled):active:focus, .show>.btn-outline-primary.dropdown-toggle:focus {
-    outline: 0;
-    box-shadow: none;
-}
-
-.dropdown-item:focus, .dropdown-item:hover {
-    cursor: pointer;
-}
-
-.dropdown-toggle:after {display: none;}
-=======
 .main-header {
     height: 55px;
     position: fixed;
@@ -265,5 +150,4 @@
 } 
 .notify_class.active {
     color:#FFF!important;
-}    
->>>>>>> 650ec436
+}    