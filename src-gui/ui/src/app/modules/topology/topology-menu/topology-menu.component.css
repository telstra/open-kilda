--- conflicted
+++ resolved
@@ -1,63 +1,3 @@
-<<<<<<< HEAD
-.isl_switch_icon, .refresh_toggle, .switch_icon,.affected-isl,.import-setting,.export-setting {
-    font-size: 20px;
-    margin-right: 20px;
-    margin-top: -4px;
-    cursor: pointer;
-    bottom: -2px;
-    color: #1b1f26;
-    position: relative;
-}
-.isl_flow_switch {
-    margin-bottom: -10px;
-    margin-top: -7px;
-}
-
-.isl_flow_switch ul.refresh_list {
-    width: 130px;
-    background: #fff;
-    float: left;
-    border: 1px solid #ddd;
-    right: 26px;
-    position: absolute;
-    margin-top: 2px;
-    z-index: 9;
-    box-shadow: 0 2px 10px rgba(0,0,0,.2);
-    padding:0px;
-}
-
-.isl_flow_switch ul.refresh_list li.active, .isl_flow_switch ul.refresh_list li:hover {
-    background: #1b1f26!important;
-    color: #fff;
-}
-
-.isl_flow_switch ul.refresh_list li.stop_refresh {
-    margin-top: 0;
-}
-.isl_flow_switch ul.refresh_list li {
-    display: block;
-    float: none;
-    background: #ddd;
-    padding: 10px;
-    margin-top: 1px;
-    margin-right: 0;
-    text-align: center;
-    cursor: pointer;
-    color: #333;
-    
-}
-
-.isl_flow_switch span{
-    margin: 0 12px;
-    vertical-align: middle;
-    line-height: 1.5;
-}
-
-.isl_flow_switch ul.refresh_list li{
-    font-size: 15px;
-    font-weight: 400;
-}
-=======
 .isl_switch_icon, .refresh_toggle, .switch_icon,.affected-isl,.import-setting,.export-setting {
     font-size: 20px;
     margin-right: 20px;
@@ -127,5 +67,4 @@
 .isl_flow_switch ul.refresh_list li,.isl_flow_switch ul.notification_list li{
     font-size: 15px;
     font-weight: 400;
-}
->>>>>>> 650ec436
+}