<<<<<<< HEAD
import {
  Component,
  OnInit,
  ViewChild,
  AfterViewInit,
  HostListener,
  ElementRef,
  ViewContainerRef,
  Renderer2,
  OnDestroy
} from "@angular/core";
import { TopologyService } from "../../common/services/topology.service";
import { SwitchService } from "../../common/services/switch.service";
import { UserService } from "../../common/services/user.service";
import { ISL } from "../../common/enums/isl.enum";
import { CommonService } from "../../common/services/common.service";
import * as d3 from "d3";
import { NgbTypeahead } from "@ng-bootstrap/ng-bootstrap";
import { TopologyView } from "../../common/data-models/topology-view";
import { FlowsService } from "../../common/services/flows.service";
import { Observable } from "rxjs";
import { debounceTime, distinctUntilChanged, map } from "rxjs/operators";
import { environment } from "../../../environments/environment";
import { LoaderService } from "../../common/services/loader.service";
import { ToastrService } from "ngx-toastr";
import { Title } from '@angular/platform-browser';
import { scaleBand } from "d3";
import { Router } from '@angular/router';
declare var jQuery: any;
import { MessageObj } from 'src/app/common/constants/constants';

@Component({
  selector: "app-topology",
  templateUrl: "./topology.component.html",
  styleUrls: ["./topology.component.css"]
})
export class TopologyComponent implements OnInit, AfterViewInit, OnDestroy {
  @HostListener("blur", ["$event"])
  onBlur(event: Event) {
    event.stopImmediatePropagation();
  }

  nodes = [];
  links = [];
  flows = [];

  searchCase: boolean = false;


  searchView: boolean = false;
  searchModel: any = "";
  searchHidden = false;
  autoRefreshTimerInstance: any;
  showWorldMap = false;
  width: number;
  height: number;
  graphShow=false;
  loadWorldMap = false;
  min_zoom = 0.15;
  scaleLimit = 0.05;
  max_zoom = 3;
  zoomLevel = 0.15;
  zoomStep = 0.15;
  translateX = 0;
  translateY = 0;

  linksSourceArr = [];
  new_nodes = false;
  optArray = [];
  size: any;
  forceSimulation: any;
  force: any;
  g: any;
  drag: any;
  svgElement: any;
  zoom: any;
  mLinkNum: any = {};
  linkedByIndex = {};
  isDragMove = true;
  flagHover = true;

  graphdata = { switch: [], isl: [], flow: [] };

  syncCoordinates = null;

  graphOptions = {
    radius: 35,
    text_center: false,
    nominal_text_size: 10,
    nominal_base_node_size: 40,
    nominal_stroke: 1.5,
    max_stroke: 4.5,
    max_base_node_size: 36,
    max_text_size: 24
  };

  viewOptions: TopologyView;

  graphLink: any;
  graphCircle: any;
  graphText: any;
  graphNode: any;
  graphFlowCount: any;

  graphNodeGroup: any;
  graphLinkGroup: any;
  graphFlowGroup: any;

  constructor(
    private topologyService: TopologyService,
    private switchService: SwitchService,
    private userService: UserService,
    private commonService: CommonService,
    private flowService: FlowsService,
    private renderer: Renderer2,
    private router:Router,
    private appLoader: LoaderService,
    private toaster :ToastrService,
    private titleService: Title
  ) {
    if(!this.commonService.hasPermission('menu_topology')){
       this.toaster.error(MessageObj.unauthorised);   
       this.router.navigate(["/home"]);
      }
  }

  ngOnInit() {
    this.titleService.setTitle('OPEN KILDA - Topology');
    this.appLoader.show(MessageObj.loading_topology);
    this.viewOptions = this.topologyService.getViewOptions();

    this.forceSimulation = this.initSimulation();
    let query = {_:new Date().getTime()};
    this.userService.getSettings(query).subscribe(
      coordinates => {
        this.topologyService.setCoordinates(coordinates);
        this.topologyService.setCoordinateChangeStatus('NO');
        this.loadSwitchList();
      },
      error => {
        this.topologyService.setCoordinates(null);
        this.topologyService.setCoordinateChangeStatus('NO');
        this.loadSwitchList();
      }
    );

    this.topologyService.setCoordinateChangeStatus('NO');
    this.topologyService.settingReceiver.subscribe(this.onViewSettingUpdate);
    this.topologyService.autoRefreshReceiver.subscribe(
      this.onAutoRefreshSettingUpdate
    );

    
  }

  search = (text$: Observable<string>) =>
    text$.pipe(
      debounceTime(200),
      distinctUntilChanged(),
      map(term => term.length < 1 ? []
        : this.optArray.filter(v => v.toLowerCase().indexOf(term.toLowerCase()) > -1).slice(0, 10))
  )

  initSimulation() {
    this.width = window.innerWidth;
    this.height = window.innerHeight;
   
    this.svgElement = d3.select("svg");
    this.svgElement.style('cursor','move');
    this.svgElement.attr("width",this.width);
    this.svgElement.attr("height",this.height);

    this.g = this.svgElement.append("g");
    
  

    this.graphLinkGroup = this.g
      .append("g")
      .attr("id", `links`)
      .attr("class", "links");

    this.graphNodeGroup = this.g
      .append("g")
      .attr("id", `nodes`)
      .attr("class", "nodes");

    this.graphFlowGroup = this.g
      .append("g")
      .attr("id", `flowcounts`)
      .attr("class", "flowcounts");

    this.zoom = d3
      .zoom()
      .scaleExtent([this.scaleLimit, this.max_zoom])
      .extent([[0, 0], [this.width, this.height]])
      .on("zoom", () => {
        // this.forceSimulation.stop();
        this.g.attr(
          "transform",
          "translate(" +
            d3.event.transform.x +
            "," +
            d3.event.transform.y +
            ") scale(" +
            d3.event.transform.k +
            ")"
        );
        this.zoomLevel = Math.round(d3.event.transform.k*100)/100;
        this.translateX = d3.event.transform.x;
        this.translateY = d3.event.transform.y;
        this.isDragMove = true;
        $("#topology-hover-txt, #switch_hover").css("display", "none");
        $("#topology-click-txt").css("display", "none");
        
      });

    this.size = d3
      .scalePow()
      .exponent(1)
      .domain(d3.range(1));

    let result = d3
      .forceSimulation()
      .velocityDecay(0.2)
      .force('collision', d3.forceCollide().radius(function(d) {
        return 20;
      }))
      .force("charge_force",d3.forceManyBody().strength(-1000))
      .force("xPos", d3.forceX(this.width /2))
      .force("yPos", d3.forceY(this.height / 2));
     
    return result;
  }

  loadSwitchList = () => {
    this.switchService.getSwitchList().subscribe(switches => {
      this.graphdata.switch = switches || [];
      if(this.graphdata.switch.length > 0){
        this.loadSwitchLinks();
      }else{
        this.toaster.info(MessageObj.no_switch_available,"Information");
        this.appLoader.hide();
      }
    },err=>{
      this.appLoader.hide();
      this.toaster.info(MessageObj.no_switch_available,"Information");
    });
  };

  loadSwitchLinks = () => {
    this.switchService.getSwitchLinks().subscribe(
      links => {     
        try {    
         if(links){
          this.graphdata.isl = links || [];
          this.topologyService.setLinksData(links);
         }
        
          if (this.viewOptions.FLOW_CHECKED) {
            this.loadFlowCount();
          } else {
            this.initGraph();
          }
        } catch (err) {
          this.initGraph();
        }
      },
      error => {
        this.loadFlowCount();
      }
    );
  };

  loadFlowCount = () => {
    this.flowService.getFlowCount().subscribe(
      flow => {
        this.graphdata.flow = flow || [];
        this.initGraph();
      },
      error => {
        this.initGraph();
      }
    );
  };

  initGraph = () => {
    let ref = this;

    if (
      this.graphdata.switch.length == 0 &&
      this.graphdata.isl.length == 0 &&
      this.graphdata.flow.length == 0
    ) {
      this.appLoader.hide();
    }

    /*
		 * A force layout requires two data arrays. The first array, here named
		 * nodes, contains the object that are the focal point of the visualization.
		 * The second array, called links below, identifies all the links between
		 * the nodes.
		 */
    this.nodes = this.graphdata.switch;
    this.links = this.graphdata.isl;
    this.flows = this.graphdata.flow;
    
       
    this.linksSourceArr = [];

    var linksArr = [];
    if (this.nodes.length < 50) {
      this.min_zoom = 0.5;
      this.zoom.scaleExtent([this.scaleLimit, this.max_zoom]);
    }
    if (this.links.length > 0) {
      try {
        var result = this.commonService.groupBy(this.links, function(item) {
          return [item.source_switch, item.target_switch];
        });
        for (var i = 0, len = result.length; i < len; i++) {
          var row = result[i];
          if (row.length >= 1) {
            for (var j = 0, len1 = row.length; j < len1; j++) {
              var key = row[j].source_switch + "_" + row[j].target_switch;
              var key1 = row[j].target_switch + "_" + row[j].source_switch;
              var prcessKey = ( this.linksSourceArr && typeof this.linksSourceArr[key] !== "undefined") ? key:key1;
              if (typeof this.linksSourceArr[prcessKey] !== "undefined") {
                this.linksSourceArr[prcessKey].push(row[j]);
              } else {
                this.linksSourceArr[key] = [];
                this.linksSourceArr[key].push(row[j]);
              }
            }
          }
        }
        
      } catch (e) {}
    }
   
    if (this.flows.length > 0) {
      this.links = this.links.concat(this.flows);
    }
    this.optArray = this.optArray.sort();

    // calculating nodes
    var nodelength = this.nodes.length;
    var linklength = this.links.length;
    for (var i = 0; i < nodelength; i++) {
      this.optArray.push((this.nodes[i].name));
      for (var j = 0; j < linklength; j++) {
        if (
          this.nodes[i].switch_id == this.links[j]["source_switch"] &&
          this.nodes[i].switch_id == this.links[j]["target_switch"]
        ) {
          this.links[j].source = i;
          this.links[j].target = i;
        } else {
          var key = this.links[j]["source_switch"] +"_"+this.links[j]["target_switch"]; 
          var key1 = this.links[j]["target_switch"] +"_"+this.links[j]["source_switch"]; 
          var processKey = this.linksSourceArr && typeof this.linksSourceArr[key] !='undefined' ? key: key1;
          var sourceObj = processKey.split("_")[0];
          var targetObj = processKey.split("_")[1];
          if (this.nodes[i].switch_id == sourceObj) {
           this.links[j].source = i;
          } else if (
            this.nodes[i].switch_id == targetObj
          ) {
            this.links[j].target = i;
          }
        }
      }
    }
    
    this.sortLinks();
    this.setLinkIndexAndNum();

    this.forceSimulation.nodes(this.nodes);
    this.forceSimulation.force("link", d3.forceLink().links(this.links).distance((d:any)=>{
     let distance = 150;
      try{
     if(!d.flow_count){
       if(d.speed == "40000000"){
         distance = 100;
       }else {
         distance = 300;
       }
      }
      }catch(e){}
      return distance; 
    }).strength(0.1));
    this.forceSimulation.stop();
    this.forceSimulation.on("tick", () => {      
      this.repositionNodes();
      this.tick();
     });
    this.drag = d3
      .drag()
      .on("start", this.dragStart)
      .on("drag", this.dragging)
      .on("end", this.dragEnd);
    this.insertLinks(this.links);
    this.insertNodes(this.nodes);
    this.insertCircles();
    this.svgElement.call(this.zoom);    
    this.svgElement.on("dblclick.zoom", null);
    this.forceSimulation.restart();
    this.forceSimulation.on("end",()=>{
      this.appLoader.hide();  
      this.graphShow = true;
      this.onViewSettingUpdate(this.viewOptions, true);
      this.zoomFit();
      let positions = this.topologyService.getCoordinates();
      if(!positions){
        this.zoomReset();
      }
     })   
  };

  private insertNodes(nodes) {
    let ref = this;

    let graphNodesData = this.graphNodeGroup
      .selectAll("g.node")
      .data(nodes, d => d.switch_id);

    let graphNodeElement = graphNodesData
      .enter()
      .append("g")
      .attr("class", "node")
      .on("dblclick", this.dblclick)
      .call(
        d3
          .drag()
          .on("start", this.dragStart)
          .on("drag", this.dragging)
          .on("end", this.dragEnd)
    );

    graphNodesData.exit().remove();

    graphNodeElement
      .append("circle")
      .attr("r", this.graphOptions.radius)
      .attr("class", function(d, index) {
        var classes = "circle blue";
        if (d.state && d.state.toLowerCase() == "deactivated") {
          classes = "circle red";
        }
        return classes;
      })
      .attr("id", function(d, index) {
        return "circle_" + d.switch_id;
      })
      .style("cursor", "move");

    let text = graphNodeElement
      .append("text")
      .attr("dy", ".35em")
      .style("font-size", this.graphOptions.nominal_text_size + "px")
      .attr("class", "switchname hide");
    if (this.graphOptions.text_center) {
      text
        .text(function(d) {
          return d.name;
        })
        .style("text-anchor", "middle");
    } else {
      text
        .attr("dx", function(d) {
          return ref.size(d.size) || ref.graphOptions.nominal_base_node_size;
        })
        .text(function(d) {
          return d.name;
        });
    }

    let images = graphNodeElement
      .append("svg:image")
      .attr("xlink:href", function(d) {
        return environment.assetsPath + "/images/switch.png";
      })
      .attr("x", function(d) {
        return -29;
      })
      .attr("y", function(d) {
        return -29;
      })
      .attr("height", 58)
      .attr("width", 58)
      .attr("id", function(d, index) {
        return "image_" + index;
      })
      .attr("cursor", "pointer")
      .on("mouseover", function(d, index) {
        $("#isl_hover").css("display", "none");

        var element = document.getElementById("circle_" + d.switch_id);

        var classes = "circle blue hover";
        if (d.state && d.state.toLowerCase() == "deactivated") {
          classes = "circle red hover";
        }
        element.setAttribute("class", classes);
        var rec: any = element.getBoundingClientRect();
        $("#topology-hover-txt, #switch_hover").css("display", "block");
        $("#topology-hover-txt").css("top", rec.y + "px");
        $("#topology-hover-txt").css("left", (rec.x) + "px");

        d3.select(".switchdetails_div_switch_name").html(
          "<span>" + d.name + "</span>"
        );
        d3.select(".switchdetails_div_controller").html(
          "<span>" + d.switch_id + "</span>"
        );
        d3.select(".switchdetails_div_state").html(
          "<span>" + d.state + "</span>"
        );
        d3.select(".switchdetails_div_address").html(
          "<span>" + d.address + "</span>"
        );
        d3.select(".switchdetails_div_name").html(
          "<span>" + d.switch_id + "</span>"
        );
        d3.select(".switchdetails_div_desc").html(
          "<span>" + d.description + "</span>"
        );
        var bound = ref.horizontallyBound(
          document.getElementById("switchesgraph"),
          document.getElementById("topology-hover-txt")
        );
        if (bound) {
          
          $("#topology-hover-txt").removeClass("left");
        } else {
          var left = rec.x - (300 + 100); // subtract width of tooltip box + circle radius
          $("#topology-hover-txt").css("left", left + "px");
          $("#topology-hover-txt").addClass("left");
        }
        
      })
      .on("mouseout", function(d, index) {
        if (this.flagHover == false) {
          this.flagHover = true;
        } else {
          var element = document.getElementById("circle_" + d.switch_id);
          var classes = "circle blue";
          if (d.state && d.state.toLowerCase() == "deactivated") {
            classes = "circle red";
          }
          element.setAttribute("class", classes);
        }
        

        if (!$("#topology-hover-txt").is(":hover")) {
          $("#topology-hover-txt, #switch_hover").css("display", "none");
        }
 
      })
      .on("click", function(d, index) {
        $("#topology-hover-txt").css("display", "none");

        var cName = document.getElementById("circle_" + d.switch_id).className;
        let circleClass = cName; //cName.baseVal;

        var element = document.getElementById("circle_" + d.switch_id);

        var classes = "circle blue hover";
        if (d.state && d.state.toLowerCase() == "deactivated") {
          classes = "circle red hover";
        }
        element.setAttribute("class", classes);
        var rec: any = element.getBoundingClientRect();
        if (!ref.isDragMove) {
          $("#topology-click-txt, #switch_click").css("display", "block");
          $("#topology-click-txt").css("top", rec.y + "px");
          $("#topology-click-txt").css("left", rec.x + "px");

          d3.select(".switchdetails_div_click_switch_name").html(
            "<span>" + d.name + "</span>"
          );
          d3.select(".switchdetails_div_click_controller").html(
            "<span>" + d.switch_id + "</span>"
          );
          d3.select(".switchdetails_div_click_state").html(
            "<span>" + d.state + "</span>"
          );
          d3.select(".switchdetails_div_click_address").html(
            "<span>" + d.address + "</span>"
          );
          d3.select(".switchdetails_div_click_name").html(
            "<span>" + d.switch_id + "</span>"
          );
          d3.select(".switchdetails_div_click_desc").html(
            "<span>" + d.description + "</span>"
          );
          var bound = ref.horizontallyBound(
            document.getElementById("switchesgraph"),
            document.getElementById("topology-click-txt")
          );
          if (bound) {
            $("#topology-click-txt").removeClass("left");
          } else {
            var left = rec.x - (300 + 80); // subtract width of tooltip box + circle radius
            $("#topology-click-txt").css("left", left + "px");
            $("#topology-click-txt").addClass("left");
          }
           $("#topology-hover-txt").css("display", "none");
        } else {
          ref.isDragMove = false;
        }
      });

    this.graphNode = graphNodeElement.merge(graphNodesData);
  }
  private insertLinks(links) {
    let ref = this;
    let graphLinksData = this.graphLinkGroup.selectAll("path.link").data(links);

    let graphNewLink = graphLinksData
      .enter()
      .append("path")
      .attr("class", function(d, index) {
        var availbandwidth = d.available_bandwidth;
        var max_bandwidth = d.max_bandwidth;
        var percentage = ref.commonService.getPercentage(availbandwidth, max_bandwidth);
        if (d.hasOwnProperty("flow_count")) {
          return "link logical";
        } else {
          if (
            (d.unidirectional &&
              d.state &&
              d.state.toLowerCase() == "discovered") ||
            (d.state && d.state.toLowerCase() == "failed")
          ) {
            if(d.under_maintenance){
              if(parseInt(percentage) < 50){
                return "link physical  orange_percentage dashed_maintenance_path";
              }
              return "link physical  dashed_maintenance_path";
            } else if (d.affected) {
              return "link physical  dashed_path";
            }else {
              return "link physical";
            }
          } else {
            if(d.under_maintenance){
              if (parseInt(percentage) < 50) {
                return "link physical dashed_maintenance_path orange_percentage";
              }
              return "link physical  dashed_maintenance_path";
            }else if (d.affected) {
              return "link physical dashed_path";
            }else {
              if (parseInt(percentage) < 50) {
                return "link physical orange_percentage";
              }
              return "link physical";
            }
          }
        }
      })
      .attr("id", (d, index) => {
        return "link" + index;
      })
      .on("mouseover", function(d, index) {
        $("#switch_hover").css("display", "none");
        var element = $("#link" + index)[0];
        var availbandwidth = d.available_bandwidth;
        var max_bandwidth = d.max_bandwidth;

        var percentage = ref.commonService.getPercentage(availbandwidth, max_bandwidth);
        if (d.hasOwnProperty("flow_count")) {
          if(d.under_maintenance){
            element.setAttribute("class", "link logical overlay dashed_maintenance_path");
      
          } else if (d.affected) {
            element.setAttribute("class", "link logical overlay dashed_path");
          }else  {
            element.setAttribute("class", "link logical overlay");
          }
        } else {
          if (
            (d.unidirectional &&
              d.state &&
              d.state.toLowerCase() == "discovered") ||
            (d.state && d.state.toLowerCase() == "failed")
          ) {
            if(d.under_maintenance){
              if(parseInt(percentage) < 50){
                element.setAttribute(
                  "class",
                  "link physical dashed_maintenance_path orange_percentage pathoverlay"
                );
              }else{
                element.setAttribute(
                  "class",
                  "link physical dashed_maintenance_path pathoverlay"
                );
              }
            } else if (d.affected) {
              element.setAttribute(
                "class",
                "link physical dashed_path pathoverlay"
              );
            }else  {
              if (parseInt(percentage) < 50 && d.state.toLowerCase() != 'failed' && !d.unidirectional) {
                element.setAttribute(
                  "class",
                  "link physical orange_percentage overlay"
                );
              } else {
                element.setAttribute("class", "link physical overlay");
              }
            }
          } else {
            if(d.under_maintenance){
              if(parseInt(percentage) < 50){
                element.setAttribute(
                  "class",
                  "link physical overlay orange_percentage dashed_maintenance_path"
                );
              }else{
                element.setAttribute(
                  "class",
                  "link physical overlay dashed_maintenance_path"
                );
              }
              
              
            } else if (d.affected) {
              element.setAttribute(
                "class",
                "link physical overlay dashed_path"
              );
            }else  {
              if (parseInt(percentage) < 50) {
                element.setAttribute(
                  "class",
                  "link physical orange_percentage overlay"
                );
              } else {
                element.setAttribute("class", "link physical overlay");
              }
            }
          }
          $(element).on("mousemove", function(e) {
            $("#topology-hover-txt").css("top", (e.pageY-30) + "px");
            $("#topology-hover-txt").css("left", (e.pageX) + "px");
            var bound = ref.horizontallyBound(
              document.getElementById("switchesgraph"),
              document.getElementById("topology-hover-txt")
            );

            if (bound) {
              $("#topology-hover-txt").removeClass("left");
            } else {
              var left = e.pageX - (300 + 100); // subtract width of tooltip box + circle radius
              $("#topology-hover-txt").css("left", left + "px");
              $("#topology-hover-txt").addClass("left");
            }
          });

          var rec = element.getBoundingClientRect();
          $("#topology-hover-txt, #isl_hover").css("display", "block");
          d3.select(".isldetails_div_source_port").html(
            "<span>" +
              (d.src_port == "" || d.src_port == undefined ? "-" : d.src_port) +
              "</span>"
          );
          d3.select(".isldetails_div_maintenance").html(
            "<span>" +
              (d.under_maintenance == "" || d.under_maintenance == undefined ? "false" : d.under_maintenance) +
              "</span>"
          );
          
          d3.select(".isldetails_div_destination_port").html(
            "<span>" +
              (d.dst_port == "" || d.dst_port == undefined ? "-" : d.dst_port) +
              "</span>"
          );
          d3.select(".isldetails_div_source_switch").html(
            "<span>" +
              (d.source_switch_name == "" || d.source_switch_name == undefined
                ? "-"
                : d.source_switch_name) +
              "</span>"
          );
          d3.select(".isldetails_div_destination_switch").html(
            "<span>" +
              (d.target_switch_name == "" || d.target_switch_name == undefined
                ? "-"
                : d.target_switch_name) +
              "</span>"
          );
          d3.select(".isldetails_div_speed").html(
            "<span>" +
              (d.max_bandwidth == "" || d.max_bandwidth == undefined ? "-" : d.max_bandwidth / 1000) +
              " Mbps</span>"
          );
          d3.select(".isldetails_div_state").html(
            "<span>" +
              (d.state == "" || d.state == undefined ? "-" : d.state) +
              "</span>"
          );
          d3.select(".isldetails_div_latency").html(
            "<span>" +
              (d.latency == "" || d.latency == undefined ? "-" : d.latency) +
              "</span>"
          );
          d3.select(".isldetails_div_bandwidth").html(
            "<span>" +
              (d.available_bandwidth == "" || d.available_bandwidth == undefined
                ? "-"
                : d.available_bandwidth / 1000) +
              " Mbps (" +
              percentage +
              "%)</span>"
          );
          d3.select(".isldetails_div_unidirectional").html(
            "<span>" +
              (d.unidirectional == "" || d.unidirectional == undefined
                ? "-"
                : d.unidirectional) +
              "</span>"
          );
          d3.select(".isldetails_div_cost").html(
            "<span>" +
              (d.cost == "" || d.cost == undefined ? "-" : d.cost) +
              "</span>"
          );
        }
      })
      .on("mouseout", function(d, index) {
        $("#topology-hover-txt, #isl_hover").css("display", "none");
        var element = $("#link" + index)[0];
        var availbandwidth = d.available_bandwidth;
        var max_bandwidth = d.max_bandwidth;
        var percentage = ref.commonService.getPercentage(availbandwidth, max_bandwidth);
        if (d.hasOwnProperty("flow_count")) {
          if(d.under_maintenance){
            element.setAttribute("class", "link logical dashed_maintenance_path");
          }  else if (d.affected) {
            element.setAttribute("class", "link logical dashed_path");
          }else {
            element.setAttribute("class", "link logical");
          }
        } else {
          if (
            (d.unidirectional &&
              d.state &&
              d.state.toLowerCase() == "discovered") ||
            (d.state && d.state.toLowerCase() == "failed")
          ) {
            if(d.under_maintenance){
              if(parseInt(percentage) < 50){
                element.setAttribute("class", "link physical  orange_percentage dashed_maintenance_path");
              }else{
                element.setAttribute("class", "link physical  dashed_maintenance_path");
              }
              
            } else if (d.affected) {
              element.setAttribute("class", "link physical  dashed_path");
            }else {
              element.setAttribute("class", "link physical ");
            }
          } else {
            if(d.under_maintenance){
              if (parseInt(percentage) < 50) {
                element.setAttribute("class", "link physical orange_percentage dashed_maintenance_path");
              }else{
                element.setAttribute("class", "link physical dashed_maintenance_path");
              }
            } else if (d.affected) {
              element.setAttribute("class", "link physical dashed_path");
            }else {
              if (parseInt(percentage) < 50) {
                element.setAttribute(
                  "class",
                  "link physical orange_percentage "
                );
              } else {
                element.setAttribute("class", "link physical ");
              }
            }
          }
        }

        if (!$("#topology-hover-txt").is(":hover")) {
          $("#topology-hover-txt, #isl_hover").css("display", "none");
        }
      })
      .on("click", function(d, index) {
        var element = $("#link" + index)[0];
        var availbandwidth = d.available_bandwidth;
        var max_bandwidth = d.max_bandwidth;
        var percentage = ref.commonService.getPercentage(availbandwidth, max_bandwidth);
        if (d.hasOwnProperty("flow_count")) {
          if(d.under_maintenance){
            element.setAttribute("class", "link logical overlay dashed_maintenance_path");
          } else if (d.affected) {
            element.setAttribute("class", "link logical overlay dashed_path");
          }else {
            element.setAttribute("class", "link logical overlay");
          }

          ref.showFlowDetails(d);
        } else {
          if (
            (d.unidirectional &&
              d.state &&
              d.state.toLowerCase() == "discovered") ||
            (d.state && d.state.toLowerCase() == "failed")
          ) {
            if(d.under_maintenance){
              if(parseInt(percentage) < 50){
                
              element.setAttribute("class", "link physical pathoverlay orange_percentage dashed_maintenance_path");
              }else{
                
              element.setAttribute("class", "link physical pathoverlay dashed_maintenance_path");
              }
            } else if (d.affected) {
              element.setAttribute(
                "class",
                "link physical pathoverlay dashed_path"
              );
            }else {
              element.setAttribute("class", "link physical pathoverlay");
            }
          } else {
            if(d.under_maintenance){
              if(parseInt(percentage) < 50){
                
              element.setAttribute("class", "link physical overlay orange_percentage dashed_maintenance_path");
              }else{
                
              element.setAttribute("class", "link physical overlay dashed_maintenance_path");
              }
            } else if (d.affected) {
              element.setAttribute(
                "class",
                "link physical overlay dashed_path"
              );
            }else {
              if (parseInt(percentage) < 50) {
                element.setAttribute(
                  "class",
                  "link physical orange_percentage overlay"
                );
              } else {
                element.setAttribute("class", "link physical overlay");
              }
            }
          }
          ref.showLinkDetails(d);
        }
      })
      .attr("stroke", function(d, index) {
        if (d.hasOwnProperty("flow_count")) {
          return ISL.FLOWCOUNT;
        } else {
         if (
            d.unidirectional &&
            d.state &&
            d.state.toLowerCase() == "discovered"
          ) {
            return ISL.UNIDIR;
          } else if (d.state && d.state.toLowerCase() == "discovered") {
            return ISL.DISCOVERED;
          }else if (d.state && d.state.toLowerCase() == "moved") {
            return ISL.MOVED;
          }

          return ISL.FAILED;
        }
      });

    graphLinksData.exit().remove();
    this.graphLink = graphNewLink.merge(graphLinksData);
  }

  insertCircles() {
    let ref = this;
    var filteredLinks = [];
    this.links.map(function(l, i) {
      if (l && l.hasOwnProperty("flow_count")) {
        var obj = l;
        obj.index = i;
        filteredLinks.push(obj);
      }
    });

    let graphFlowCountData = this.graphFlowGroup
      .selectAll("g.flow-circle")
      .data(filteredLinks);

    let graphCountElement = graphFlowCountData
      .enter()
      .append("g")
      .attr("class", "flow-circle");
    graphFlowCountData.exit().remove();

    graphCountElement
      .append("circle")
      .attr("dy", ".35em")
      .style("font-size", this.graphOptions.nominal_text_size + "px")
      .attr("r", function(d, index) {
        let r: any;
        var element = $("#link" + d.index)[0];
        var f = d.flow_count;
        if (
          element.getAttribute("stroke") == "#228B22" ||
          element.getAttribute("stroke") == "green"
        ) {
          if (f < 10) {
            r = 10;
          } else if (f >= 10 && f < 100) {
            r = 12;
          } else {
            r = 16;
          }
          return r;
        }
      })
      .on("mouseover", function(d, index) {
        var element = $("#link" + index)[0];
        var availbandwidth = d.available_bandwidth;
        let classes = "";
        var max_bandwidth = d.max_bandwidth;
        var percentage = ref.commonService.getPercentage(availbandwidth, max_bandwidth);
        if (d.hasOwnProperty("flow_count")) {
          classes = "link logical overlay";
        } else {
          if (parseInt(percentage) < 50) {
            classes = "link physical orange_percentage overlay";
          } else {
            classes = "link physical overlay";
          }
        }
        element.setAttribute("class", classes);
      })
      .on("mouseout", function(d, index) {
        var element = $("#link" + index)[0];
        var availbandwidth = d.available_bandwidth;
        let classes = "";
        var max_bandwidth = d.max_bandwidth;
        var percentage = ref.commonService.getPercentage(
          availbandwidth,
          max_bandwidth
        );
        if (d.hasOwnProperty("flow_count")) {
          classes = "link logical";
        } else {
          if (parseInt(percentage) < 50) {
            classes = "link physical orange_percentage";
          } else {
            classes = "link physical";
          }
        }
        element.setAttribute("class", classes);
      })
      .on("click", function(d, index) {
        ref.showFlowDetails(d);
      })
      .attr("class", "linecircle")
      .attr("id", function(d, index) {
        var id = "_" + index;
        return id;
      })
      .attr("fill", function(d) {
        return "#d3d3d3";
      })
      .call(this.drag);

    graphCountElement
      .append("text")
      .attr("dx", function(d) {
        let r: any;
        var f = d.flow_count;
        if (f < 10) {
          r = -3;
        } else if (f >= 10 && f < 100) {
          r = -6;
        } else {
          r = -9;
        }
        return r;
      })
      .attr("dy", function(d) {
        return 5;
      })
      .attr("fill", function(d) {
        return "black";
      })
      .text(function(d) {
        var value = d.flow_count;
        return value;
      });

    this.graphFlowCount = graphCountElement.merge(graphFlowCountData);
  }

  repositionNodes = () => {
    let positions = this.topologyService.getCoordinates();
    if (positions) {
      d3.selectAll("g.node").attr("transform", function(d: any) {
        try {
          d.x = positions[d.switch_id][0];
          d.y = positions[d.switch_id][1];
        } catch (e) {}
        if (d.x && d.y) return "translate(" + d.x + "," + d.y + ")";
      });
    }
  };

  private sortLinks() {
    this.links.sort(function(a, b) {
      if (a.source > b.source) {
        return 1;
      } else if (a.source < b.source) {
        return -1;
      } else {
        if (a.target > b.target) {
          return 1;
        }
        if (a.target < b.target) {
          return -1;
        } else {
          return 0;
        }
      }
    });
  }

  private setLinkIndexAndNum() {
    for (var i = 0; i < this.links.length; i++) {
      if (
        i != 0 &&
        this.links[i].source == this.links[i - 1].source &&
        this.links[i].target == this.links[i - 1].target
      ) {
        this.links[i].linkindex = this.links[i - 1].linkindex + 1;
      } else {
        this.links[i].linkindex = 1;
      }
      // save the total number of links between two nodes
      if (
        this.mLinkNum[this.links[i].target + "," + this.links[i].source] !==
        undefined
      ) {
        this.mLinkNum[
          this.links[i].target + "," + this.links[i].source
        ] = this.links[i].linkindex;
      } else {
        this.mLinkNum[
          this.links[i].source + "," + this.links[i].target
        ] = this.links[i].linkindex;
      }
    }
  }

  private processNodesData(newNodes, removedNodes, response) {
    this.nodes.forEach(function(d) {
      for (var i = 0, len = response.length; i < len; i++) {
        if (d.switch_id == response[i].switch_id) {
          d.state = response[i].state;
          var classes = "circle blue";
          if (d.state && d.state.toLowerCase() == "deactivated") {
            classes = "circle red";
          }
          var element = document.getElementById("circle_" + d.switch_id);
          if (element) {
            element.setAttribute("class", classes);
          }
          break;
        }
      }
    });

    if (
      (newNodes && newNodes.length) ||
      (removedNodes && removedNodes.length)
    ) {
      if (newNodes && newNodes.length) {
        this.nodes = this.nodes.concat(newNodes);
        this.new_nodes = true;
      }
      if (removedNodes && removedNodes.length) {
        this.new_nodes = true;
        this.nodes = this.nodes.filter(function(node) {
          var foundFlag = false;
          for (var i = 0; i < removedNodes.length; i++) {
            if (removedNodes[i].switch_id == node.switch_id) {
              foundFlag = true;
              break;
            }
          }
          return !foundFlag;
        });
      }
    } else {
      this.new_nodes = false;
    }
  }

  processLinksData(newLinks, removedLinks, response) {
    let ref = this;
    var classes = "";
    this.links.forEach(function(d, index) {
      for (var i = 0, len = response.length; i < len; i++) {
        if (
          d.source_switch == response[i].source_switch &&
          d.target_switch == response[i].target_switch &&
          d.src_port == response[i].src_port &&
          d.dst_port == response[i].dst_port
        ) {
          d.available_bandwidth = response[i].available_bandwidth;
          d.max_bandwidth = response[i].max_bandwidth;
          d.state = response[i].state;
          var availbandwidth = d.available_bandwidth;
          var max_bandwidth = d.max_bandwidth;
          var percentage = ref.commonService.getPercentage(availbandwidth,max_bandwidth);
          if (response[i].affected) {
            d["affected"] = response[i].affected;
          } else {
            d["affected"] = false;
          }
          d.under_maintenance = response[i].under_maintenance;
          d.unidirectional = response[i].unidirectional;
          if (
            d.unidirectional ||
            (d.state && d.state.toLowerCase() == "failed")
          ) {
            if(d.under_maintenance){
              classes ="link physical down dashed_maintenance_path";
            } else if (d.affected) {
              classes = "link physical down dashed_path";
            } else {
              classes = "link physical down";
            }
          } else {
            if(d.under_maintenance){
              classes = "link physical dashed_maintenance_path";
              if (parseInt(percentage) < 50) {
                classes = "link physical dashed_maintenance_path orange_percentage";
              }
            }else if (d.affected) {
              classes = "link physical dashed_path";
            } else {
              if (parseInt(percentage) < 50) {
                classes = "link physical orange_percentage";
              } else {
                classes = "link physical ";
              }
            }
          }
          var element = document.getElementById("link" + index);

          var stroke = ISL.FAILED;

          if (
            d.unidirectional &&
            d.state &&
            d.state.toLowerCase() == "discovered"
          ) {
            stroke = ISL.UNIDIR;
          } else if (d.state && d.state.toLowerCase() == "discovered") {
            stroke = ISL.DISCOVERED;
          }else if (d.state && d.state.toLowerCase() == "moved") {
            stroke = ISL.MOVED;
          }

          if (element) {
            element.setAttribute("class", classes);
            element.setAttribute("stroke", stroke);
          }

          break;
        }
      }
    });

    if (
      (newLinks && newLinks.length) ||
      (removedLinks && removedLinks.length) ||
      this.new_nodes
    ) {
      this.new_nodes = false;
      this.restartGraphWithNewIsl(newLinks, removedLinks);
    }
  }

  getSwitchList() {
    this.switchService.getSwitchList().subscribe(
      response => {
        let switchArr: any = [];
        // new switch is added
        switchArr = this.getNewSwitch(this.nodes, response);
        var newNodes = switchArr["added"] || [];
        var removedNodes = switchArr["removed"] || [];
        this.processNodesData(newNodes, removedNodes, response);

      },
      error => {
        this.appLoader.hide();
      
      }
    );
  }

  getSwitchLinks() {
    this.switchService.getSwitchLinks().subscribe(
      response => {
        var linksArr: any = [];
        linksArr = this.getNewLinks(this.links, response);
        var newLinks = linksArr["added"] || [];
        var removedLinks = linksArr["removed"] || [];

        this.processLinksData(newLinks, removedLinks, response);
      },
      error => {}
    );
  }

  /** get removed and newly added switch list */
  getNewSwitch(nodes, response) {
    var nodesArr = { added: [], removed: [] };
    for (var i = 0; i < response.length; i++) {
      var foundFlag = false;
      for (var j = 0; j < nodes.length; j++) {
        if (nodes[j].switch_id == response[i].switch_id) {
          foundFlag = true;
        }
      }
      if (!foundFlag) {
        nodesArr["added"].push(response[i]);
      }
    }
    for (var i = 0; i < nodes.length; i++) {
      var foundFlag = false;
      for (var j = 0; j < response.length; j++) {
        if (response[j].switch_id == nodes[i].switch_id) {
          foundFlag = true;
        }
      }
      if (!foundFlag) {
        nodesArr["removed"].push(nodes[i]);
      }
    }
    return nodesArr;
  }

  /** get removed and newly added switch links  */
  getNewLinks(links, response) {
    var linksArr = { added: [], removed: [] };
    for (var i = 0; i < response.length; i++) {
      var foundFlag = false;
      for (var j = 0; j < links.length; j++) {
        if (
          links[j].source_switch == response[i].source_switch &&
          links[j].target_switch == response[i].target_switch &&
          links[j].src_port == response[i].src_port &&
          links[j].dst_port == response[i].dst_port
        ) {
          foundFlag = true;
        }
      }
      if (!foundFlag) {
        linksArr["added"].push(response[i]);
      }
    }
    // checking for removed links
    for (var i = 0; i < links.length; i++) {
      var foundFlag = false;
      for (var j = 0; j < response.length; j++) {
        if (
          links[i].source_switch == response[j].source_switch &&
          links[i].target_switch == response[j].target_switch &&
          links[i].src_port == response[j].src_port &&
          links[i].dst_port == response[j].dst_port
        ) {
          foundFlag = true;
        }
      }

      if (!foundFlag) {
        linksArr["removed"].push(links[i]);
      }
    }
    return linksArr;
  }

  restartGraphWithNewIsl(newLinks, removedLinks) {
    this.optArray = [];
    let ref = this;
    try {
      var result = this.commonService.groupBy(newLinks, function(item) {
        return [item.source_switch, item.target_switch];
      });
      for (var i = 0, len = result.length; i < len; i++) {
        var row = result[i];

        if (row.length >= 1) {
          for (var j = 0, len1 = row.length; j < len1; j++) {
            var key = row[j].source_switch + "_" + row[j].target_switch;
             var key1 = row[j].target_switch + "_" + row[j].source_switch;
             var prcessKey = ( this.linksSourceArr && typeof this.linksSourceArr[key] !== "undefined") ? key:key1;
             if (typeof this.linksSourceArr[prcessKey] !== "undefined") {
               this.linksSourceArr[prcessKey].push(row[j]);
             } else {
              this.linksSourceArr[key] = [];
              this.linksSourceArr[key].push(row[j]);
            }
          }
        }
      }
    } catch (e) {}
    var nodelength = this.nodes.length;
    var linklength = newLinks.length;
    for (var i = 0; i < nodelength; i++) {
      this.optArray.push(this.nodes[i].name);
      for (var j = 0; j < linklength; j++) {
        if (
          this.nodes[i].switch_id == newLinks[j]["source_switch"] &&
          this.nodes[i].switch_id == newLinks[j]["target_switch"]
        ) {
          newLinks[j].source = i;
          newLinks[j].target = i;
        } else {
          if (this.nodes[i].switch_id == newLinks[j]["source_switch"]) {
            newLinks[j].source = i;
          } else if (this.nodes[i].switch_id == newLinks[j]["target_switch"]) {
            newLinks[j].target = i;
          }
        }
      }
    }
    this.links = this.links.concat(newLinks);
    // splice removed links
    if (removedLinks && removedLinks.length) {
      this.links = this.links.filter(function(d) {
        var foundFlag = false;
        for (var i = 0; i < removedLinks.length; i++) {
          if (
            d.source_switch == removedLinks[i].source_switch &&
            d.target_switch == removedLinks[i].target_switch &&
            d.src_port == removedLinks[i].src_port &&
            d.dst_port == removedLinks[i].dst_port
          ) {
            foundFlag = true;
            var key = d.source_switch + "_" + d.target_switch;
            try{  
              ref.linksSourceArr[key].splice(0, 1);
            }catch(err){

            }
            break;
          }
        }
        return !foundFlag;
      });
    }
    this.appLoader.show(MessageObj.reloading_topology_with_new_data);
    this.graphShow = false;

    this.forceSimulation = d3
    .forceSimulation()
    .velocityDecay(0.2)
    .force("charge_force",d3.forceManyBody().strength(-1000))
    .force("xPos", d3.forceX(this.width /2))
    .force("yPos", d3.forceY(this.height / 2));
    
    this.forceSimulation.nodes(this.nodes);
    this.forceSimulation.force("link", d3.forceLink().links(this.links).distance(200).strength(1));
    this.forceSimulation.stop();
   
    this.forceSimulation.on("tick",()=>{
      this.repositionNodes();
      this.tick();
      this.zoomFit();
    });

    this.insertLinks(this.links);
    this.insertNodes(this.nodes);
    this.insertCircles();  
    this.forceSimulation.restart(); 

    this.forceSimulation.on("end",()=>{
      this.appLoader.hide();  
      this.graphShow = true;
      this.onViewSettingUpdate(this.viewOptions, true);
      this.zoomFit();
    });

  }

  restartAutoRefreshWithNewSettings(duration) {
    this.autoRefreshTimerInstance = setInterval(() => {
      if(this.viewOptions.FLOW_CHECKED){
        this.getSwitchList();
      }else{
        this.getSwitchList();
        this.getSwitchLinks();
      }
    }, duration * 1000);
  }

  isObjEquivalent(a, b) {
    // Create arrays of property names
    var aProps = Object.getOwnPropertyNames(a);
    var bProps = Object.getOwnPropertyNames(b);
    if (aProps.length != bProps.length) {
      return false;
    }

    for (var i = 0; i < aProps.length; i++) {
      var propName = aProps[i];
      if (a[propName] !== b[propName]) {
        return false;
      }
    }

    return true;
  }

  tick = () => {
    let ref = this;
    var lookup = {};
    this.graphLink.attr("d", d => {
      var islCount = 0;
      var matchedIndex = 1;
      var key = d.source_switch + "_" + d.target_switch;
      var key1 =  d.target_switch + "_" + d.source_switch;
      var processKey = ( this.linksSourceArr && typeof this.linksSourceArr[key] !== "undefined") ? key:key1;
      if (
        this.linksSourceArr &&
        typeof this.linksSourceArr[processKey] !== "undefined"
      ) {
        islCount = this.linksSourceArr[processKey].length;
      }
      if (islCount > 1) {
        this.linksSourceArr[processKey].map(function(o, i) {
          if (ref.isObjEquivalent(o, d)) {
            matchedIndex = i + 1;
            return;
          }
        });
      }
    
      var x1 = d.source.x,
        y1 = d.source.y,
        x2 = d.target.x,
        y2 = d.target.y,
        dx = x2 - x1,
        dy = y2 - y1,
        dr = Math.sqrt(dx * dx + dy * dy),
        // Defaults for normal edge.
        drx = dr,
        dry = dr,
        xRotation = 0, // degrees
        largeArc = 0, // 1 or 0
        sweep = 1; // 1 or 0
      var lTotalLinkNum =
        this.mLinkNum[d.source.index + "," + d.target.index] ||
        this.mLinkNum[d.target.index + "," + d.source.index];

      if (lTotalLinkNum > 1) {
        dr = dr / (1 + (1 / lTotalLinkNum) * (d.linkindex - 1));
      }

      // generate svg path

      lookup[d.key] = d.flow_count;
      if (lookup[d.Key] == undefined) {
        if (islCount == 1) {
          return (
            "M" +
            d.source.x +
            "," +
            d.source.y +
            "L" +
            d.target.x +
            "," +
            d.target.y
          );
        } else {
          if (islCount % 2 != 0 && matchedIndex == 1) {
            return (
              "M" +
              d.source.x +
              "," +
              d.source.y +
              "L" +
              d.target.x +
              "," +
              d.target.y
            );
          } else if (matchedIndex % 2 == 0) { 
            return (
              "M" +
              d.source.x +
              "," +
              d.source.y +
              "A" +
              dr +
              "," +
              dr +
              " 0 0 1," +
              d.target.x +
              "," +
              d.target.y +
              "A" +
              dr +
              "," +
              dr +
              " 0 0 0," +
              d.source.x +
              "," +
              d.source.y
            );
          } else {  
            return (
              "M" +
              d.source.x +
              "," +
              d.source.y +
              "A" +
              dr +
              "," +
              dr +
              " 0 0 0," +
              d.target.x +
              "," +
              d.target.y +
              "A" +
              dr +
              "," +
              dr +
              " 0 0 1," +
              d.source.x +
              "," +
              d.source.y
            );
          }
        }
      } else {
        if (d.source_switch == d.target_switch) {
          // Self edge.
          if (x1 === x2 && y1 === y2) {
            // Fiddle with this angle to get loop oriented.
            xRotation = -45;

            // Needs to be 1.
            largeArc = 1;

            // Change sweep to change orientation of loop.
            //sweep = 0;

            // Make drx and dry different to get an ellipse
            // instead of a circle.
            drx = 50;
            dry = 20;

            // For whatever reason the arc collapses to a point if the beginning
            // and ending points of the arc are the same, so kludge it.
            x2 = x2 + 1;
            y2 = y2 + 1;
          }

          return (
            "M" +
            x1 +
            "," +
            y1 +
            "A" +
            drx +
            "," +
            dry +
            " " +
            xRotation +
            "," +
            largeArc +
            "," +
            sweep +
            " " +
            x2 +
            "," +
            y2
          );
        } else {
          return (
            "M" +
            d.source.x +
            "," +
            d.source.y +
            "L" +
            d.target.x +
            "," +
            d.target.y
          );
        }
      }
    });

    this.graphNode.attr("transform", function(d) {
      if (d.x && d.y) {
        return "translate(" + d.x + "," + d.y + ")";
      }
    });

    this.graphFlowCount.attr("transform", function(d, index) {
      var xvalue = (d.source.y + d.target.y) / 2;
      var yvalue = (d.source.x + d.target.x) / 2;
      if (d.source_switch == d.target_switch) {
        return "translate(" + (yvalue + 70) + "," + (xvalue - 70) + ")";
      } else {
        return "translate(" + yvalue + "," + xvalue + ")";
      }
    });
  };

  updateCoordinates = () => {
    var coordinates = {};
    this.nodes.forEach(function(d) {
      coordinates[d.switch_id] = [
        Math.round(d.x * 100) / 100,
        Math.round(d.y * 100) / 100
      ];
    });

    this.topologyService.setCoordinates(coordinates);
    this.syncUserCoordinatesChanges();
  };

  dragStart = () => {
    if (!d3.event.active) this.forceSimulation.alphaTarget(1).stop();
    jQuery('#topology-hover-txt').hide();
    jQuery('#topology-click-txt').hide();
  };

  dragging = (d: any, i) => {
    jQuery('#topology-hover-txt').hide();
    jQuery('#topology-click-txt').hide();
    this.isDragMove = true;
    d.py += d3.event.dy;
    d.x += d3.event.dx;
    d.y += d3.event.dy;
    this.tick();
  };

  dragEnd = (d: any, i) => {
    if (!d3.event.active) this.forceSimulation.alphaTarget(0);
    this.flagHover = false;
    d.fixed = true; // of course set the node to fixed so the force doesn't include the node in its auto positioning stuff
    this.tick();
    this.updateCoordinates();
  };

  horizontallyBound = (parentDiv, childDiv) => {
    let parentRect: any = parentDiv.getBoundingClientRect();
    let childRect: any = childDiv.getBoundingClientRect();
    return (
      parentRect.left <= childRect.left && parentRect.right >= childRect.right
    );
  };

  showFlowDetails = d => {
    let url = "flows?src=" + d.source_switch_name + "&dst=" + d.target_switch_name;
    window.location.href = url;
  };

  showSwitchDetails = d => {
    localStorage.setItem("switchDetailsJSON", JSON.stringify(d));
    window.location.href = "switches/details/" + d.switch_id;
  };

  showLinkDetails = d => {
    localStorage.setItem("linkData", JSON.stringify(d));
    let url = "isl/switch/isl/"+d.source_switch+"/"+d.src_port+"/"+d.target_switch+"/"+d.dst_port;
    window.location.href = url;
  };

  zoomFn = direction => {
    if (direction == 1) {
      this.forceSimulation.stop();
      if (this.zoomLevel + this.zoomStep <= this.max_zoom) {
        this.svgElement
          .transition()
          .duration(350)
          .call(this.zoom.scaleTo, this.zoomLevel + this.zoomStep);
      }
    } else if (direction == -1) {
      this.forceSimulation.stop();
      if (this.zoomLevel - this.zoomStep >= this.scaleLimit) {
        this.svgElement
          .transition()
          .duration(350)
          .call(this.zoom.scaleTo, this.zoomLevel - this.zoomStep);
      }
    }
  };

  randomPoint = (min, max) => {
    let num1 = Math.random() * (max - min) + min;
    var num = Math.floor(Math.random() * 99) + 1;
    return (num1 *= Math.floor(Math.random() * 2) == 1 ? 1 : -1);
  };

  zoomReset = () =>{
    this.topologyService.setCoordinates(null);
    let coordinates = {};
    this.forceSimulation = d3
    .forceSimulation()
    .velocityDecay(0.2)
    .force("charge_force",d3.forceManyBody().strength(-1000))
    .force("xPos", d3.forceX(this.width /2))
    .force("yPos", d3.forceY(this.height / 2));
    
    this.forceSimulation.nodes(this.nodes);
    this.forceSimulation.force("link", d3.forceLink().links(this.links).distance((d:any)=>{
      let distance = 150;
       try{
      if(!d.flow_count){
        if(d.speed == "40000000"){
          distance = 100;
        }else {
          distance = 300;
        }
       }
       }catch(e){}
       return distance; 
     }).strength(0.1));
    this.forceSimulation.stop();
    this.insertLinks(this.links);
    this.insertNodes(this.nodes);
    this.insertCircles();
    
    this.forceSimulation.restart();
    this.zoomFit();
    this.forceSimulation.on("tick",()=>{
      this.tick();
      this.zoomFit();
      this.updateCoordinates();
      let positions = this.topologyService.getCoordinates();
      this.topologyService.setCoordinates(positions);
    });

    

    setTimeout(()=>{
      this.forceSimulation.stop();
      this.zoomFit();
    },500);

  };
  
  zoomFit = () => {
    var bounds = this.g.node().getBBox();
    var parent = this.g.node().parentElement;
    var fullWidth = $(parent).width(),
      fullHeight = $(parent).height();
    var width = bounds.width,
      height = bounds.height;
    var midX = (bounds.x + width) / 2,
      midY = (bounds.y + height) / 2;     
    if (width == 0 || height == 0) return;
  
    if(this.nodes.length >=50){
      let newtranformation = d3.zoomIdentity
      .scale(this.min_zoom)
     .translate(
      (fullWidth/2 - this.min_zoom*midX)/this.min_zoom,
      (fullHeight/2 - this.min_zoom*midY)/this.min_zoom
      ); 
      this.svgElement.transition().duration(300).call(this.zoom.transform, newtranformation);
    }else{
      let newtranformation = d3.zoomIdentity
      .scale(this.min_zoom)
     .translate(
      ((fullWidth/2 - this.min_zoom*midX)/this.min_zoom) - bounds.x,
      ((fullHeight/2 - this.min_zoom*midY)/this.min_zoom)
      ); 
      this.svgElement.transition().duration(300).call(this.zoom.transform, newtranformation);
    }
    
  }

  toggleSearch = () => {
    this.searchView = this.searchView ? false : true;
    this.searchModel ='';
    if (this.searchView) {
      const element = this.renderer.selectRootElement("#search-bar");
      setTimeout(() => element.focus(), 0);
      this.searchHidden = false;
    } else {
      this.searchHidden = true;
    }
  };

  searchNode = (selectedVal) => {
    this.searchView = false;
    selectedVal = $.trim(selectedVal);
    this.searchModel = '';
    if ($.inArray(selectedVal, this.optArray) > -1) {
      var node = this.svgElement.selectAll(".node");
      if (selectedVal == "none") {
        //node.style("stroke", "#666").style("stroke-width", "1");
      } else {
        d3.selectAll("g.node").each(function(d: any) {
          var element = document.getElementById("circle_" + d.switch_id);
          var classes = "circle blue";
          if (d.state && d.state.toLowerCase() == "deactivated") {
            classes = "circle red";
          }
          element.setAttribute("class", classes);
        });

        var unmatched = node.filter(function(d, i) {
          return d.name != selectedVal;
        });

        var matched = node.filter(function(d, i) {
          return d.name == selectedVal;
        });

        unmatched.style("opacity", "0");

        matched.filter(function(d, index) {
          var element = document.getElementById("circle_" + d.switch_id);
          var classes = "circle blue hover";
          if (d.state && d.state.toLowerCase() == "deactivated") {
            classes = "circle red hover";
          }
          element.setAttribute("class", classes);
        });

        var link = this.svgElement.selectAll(".link");
        link.style("opacity", "0");

        var circle = this.svgElement.selectAll(".flow-circle");
        circle.style("opacity", "0");

        d3.selectAll(".node, .link, .flow-circle")
          .transition()
          .duration(5000)
          .style("opacity", 1);
      }
    }
  };

  onViewSettingUpdate = (
    setting: TopologyView,
    initialLoad: boolean = false
  ) => {
    if (setting.SWITCH_CHECKED) {
      $(".switchname").removeClass("hide");
    } else {
      $(".switchname").addClass("hide");
    }

    if (setting.ISL_CHECKED) {
      d3.selectAll(".physical")
        .transition()
        .duration(500)
        .style("visibility", "visible");
    } else {
      d3.selectAll(".physical")
        .transition()
        .duration(500)
        .style("visibility", "hidden");
    }

    if (setting.FLOW_CHECKED) {
      d3.selectAll(".logical,.flow-circle")
        .transition()
        .duration(500)
        .style("opacity", 1)
        .style("visibility", "visible");
      if (!initialLoad && this.graphdata.flow.length == 0) {
        this.graphShow = true;
        window.location.reload();
      }
    } else {
      d3.selectAll(".logical,.flow-circle")
        .transition()
        .duration(500)
        .style("opacity", 0)
        .style("visibility", "hidden");
    }

    if(setting.WORLDMAP){
        this.showWorldMap = true;
        this.addOverlayHtml()
    }else{
      this.showWorldMap = false; 
    }

    this.onAutoRefreshSettingUpdate(setting);
  };
  addOverlayHtml(){
    //var html = '<div #popup id="popup" class="ol-popup"><a  href="javascript:void(0)" id="popup-minimize" class="ol-popup-minimize"><a  href="javascript:void(0)" id="popup-maximize" class="ol-popup-maximize"><a  href="#" id="popup-closer" class="ol-popup-closer"></a>';
    var html = '<div #popup id="popup" class="ol-popup"><a  href="#" id="popup-closer" class="ol-popup-closer"></a>';
    html+= '<div id="graph_loader" style="display:none;"><span style="padding:150px 180px;float:left;">Loading...</span></div> <div #content id="popup-content" ></div></div>';
    html+= '<div #popinfoContainer id="popInfoContainer" class="ol-popup-info"><a  href="#" id="popInfocloser" class="ol-popup-closer"></a>';
    html+= '<div #popInfocontent id="popInfocontent" ></div></div>';
   
    jQuery("#worldmap").append(html);
   
  }

  onAutoRefreshSettingUpdate = (setting: TopologyView) => {
    if (this.autoRefreshTimerInstance) {
      clearInterval(this.autoRefreshTimerInstance);
    }

    if (setting.REFRESH_CHECKED) {
      this.restartAutoRefreshWithNewSettings(setting.REFRESH_INTERVAL);
    }
  };

  saveCoordinates = () => {
    if(this.topologyService.isCoordinatesChanged()){
        let coordinates = this.topologyService.getCoordinates();
        if (coordinates) {
          this.userService
            .saveSettings(coordinates)
            .subscribe(() => { this.topologyService.setCoordinateChangeStatus('NO');}, error => {});
        }
    }
    
  };

  dblclick = (d, index) => {
    var element = document.getElementById("circle_" + d.switch_id);
    var classes = "circle blue";
    if (d.state && d.state.toLowerCase() == "deactivated") {
      classes = "circle red";
    }
    element.setAttribute("class", classes);
    this.showSwitchDetails(d);
  };

  ngAfterViewInit() {
    setInterval(() => {
      if (this.searchHidden) {
        this.searchView = false;
        this.searchHidden = false;
        this.searchModel = '';
      }
      
    }, 1000);

    this.syncCoordinates = setInterval(() => {
      this.saveCoordinates();
    }, 30000);

    jQuery("#close_switch_detail").click(function() {
      jQuery("#topology-click-txt").css("display", "none");
    });
    
   
  }

  syncUserCoordinatesChanges(){
    if(this.syncCoordinates){
      clearTimeout(this.syncCoordinates);
    }
    this.syncCoordinates = setTimeout(() => {
      this.saveCoordinates();
    }, 1500);
  }

  ngOnDestroy(){
    if(this.autoRefreshTimerInstance){
      clearInterval(this.autoRefreshTimerInstance);
    }

    if(this.syncCoordinates){
      clearTimeout(this.syncCoordinates);
    }


   
  }

}
=======
import {
  Component,
  OnInit,
  ViewChild,
  AfterViewInit,
  HostListener,
  ElementRef,
  ViewContainerRef,
  Renderer2,
  OnDestroy
} from "@angular/core";
import { TopologyService } from "../../common/services/topology.service";
import { SwitchService } from "../../common/services/switch.service";
import { UserService } from "../../common/services/user.service";
import { ISL } from "../../common/enums/isl.enum";
import { CommonService } from "../../common/services/common.service";
import * as d3 from "d3";
import { NgbTypeahead } from "@ng-bootstrap/ng-bootstrap";
import { TopologyView } from "../../common/data-models/topology-view";
import { FlowsService } from "../../common/services/flows.service";
import { Observable } from "rxjs";
import { debounceTime, distinctUntilChanged, map } from "rxjs/operators";
import { environment } from "../../../environments/environment";
import { LoaderService } from "../../common/services/loader.service";
import { ToastrService } from "ngx-toastr";
import { Title } from '@angular/platform-browser';
import { scaleBand } from "d3";
import { Router } from '@angular/router';
declare var jQuery: any;
import { MessageObj } from 'src/app/common/constants/constants';

@Component({
  selector: "app-topology",
  templateUrl: "./topology.component.html",
  styleUrls: ["./topology.component.css"]
})
export class TopologyComponent implements OnInit, AfterViewInit, OnDestroy {
  @HostListener("blur", ["$event"])
  onBlur(event: Event) {
    event.stopImmediatePropagation();
  }

  nodes = [];
  links = [];
  flows = [];

  searchCase: boolean = false;


  searchView: boolean = false;
  searchModel: any = "";
  searchHidden = false;
  autoRefreshTimerInstance: any;
  showWorldMap = false;
  width: number;
  height: number;
  graphShow=false;
  loadWorldMap = false;
  min_zoom = 0.15;
  scaleLimit = 0.05;
  max_zoom = 3;
  zoomLevel = 0.15;
  zoomStep = 0.15;
  translateX = 0;
  translateY = 0;

  linksSourceArr = [];
  new_nodes = false;
  switches_location_changes = false;
  notification_arr = [];
  optArray = [];
  size: any;
  forceSimulation: any;
  force: any;
  g: any;
  drag: any;
  svgElement: any;
  zoom: any;
  mLinkNum: any = {};
  linkedByIndex = {};
  isDragMove = true;
  flagHover = true;
  reloadMap = false;
  graphdata = { switch: [], isl: [], flow: [] };

  syncCoordinates = null;

  graphOptions = {
    radius: 35,
    text_center: false,
    nominal_text_size: 10,
    nominal_base_node_size: 40,
    nominal_stroke: 1.5,
    max_stroke: 4.5,
    max_base_node_size: 36,
    max_text_size: 24
  };

  viewOptions: TopologyView;

  graphLink: any;
  graphCircle: any;
  graphText: any;
  graphNode: any;
  graphFlowCount: any;

  graphNodeGroup: any;
  graphLinkGroup: any;
  graphFlowGroup: any;

  constructor(
    private topologyService: TopologyService,
    private switchService: SwitchService,
    private userService: UserService,
    private commonService: CommonService,
    private flowService: FlowsService,
    private renderer: Renderer2,
    private router:Router,
    private appLoader: LoaderService,
    private toaster :ToastrService,
    private titleService: Title
  ) {
    if(!this.commonService.hasPermission('menu_topology')){
       this.toaster.error(MessageObj.unauthorised);   
       this.router.navigate(["/home"]);
      }
  }

  ngOnInit() {
    this.titleService.setTitle('OPEN KILDA - Topology');
    this.appLoader.show(MessageObj.loading_topology);
    this.viewOptions = this.topologyService.getViewOptions();

    this.forceSimulation = this.initSimulation();
    let query = {_:new Date().getTime()};
    this.userService.getSettings(query).subscribe(
      coordinates => {
        this.topologyService.setCoordinates(coordinates);
        this.topologyService.setCoordinateChangeStatus('NO');
        this.loadSwitchList();
      },
      error => {
        this.topologyService.setCoordinates(null);
        this.topologyService.setCoordinateChangeStatus('NO');
        this.loadSwitchList();
      }
    );

    this.topologyService.setCoordinateChangeStatus('NO');
    this.topologyService.settingReceiver.subscribe(this.onViewSettingUpdate);
    this.topologyService.autoRefreshReceiver.subscribe(
      this.onAutoRefreshSettingUpdate
    );
    
    this.topologyService.notifyObj.subscribe((data:any)=>{
			if(data && typeof data.type !='undefined'){
				var type = 'switch';
				if(data.type.includes('isl')){
					type = 'isl';
				}
				switch(type){
          case 'isl': var link  = data.newlink;
                      var index = null;
                      this.links.forEach((l,i)=>{
                          if(l.source_switch == link.source_switch && l.src_port == link.src_port && l.target_switch == link.target_switch && l.dst_port == link.dst_port){
                            index = i;  
                          }
                      });
                      if(index !=null){
                        var element = document.getElementById('link'+index);
                        var oldstroke = element.getAttribute('stroke');
                        var oldClasses = element.getAttribute('class');
                        var classes = " link physical notify_animate";
                        element.setAttribute("class", classes);
                        element.setAttribute('stroke','#545A52');
                        setTimeout(()=>{
                          element.setAttribute('stroke',oldstroke);
                          element.setAttribute("class", oldClasses);
                        },2000);                      
                      
                      }
							 break;
          case 'switch':  var switchData = data.switch;
                          this.searchNode(switchData.name);
							 break;
				}
			}
		})
    
  }

  search = (text$: Observable<string>) =>
    text$.pipe(
      debounceTime(200),
      distinctUntilChanged(),
      map(term => term.length < 1 ? []
        : this.optArray.filter(v => v.toLowerCase().indexOf(term.toLowerCase()) > -1).slice(0, 10))
  )

  initSimulation() {
    this.width = window.innerWidth;
    this.height = window.innerHeight;
   
    this.svgElement = d3.select("svg");
    this.svgElement.style('cursor','move');
    this.svgElement.attr("width",this.width);
    this.svgElement.attr("height",this.height);

    this.g = this.svgElement.append("g");
    
  

    this.graphLinkGroup = this.g
      .append("g")
      .attr("id", `links`)
      .attr("class", "links");

    this.graphNodeGroup = this.g
      .append("g")
      .attr("id", `nodes`)
      .attr("class", "nodes");

    this.graphFlowGroup = this.g
      .append("g")
      .attr("id", `flowcounts`)
      .attr("class", "flowcounts");

    this.zoom = d3
      .zoom()
      .scaleExtent([this.scaleLimit, this.max_zoom])
      .extent([[0, 0], [this.width, this.height]])
      .on("zoom", () => {
        // this.forceSimulation.stop();
        this.g.attr(
          "transform",
          "translate(" +
            d3.event.transform.x +
            "," +
            d3.event.transform.y +
            ") scale(" +
            d3.event.transform.k +
            ")"
        );
        this.zoomLevel = Math.round(d3.event.transform.k*100)/100;
        this.translateX = d3.event.transform.x;
        this.translateY = d3.event.transform.y;
        this.isDragMove = true;
        $("#topology-hover-txt, #switch_hover").css("display", "none");
        $("#topology-click-txt").css("display", "none");
        
      });

    this.size = d3
      .scalePow()
      .exponent(1)
      .domain(d3.range(1));

    let result = d3
      .forceSimulation()
      .velocityDecay(0.2)
      .force('collision', d3.forceCollide().radius(function(d) {
        return 20;
      }))
      .force("charge_force",d3.forceManyBody().strength(-1000))
      .force("xPos", d3.forceX(this.width /2))
      .force("yPos", d3.forceY(this.height / 2));
     
    return result;
  }

  loadSwitchList = () => {
    this.switchService.getSwitchList().subscribe(switches => {
      this.graphdata.switch = switches || [];
      if(this.graphdata.switch.length > 0){
        this.loadSwitchLinks();
      }else{
        this.toaster.info(MessageObj.no_switch_available,"Information");
        this.appLoader.hide();
      }
    },err=>{
      this.appLoader.hide();
      this.toaster.info(MessageObj.no_switch_available,"Information");
    });
  };

  loadSwitchLinks = () => {
    this.switchService.getSwitchLinks().subscribe(
      links => {     
        try {    
         if(links){
          this.graphdata.isl = links || [];
          this.topologyService.setLinksData(links);
         }
        
          if (this.viewOptions.FLOW_CHECKED) {
            this.loadFlowCount();
          } else {
            this.initGraph();
          }
        } catch (err) {
          this.initGraph();
        }
      },
      error => {
        this.loadFlowCount();
      }
    );
  };

  loadFlowCount = () => {
    this.flowService.getFlowCount().subscribe(
      flow => {
        this.graphdata.flow = flow || [];
        this.initGraph();
      },
      error => {
        this.initGraph();
      }
    );
  };

  initGraph = () => {
    let ref = this;

    if (
      this.graphdata.switch.length == 0 &&
      this.graphdata.isl.length == 0 &&
      this.graphdata.flow.length == 0
    ) {
      this.appLoader.hide();
    }

    /*
		 * A force layout requires two data arrays. The first array, here named
		 * nodes, contains the object that are the focal point of the visualization.
		 * The second array, called links below, identifies all the links between
		 * the nodes.
		 */
    this.nodes = this.graphdata.switch;
    this.links = this.graphdata.isl;
    this.flows = this.graphdata.flow;
    
       
    this.linksSourceArr = [];

    var linksArr = [];
    if (this.nodes.length < 50) {
      this.min_zoom = 0.5;
      this.zoom.scaleExtent([this.scaleLimit, this.max_zoom]);
    }
    if (this.links.length > 0) {
      try {
        var result = this.commonService.groupBy(this.links, function(item) {
          return [item.source_switch, item.target_switch];
        });
        for (var i = 0, len = result.length; i < len; i++) {
          var row = result[i];
          if (row.length >= 1) {
            for (var j = 0, len1 = row.length; j < len1; j++) {
              var key = row[j].source_switch + "_" + row[j].target_switch;
              var key1 = row[j].target_switch + "_" + row[j].source_switch;
              var prcessKey = ( this.linksSourceArr && typeof this.linksSourceArr[key] !== "undefined") ? key:key1;
              if (typeof this.linksSourceArr[prcessKey] !== "undefined") {
                this.linksSourceArr[prcessKey].push(row[j]);
              } else {
                this.linksSourceArr[key] = [];
                this.linksSourceArr[key].push(row[j]);
              }
            }
          }
        }
        
      } catch (e) {}
    }
   
    if (this.flows.length > 0) {
      this.links = this.links.concat(this.flows);
    }
    this.optArray = this.optArray.sort();

    // calculating nodes
    var nodelength = this.nodes.length;
    var linklength = this.links.length;
    for (var i = 0; i < nodelength; i++) {
      this.optArray.push((this.nodes[i].name));
      for (var j = 0; j < linklength; j++) {
        if (
          this.nodes[i].switch_id == this.links[j]["source_switch"] &&
          this.nodes[i].switch_id == this.links[j]["target_switch"]
        ) {
          this.links[j].source = i;
          this.links[j].target = i;
        } else {
          var key = this.links[j]["source_switch"] +"_"+this.links[j]["target_switch"]; 
          var key1 = this.links[j]["target_switch"] +"_"+this.links[j]["source_switch"]; 
          var processKey = this.linksSourceArr && typeof this.linksSourceArr[key] !='undefined' ? key: key1;
          var sourceObj = processKey.split("_")[0];
          var targetObj = processKey.split("_")[1];
          if (this.nodes[i].switch_id == sourceObj) {
           this.links[j].source = i;
          } else if (
            this.nodes[i].switch_id == targetObj
          ) {
            this.links[j].target = i;
          }
        }
      }
    }
    
    this.sortLinks();
    this.setLinkIndexAndNum();

    this.forceSimulation.nodes(this.nodes);
    this.forceSimulation.force("link", d3.forceLink().links(this.links).distance((d:any)=>{
     let distance = 150;
      try{
     if(!d.flow_count){
       if(d.speed == "40000000"){
         distance = 100;
       }else {
         distance = 300;
       }
      }
      }catch(e){}
      return distance; 
    }).strength(0.1));
    this.forceSimulation.stop();
    this.forceSimulation.on("tick", () => {      
      this.repositionNodes();
      this.tick();
     });
    this.drag = d3
      .drag()
      .on("start", this.dragStart)
      .on("drag", this.dragging)
      .on("end", this.dragEnd);
    this.insertLinks(this.links);
    this.insertNodes(this.nodes);
    this.insertCircles();
    this.svgElement.call(this.zoom);    
    this.svgElement.on("dblclick.zoom", null);
    this.forceSimulation.restart();
    this.forceSimulation.on("end",()=>{
      this.appLoader.hide();  
      this.graphShow = true;
      this.onViewSettingUpdate(this.viewOptions, true);
      this.zoomFit();
      let positions = this.topologyService.getCoordinates();
      if(!positions){
        this.zoomReset();
      }
     })   
  };

  private insertNodes(nodes) {
    let ref = this;

    let graphNodesData = this.graphNodeGroup
      .selectAll("g.node")
      .data(nodes, d => d.switch_id);

    let graphNodeElement = graphNodesData
      .enter()
      .append("g")
      .attr("class", "node")
      .on("dblclick", this.dblclick)
      .call(
        d3
          .drag()
          .on("start", this.dragStart)
          .on("drag", this.dragging)
          .on("end", this.dragEnd)
    );

    graphNodesData.exit().remove();

    graphNodeElement
      .append("circle")
      .attr("r", this.graphOptions.radius)
      .attr("class", function(d, index) {
        var classes = "circle blue";
        if (d.state && d.state.toLowerCase() == "deactivated") {
          classes = "circle red";
        }
        return classes;
      })
      .attr("id", function(d, index) {
        return "circle_" + d.switch_id;
      })
      .style("cursor", "move");

    let text = graphNodeElement
      .append("text")
      .attr("dy", ".35em")
      .style("font-size", this.graphOptions.nominal_text_size + "px")
      .attr("class", "switchname hide");
    if (this.graphOptions.text_center) {
      text
        .text(function(d) {
          return d.name;
        })
        .style("text-anchor", "middle");
    } else {
      text
        .attr("dx", function(d) {
          return ref.size(d.size) || ref.graphOptions.nominal_base_node_size;
        })
        .text(function(d) {
          return d.name;
        });
    }

    let images = graphNodeElement
      .append("svg:image")
      .attr("xlink:href", function(d) {
        return environment.assetsPath + "/images/switch.png";
      })
      .attr("x", function(d) {
        return -29;
      })
      .attr("y", function(d) {
        return -29;
      })
      .attr("height", 58)
      .attr("width", 58)
      .attr("id", function(d, index) {
        return "image_" + index;
      })
      .attr("cursor", "pointer")
      .on("mouseover", function(d, index) {
        $("#isl_hover").css("display", "none");

        var element = document.getElementById("circle_" + d.switch_id);

        var classes = "circle blue hover";
        if (d.state && d.state.toLowerCase() == "deactivated") {
          classes = "circle red hover";
        }
        element.setAttribute("class", classes);
        var rec: any = element.getBoundingClientRect();
        $("#topology-hover-txt, #switch_hover").css("display", "block");
        $("#topology-hover-txt").css("top", rec.y + "px");
        $("#topology-hover-txt").css("left", (rec.x) + "px");

        d3.select(".switchdetails_div_switch_name").html(
          "<span>" + d.name + "</span>"
        );
        d3.select(".switchdetails_div_controller").html(
          "<span>" + d.switch_id + "</span>"
        );
        d3.select(".switchdetails_div_state").html(
          "<span>" + d.state + "</span>"
        );
        d3.select(".switchdetails_div_address").html(
          "<span>" + d.address + "</span>"
        );
        d3.select(".switchdetails_div_name").html(
          "<span>" + d.switch_id + "</span>"
        );
        d3.select(".switchdetails_div_desc").html(
          "<span>" + d.description + "</span>"
        );
        var bound = ref.horizontallyBound(
          document.getElementById("switchesgraph"),
          document.getElementById("topology-hover-txt")
        );
        if (bound) {
          
          $("#topology-hover-txt").removeClass("left");
        } else {
          var left = rec.x - (300 + 100); // subtract width of tooltip box + circle radius
          $("#topology-hover-txt").css("left", left + "px");
          $("#topology-hover-txt").addClass("left");
        }
        
      })
      .on("mouseout", function(d, index) {
        if (this.flagHover == false) {
          this.flagHover = true;
        } else {
          var element = document.getElementById("circle_" + d.switch_id);
          var classes = "circle blue";
          if (d.state && d.state.toLowerCase() == "deactivated") {
            classes = "circle red";
          }
          element.setAttribute("class", classes);
        }
        

        if (!$("#topology-hover-txt").is(":hover")) {
          $("#topology-hover-txt, #switch_hover").css("display", "none");
        }
 
      })
      .on("click", function(d, index) {
        $("#topology-hover-txt").css("display", "none");

        var cName = document.getElementById("circle_" + d.switch_id).className;
        let circleClass = cName; //cName.baseVal;

        var element = document.getElementById("circle_" + d.switch_id);

        var classes = "circle blue hover";
        if (d.state && d.state.toLowerCase() == "deactivated") {
          classes = "circle red hover";
        }
        element.setAttribute("class", classes);
        var rec: any = element.getBoundingClientRect();
        if (!ref.isDragMove) {
          $("#topology-click-txt, #switch_click").css("display", "block");
          $("#topology-click-txt").css("top", rec.y + "px");
          $("#topology-click-txt").css("left", rec.x + "px");

          d3.select(".switchdetails_div_click_switch_name").html(
            "<span>" + d.name + "</span>"
          );
          d3.select(".switchdetails_div_click_controller").html(
            "<span>" + d.switch_id + "</span>"
          );
          d3.select(".switchdetails_div_click_state").html(
            "<span>" + d.state + "</span>"
          );
          d3.select(".switchdetails_div_click_address").html(
            "<span>" + d.address + "</span>"
          );
          d3.select(".switchdetails_div_click_name").html(
            "<span>" + d.switch_id + "</span>"
          );
          d3.select(".switchdetails_div_click_desc").html(
            "<span>" + d.description + "</span>"
          );
          var bound = ref.horizontallyBound(
            document.getElementById("switchesgraph"),
            document.getElementById("topology-click-txt")
          );
          if (bound) {
            $("#topology-click-txt").removeClass("left");
          } else {
            var left = rec.x - (300 + 80); // subtract width of tooltip box + circle radius
            $("#topology-click-txt").css("left", left + "px");
            $("#topology-click-txt").addClass("left");
          }
           $("#topology-hover-txt").css("display", "none");
        } else {
          ref.isDragMove = false;
        }
      });

    this.graphNode = graphNodeElement.merge(graphNodesData);
  }
  private insertLinks(links) {
    let ref = this;
    let graphLinksData = this.graphLinkGroup.selectAll("path.link").data(links);

    let graphNewLink = graphLinksData
      .enter()
      .append("path")
      .attr("class", function(d, index) {
        var availbandwidth = d.available_bandwidth;
        var max_bandwidth = d.max_bandwidth;
        var percentage = ref.commonService.getPercentage(availbandwidth, max_bandwidth);
        if (d.hasOwnProperty("flow_count")) {
          return "link logical";
        } else {
          if (
            (d.unidirectional &&
              d.state &&
              d.state.toLowerCase() == "discovered") ||
            (d.state && d.state.toLowerCase() == "failed")
          ) {
            if(d.under_maintenance){
              if(parseInt(percentage) < 50){
                return "link physical  orange_percentage dashed_maintenance_path";
              }
              return "link physical  dashed_maintenance_path";
            } else if (d.affected) {
              return "link physical  dashed_path";
            }else {
              return "link physical";
            }
          } else {
            if(d.under_maintenance){
              if (parseInt(percentage) < 50) {
                return "link physical dashed_maintenance_path orange_percentage";
              }
              return "link physical  dashed_maintenance_path";
            }else if (d.affected) {
              return "link physical dashed_path";
            }else {
              if (parseInt(percentage) < 50) {
                return "link physical orange_percentage";
              }
              return "link physical";
            }
          }
        }
      })
      .attr("id", (d, index) => {
        return "link" + index;
      })
      .on("mouseover", function(d, index) {
        $("#switch_hover").css("display", "none");
        var element = $("#link" + index)[0];
        var availbandwidth = d.available_bandwidth;
        var max_bandwidth = d.max_bandwidth;

        var percentage = ref.commonService.getPercentage(availbandwidth, max_bandwidth);
        if (d.hasOwnProperty("flow_count")) {
          if(d.under_maintenance){
            element.setAttribute("class", "link logical overlay dashed_maintenance_path");
      
          } else if (d.affected) {
            element.setAttribute("class", "link logical overlay dashed_path");
          }else  {
            element.setAttribute("class", "link logical overlay");
          }
        } else {
          if (
            (d.unidirectional &&
              d.state &&
              d.state.toLowerCase() == "discovered") ||
            (d.state && d.state.toLowerCase() == "failed")
          ) {
            if(d.under_maintenance){
              if(parseInt(percentage) < 50){
                element.setAttribute(
                  "class",
                  "link physical dashed_maintenance_path orange_percentage pathoverlay"
                );
              }else{
                element.setAttribute(
                  "class",
                  "link physical dashed_maintenance_path pathoverlay"
                );
              }
            } else if (d.affected) {
              element.setAttribute(
                "class",
                "link physical dashed_path pathoverlay"
              );
            }else  {
              if (parseInt(percentage) < 50 && d.state.toLowerCase() != 'failed' && !d.unidirectional) {
                element.setAttribute(
                  "class",
                  "link physical orange_percentage overlay"
                );
              } else {
                element.setAttribute("class", "link physical overlay");
              }
            }
          } else {
            if(d.under_maintenance){
              if(parseInt(percentage) < 50){
                element.setAttribute(
                  "class",
                  "link physical overlay orange_percentage dashed_maintenance_path"
                );
              }else{
                element.setAttribute(
                  "class",
                  "link physical overlay dashed_maintenance_path"
                );
              }
              
              
            } else if (d.affected) {
              element.setAttribute(
                "class",
                "link physical overlay dashed_path"
              );
            }else  {
              if (parseInt(percentage) < 50) {
                element.setAttribute(
                  "class",
                  "link physical orange_percentage overlay"
                );
              } else {
                element.setAttribute("class", "link physical overlay");
              }
            }
          }
          $(element).on("mousemove", function(e) {
            $("#topology-hover-txt").css("top", (e.pageY-30) + "px");
            $("#topology-hover-txt").css("left", (e.pageX) + "px");
            var bound = ref.horizontallyBound(
              document.getElementById("switchesgraph"),
              document.getElementById("topology-hover-txt")
            );

            if (bound) {
              $("#topology-hover-txt").removeClass("left");
            } else {
              var left = e.pageX - (300 + 100); // subtract width of tooltip box + circle radius
              $("#topology-hover-txt").css("left", left + "px");
              $("#topology-hover-txt").addClass("left");
            }
          });

          var rec = element.getBoundingClientRect();
          $("#topology-hover-txt, #isl_hover").css("display", "block");
          d3.select(".isldetails_div_source_port").html(
            "<span>" +
              (d.src_port == "" || d.src_port == undefined ? "-" : d.src_port) +
              "</span>"
          );
          d3.select(".isldetails_div_maintenance").html(
            "<span>" +
              (d.under_maintenance == "" || d.under_maintenance == undefined ? "false" : d.under_maintenance) +
              "</span>"
          );
          
          d3.select(".isldetails_div_destination_port").html(
            "<span>" +
              (d.dst_port == "" || d.dst_port == undefined ? "-" : d.dst_port) +
              "</span>"
          );
          d3.select(".isldetails_div_source_switch").html(
            "<span>" +
              (d.source_switch_name == "" || d.source_switch_name == undefined
                ? "-"
                : d.source_switch_name) +
              "</span>"
          );
          d3.select(".isldetails_div_destination_switch").html(
            "<span>" +
              (d.target_switch_name == "" || d.target_switch_name == undefined
                ? "-"
                : d.target_switch_name) +
              "</span>"
          );
          d3.select(".isldetails_div_speed").html(
            "<span>" +
              (d.max_bandwidth == "" || d.max_bandwidth == undefined ? "-" : d.max_bandwidth / 1000) +
              " Mbps</span>"
          );
          d3.select(".isldetails_div_state").html(
            "<span>" +
              (d.state == "" || d.state == undefined ? "-" : d.state) +
              "</span>"
          );
          d3.select(".isldetails_div_latency").html(
            "<span>" +
              (d.latency == "" || d.latency == undefined ? "-" : d.latency) +
              "</span>"
          );
          d3.select(".isldetails_div_bandwidth").html(
            "<span>" +
              (d.available_bandwidth == "" || d.available_bandwidth == undefined
                ? "-"
                : d.available_bandwidth / 1000) +
              " Mbps (" +
              percentage +
              "%)</span>"
          );
          d3.select(".isldetails_div_unidirectional").html(
            "<span>" +
              (d.unidirectional == "" || d.unidirectional == undefined
                ? "-"
                : d.unidirectional) +
              "</span>"
          );
          d3.select(".isldetails_div_cost").html(
            "<span>" +
              (d.cost == "" || d.cost == undefined ? "-" : d.cost) +
              "</span>"
          );
        }
      })
      .on("mouseout", function(d, index) {
        $("#topology-hover-txt, #isl_hover").css("display", "none");
        var element = $("#link" + index)[0];
        var availbandwidth = d.available_bandwidth;
        var max_bandwidth = d.max_bandwidth;
        var percentage = ref.commonService.getPercentage(availbandwidth, max_bandwidth);
        if (d.hasOwnProperty("flow_count")) {
          if(d.under_maintenance){
            element.setAttribute("class", "link logical dashed_maintenance_path");
          }  else if (d.affected) {
            element.setAttribute("class", "link logical dashed_path");
          }else {
            element.setAttribute("class", "link logical");
          }
        } else {
          if (
            (d.unidirectional &&
              d.state &&
              d.state.toLowerCase() == "discovered") ||
            (d.state && d.state.toLowerCase() == "failed")
          ) {
            if(d.under_maintenance){
              if(parseInt(percentage) < 50){
                element.setAttribute("class", "link physical  orange_percentage dashed_maintenance_path");
              }else{
                element.setAttribute("class", "link physical  dashed_maintenance_path");
              }
              
            } else if (d.affected) {
              element.setAttribute("class", "link physical  dashed_path");
            }else {
              element.setAttribute("class", "link physical ");
            }
          } else {
            if(d.under_maintenance){
              if (parseInt(percentage) < 50) {
                element.setAttribute("class", "link physical orange_percentage dashed_maintenance_path");
              }else{
                element.setAttribute("class", "link physical dashed_maintenance_path");
              }
            } else if (d.affected) {
              element.setAttribute("class", "link physical dashed_path");
            }else {
              if (parseInt(percentage) < 50) {
                element.setAttribute(
                  "class",
                  "link physical orange_percentage "
                );
              } else {
                element.setAttribute("class", "link physical ");
              }
            }
          }
        }

        if (!$("#topology-hover-txt").is(":hover")) {
          $("#topology-hover-txt, #isl_hover").css("display", "none");
        }
      })
      .on("click", function(d, index) {
        var element = $("#link" + index)[0];
        var availbandwidth = d.available_bandwidth;
        var max_bandwidth = d.max_bandwidth;
        var percentage = ref.commonService.getPercentage(availbandwidth, max_bandwidth);
        if (d.hasOwnProperty("flow_count")) {
          if(d.under_maintenance){
            element.setAttribute("class", "link logical overlay dashed_maintenance_path");
          } else if (d.affected) {
            element.setAttribute("class", "link logical overlay dashed_path");
          }else {
            element.setAttribute("class", "link logical overlay");
          }

          ref.showFlowDetails(d);
        } else {
          if (
            (d.unidirectional &&
              d.state &&
              d.state.toLowerCase() == "discovered") ||
            (d.state && d.state.toLowerCase() == "failed")
          ) {
            if(d.under_maintenance){
              if(parseInt(percentage) < 50){
                
              element.setAttribute("class", "link physical pathoverlay orange_percentage dashed_maintenance_path");
              }else{
                
              element.setAttribute("class", "link physical pathoverlay dashed_maintenance_path");
              }
            } else if (d.affected) {
              element.setAttribute(
                "class",
                "link physical pathoverlay dashed_path"
              );
            }else {
              element.setAttribute("class", "link physical pathoverlay");
            }
          } else {
            if(d.under_maintenance){
              if(parseInt(percentage) < 50){
                
              element.setAttribute("class", "link physical overlay orange_percentage dashed_maintenance_path");
              }else{
                
              element.setAttribute("class", "link physical overlay dashed_maintenance_path");
              }
            } else if (d.affected) {
              element.setAttribute(
                "class",
                "link physical overlay dashed_path"
              );
            }else {
              if (parseInt(percentage) < 50) {
                element.setAttribute(
                  "class",
                  "link physical orange_percentage overlay"
                );
              } else {
                element.setAttribute("class", "link physical overlay");
              }
            }
          }
          ref.showLinkDetails(d);
        }
      })
      .attr("stroke", function(d, index) {
        if (d.hasOwnProperty("flow_count")) {
          return ISL.FLOWCOUNT;
        } else {
         if (
            d.unidirectional &&
            d.state &&
            d.state.toLowerCase() == "discovered"
          ) {
            return ISL.UNIDIR;
          } else if (d.state && d.state.toLowerCase() == "discovered") {
            return ISL.DISCOVERED;
          }else if (d.state && d.state.toLowerCase() == "moved") {
            return ISL.MOVED;
          }

          return ISL.FAILED;
        }
      });

    graphLinksData.exit().remove();
    this.graphLink = graphNewLink.merge(graphLinksData);
  }

  insertCircles() {
    let ref = this;
    var filteredLinks = [];
    this.links.map(function(l, i) {
      if (l && l.hasOwnProperty("flow_count")) {
        var obj = l;
        obj.index = i;
        filteredLinks.push(obj);
      }
    });

    let graphFlowCountData = this.graphFlowGroup
      .selectAll("g.flow-circle")
      .data(filteredLinks);

    let graphCountElement = graphFlowCountData
      .enter()
      .append("g")
      .attr("class", "flow-circle");
    graphFlowCountData.exit().remove();

    graphCountElement
      .append("circle")
      .attr("dy", ".35em")
      .style("font-size", this.graphOptions.nominal_text_size + "px")
      .attr("r", function(d, index) {
        let r: any;
        var element = $("#link" + d.index)[0];
        var f = d.flow_count;
        if (
          element.getAttribute("stroke") == "#228B22" ||
          element.getAttribute("stroke") == "green"
        ) {
          if (f < 10) {
            r = 10;
          } else if (f >= 10 && f < 100) {
            r = 12;
          } else {
            r = 16;
          }
          return r;
        }
      })
      .on("mouseover", function(d, index) {
        var element = $("#link" + index)[0];
        var availbandwidth = d.available_bandwidth;
        let classes = "";
        var max_bandwidth = d.max_bandwidth;
        var percentage = ref.commonService.getPercentage(availbandwidth, max_bandwidth);
        if (d.hasOwnProperty("flow_count")) {
          classes = "link logical overlay";
        } else {
          if (parseInt(percentage) < 50) {
            classes = "link physical orange_percentage overlay";
          } else {
            classes = "link physical overlay";
          }
        }
        element.setAttribute("class", classes);
      })
      .on("mouseout", function(d, index) {
        var element = $("#link" + index)[0];
        var availbandwidth = d.available_bandwidth;
        let classes = "";
        var max_bandwidth = d.max_bandwidth;
        var percentage = ref.commonService.getPercentage(
          availbandwidth,
          max_bandwidth
        );
        if (d.hasOwnProperty("flow_count")) {
          classes = "link logical";
        } else {
          if (parseInt(percentage) < 50) {
            classes = "link physical orange_percentage";
          } else {
            classes = "link physical";
          }
        }
        element.setAttribute("class", classes);
      })
      .on("click", function(d, index) {
        ref.showFlowDetails(d);
      })
      .attr("class", "linecircle")
      .attr("id", function(d, index) {
        var id = "_" + index;
        return id;
      })
      .attr("fill", function(d) {
        return "#d3d3d3";
      })
      .call(this.drag);

    graphCountElement
      .append("text")
      .attr("dx", function(d) {
        let r: any;
        var f = d.flow_count;
        if (f < 10) {
          r = -3;
        } else if (f >= 10 && f < 100) {
          r = -6;
        } else {
          r = -9;
        }
        return r;
      })
      .attr("dy", function(d) {
        return 5;
      })
      .attr("fill", function(d) {
        return "black";
      })
      .text(function(d) {
        var value = d.flow_count;
        return value;
      });

    this.graphFlowCount = graphCountElement.merge(graphFlowCountData);
  }

  repositionNodes = () => {
    let positions = this.topologyService.getCoordinates();
    if (positions) {
      d3.selectAll("g.node").attr("transform", function(d: any) {
        try {
          d.x = positions[d.switch_id][0];
          d.y = positions[d.switch_id][1];
        } catch (e) {}
        if (d.x && d.y) return "translate(" + d.x + "," + d.y + ")";
      });
    }
  };

  private sortLinks() {
    this.links.sort(function(a, b) {
      if (a.source > b.source) {
        return 1;
      } else if (a.source < b.source) {
        return -1;
      } else {
        if (a.target > b.target) {
          return 1;
        }
        if (a.target < b.target) {
          return -1;
        } else {
          return 0;
        }
      }
    });
  }

  private setLinkIndexAndNum() {
    for (var i = 0; i < this.links.length; i++) {
      if (
        i != 0 &&
        this.links[i].source == this.links[i - 1].source &&
        this.links[i].target == this.links[i - 1].target
      ) {
        this.links[i].linkindex = this.links[i - 1].linkindex + 1;
      } else {
        this.links[i].linkindex = 1;
      }
      // save the total number of links between two nodes
      if (
        this.mLinkNum[this.links[i].target + "," + this.links[i].source] !==
        undefined
      ) {
        this.mLinkNum[
          this.links[i].target + "," + this.links[i].source
        ] = this.links[i].linkindex;
      } else {
        this.mLinkNum[
          this.links[i].source + "," + this.links[i].target
        ] = this.links[i].linkindex;
      }
    }
  }

  private processNodesData(newNodes, removedNodes, response) {
    var self = this;
    this.nodes.forEach(function(d) {
      for (var i = 0, len = response.length; i < len; i++) {
        if (d.switch_id == response[i].switch_id) {
           // condition for world map refresh
           if( d.state != response[i].state){
              self.switches_location_changes = true;
              var notification_msg = {
                    'id':"switch_"+d.switch_id,
                    'type':'switch',
                    'switch':d,
                    'message':d.name+" Switch state changed from "+d.state+" to "+response[i].state
                  }
              self.notification_arr.push(notification_msg);
          }
          d.state = response[i].state;
          
          var classes = "circle blue";
          if (d.state && d.state.toLowerCase() == "deactivated") {
            classes = "circle red";
          }
          var element = document.getElementById("circle_" + d.switch_id);
          if (element) {
            element.setAttribute("class", classes);
          }
          break;
        }
      }
    });

    if (
      (newNodes && newNodes.length) ||
      (removedNodes && removedNodes.length)
    ) {
      if (newNodes && newNodes.length) {
        this.nodes = this.nodes.concat(newNodes);
        this.new_nodes = true;
      }
      if (removedNodes && removedNodes.length) {
        this.new_nodes = true;
        this.nodes = this.nodes.filter(function(node) {
          var foundFlag = false;
          for (var i = 0; i < removedNodes.length; i++) {
            if (removedNodes[i].switch_id == node.switch_id) {
              foundFlag = true;
              break;
            }
          }
          return !foundFlag;
        });
      }
    } else {
      this.new_nodes = false;
    }
  }

  processLinksData(newLinks, removedLinks, response) {
    let ref = this;
    var classes = "";
    this.links.forEach(function(d, index) {
      for (var i = 0, len = response.length; i < len; i++) {
        if (
          d.source_switch == response[i].source_switch &&
          d.target_switch == response[i].target_switch &&
          d.src_port == response[i].src_port &&
          d.dst_port == response[i].dst_port
        ) {
           // condition for world map refresh
           if(d.available_bandwidth != response[i].available_bandwidth)
           {
            ref.switches_location_changes = true;
            var notification_msg = {
              'id':'isl_bandwidth_'+response[i]["source_switch"]+"_"+response[i]["src_port"]+"_"+response[i]["target_switch"]+"_"+response[i]["dst_port"],
              'type':'isl',
              'oldlink':d,
              'newlink':response[i],
              'message':" ISL having src("+d.source_switch_name+") and target("+d.target_switch_name+") has change in its Available bandwidth from "+d.available_bandwidth+" to "+response[i].available_bandwidth,  
            }
            ref.notification_arr.push(notification_msg);
           } 
            if(d.max_bandwidth != response[i].max_bandwidth){
              ref.switches_location_changes = true;
              var notification_msg = {
                'id':'isl_max_bandwidth_'+response[i]["source_switch"]+"_"+response[i]["src_port"]+"_"+response[i]["target_switch"]+"_"+response[i]["dst_port"],
                'type':'isl',
                'oldlink':d,
                'newlink':response[i],
                'message':" ISL having src("+d.source_switch_name+") and target("+d.target_switch_name+") has change in its max bandwidth from "+d.max_bandwidth+" to "+response[i].max_bandwidth,   
              }
              ref.notification_arr.push(notification_msg);
            } 
            if(d.state != response[i].state){
              ref.switches_location_changes = true;
              var notification_msg = {
                'id':'isl_state_'+response[i]["source_switch"]+"_"+response[i]["src_port"]+"_"+response[i]["target_switch"]+"_"+response[i]["dst_port"],
                'type':'isl',
                'oldlink':d,
                'newlink':response[i],
                'message':" ISL having src("+d.source_switch_name+") and target("+d.target_switch_name+") state changed from "+d.state+" to "+response[i].state,  
              }
              ref.notification_arr.push(notification_msg);
            } 
            if(d.under_maintenance != response[i].under_maintenance){
              ref.switches_location_changes = true;
              var notification_msg = {
                'id':'isl_maintenance_'+response[i]["source_switch"]+"_"+response[i]["src_port"]+"_"+response[i]["target_switch"]+"_"+response[i]["dst_port"],
                'type':'isl',
                'oldlink':d,
                'newlink':response[i],
                'message':" ISL having src("+d.source_switch_name+") and target("+d.target_switch_name+")maintenance flag changed from "+d.under_maintenance+" to "+response[i].under_maintenance,  
              }
              ref.notification_arr.push(notification_msg);
            } 
            if(d.unidirectional  != response[i].unidirectional){
              ref.switches_location_changes = true;
              var notification_msg = {
                'id':'isl_unidirectional'+response[i]["source_switch"]+"_"+response[i]["src_port"]+"_"+response[i]["target_switch"]+"_"+response[i]["dst_port"],
                'type':'isl',
                'oldlink':d,
                'newlink':response[i],
                'message':" ISL having src("+d.source_switch_name+") and target("+d.target_switch_name+") Unidirectional state changed from "+d.unidirectional+" to "+ response[i].unidirectional  
              }
              ref.notification_arr.push(notification_msg);
           }
          d.available_bandwidth = response[i].available_bandwidth;
          d.max_bandwidth = response[i].max_bandwidth;
          d.state = response[i].state;
          d.under_maintenance = response[i].under_maintenance;
          d.unidirectional = response[i].unidirectional;
         
          var availbandwidth = d.available_bandwidth;
          var max_bandwidth = d.max_bandwidth;
          var percentage = ref.commonService.getPercentage(availbandwidth,max_bandwidth);
          if (response[i].affected) {
            d["affected"] = response[i].affected;
          } else {
            d["affected"] = false;
          }
         
          if (
            d.unidirectional ||
            (d.state && d.state.toLowerCase() == "failed")
          ) {
            if(d.under_maintenance){
              classes ="link physical down dashed_maintenance_path";
            } else if (d.affected) {
              classes = "link physical down dashed_path";
            } else {
              classes = "link physical down";
            }
          } else {
            if(d.under_maintenance){
              classes = "link physical dashed_maintenance_path";
              if (parseInt(percentage) < 50) {
                classes = "link physical dashed_maintenance_path orange_percentage";
              }
            }else if (d.affected) {
              classes = "link physical dashed_path";
            } else {
              if (parseInt(percentage) < 50) {
                classes = "link physical orange_percentage";
              } else {
                classes = "link physical ";
              }
            }
          }
          var element = document.getElementById("link" + index);

          var stroke = ISL.FAILED;

          if (
            d.unidirectional &&
            d.state &&
            d.state.toLowerCase() == "discovered"
          ) {
            stroke = ISL.UNIDIR;
          } else if (d.state && d.state.toLowerCase() == "discovered") {
            stroke = ISL.DISCOVERED;
          }else if (d.state && d.state.toLowerCase() == "moved") {
            stroke = ISL.MOVED;
          }

          if (element) {
            element.setAttribute("class", classes);
            element.setAttribute("stroke", stroke);
          }

          break;
        }
      }
    });

    if (
      (newLinks && newLinks.length) ||
      (removedLinks && removedLinks.length) ||
      this.new_nodes || (this.switches_location_changes && this.showWorldMap)
    ) {
      this.new_nodes = false;
      if(this.showWorldMap){
        this.reloadMap = false;
        this.graphdata = { switch: [], isl: [], flow: [] };
      }
      this.restartGraphWithNewIsl(newLinks, removedLinks);      
    }else{ // In case user is on topology view and data changes in autoreload
      if(ref.notification_arr && ref.notification_arr.length && this.switches_location_changes){
        var oldNotifications = JSON.parse(localStorage.getItem('notification_data')) || [];
        if(oldNotifications && oldNotifications.length){
          var notifyArr = oldNotifications.concat(ref.notification_arr);
          localStorage.setItem('notification_data',JSON.stringify(notifyArr));
          this.topologyService.displayNotifications(notifyArr);
        }else{
          localStorage.setItem('notification_data',JSON.stringify(ref.notification_arr));
          this.topologyService.displayNotifications(ref.notification_arr);
        }
      }
      
    }
  }

  getSwitchList() {
    this.switchService.getSwitchList().subscribe(
      response => {
        let switchArr: any = [];
        // new switch is added
        switchArr = this.getNewSwitch(this.nodes, response);
        var newNodes = switchArr["added"] || [];
        var removedNodes = switchArr["removed"] || [];
        this.switches_location_changes = switchArr['location_updated'];
        this.processNodesData(newNodes, removedNodes, response);
      },
      error => {
        this.appLoader.hide();
      
      }
    );
  }

  getSwitchLinks() {
    this.switchService.getSwitchLinks().subscribe(
      response => {
        var linksArr: any = [];
        linksArr = this.getNewLinks(this.links, response);
        var newLinks = linksArr["added"] || [];
        var removedLinks = linksArr["removed"] || [];

        this.processLinksData(newLinks, removedLinks, response);
      },
      error => {}
    );
  }

  /** get removed and newly added switch list */
  getNewSwitch(nodes, response) {
    var ref = this;
    var nodesArr = { added: [], removed: [] ,location_updated:false};
    for (var i = 0; i < response.length; i++) {
      var foundFlag = false;
      for (var j = 0; j < nodes.length; j++) {
        if (nodes[j].switch_id == response[i].switch_id) {
          foundFlag = true;
          if(nodes[j].location.latitude != response[i].location.latitude || nodes[j].location.longitude != response[i].location.longitude){
            nodesArr['location_updated'] = true;
          }
        }
      }
      if (!foundFlag) {
        nodesArr["added"].push(response[i]);
        var notification_msg = {
          'id':'switchadded_'+response[i].switch_id,
          'type':'switchadded',
          'switch':response[i],
          'message':" New switch("+response[i].name+") has been added"  
        }
        ref.notification_arr.push(notification_msg);
      }
    }
    for (var i = 0; i < nodes.length; i++) {
      var foundFlag = false;
      for (var j = 0; j < response.length; j++) {
        if (response[j].switch_id == nodes[i].switch_id) {
          foundFlag = true;
        }
      }
      if (!foundFlag) {
        nodesArr["removed"].push(nodes[i]);
        var notification_msg = {
          'id':'switchremoved_'+nodes[i].switch_id,
          'type':'switchremoved',
          'switch':nodes[i],
          'message':" Switch("+nodes[i].name+") has been removed"  
        }
        ref.notification_arr.push(notification_msg);
      }
    }
    return nodesArr;
  }

  /** get removed and newly added switch links  */
  getNewLinks(links, response) {
    var linksArr = { added: [], removed: [] };
    for (var i = 0; i < response.length; i++) {
      var foundFlag = false;
      for (var j = 0; j < links.length; j++) {
        if (
          links[j].source_switch == response[i].source_switch &&
          links[j].target_switch == response[i].target_switch &&
          links[j].src_port == response[i].src_port &&
          links[j].dst_port == response[i].dst_port
        ) {
          foundFlag = true;
        }
      }
      if (!foundFlag) {
        linksArr["added"].push(response[i]);
      }
    }
    // checking for removed links
    for (var i = 0; i < links.length; i++) {
      var foundFlag = false;
      for (var j = 0; j < response.length; j++) {
        if (
          links[i].source_switch == response[j].source_switch &&
          links[i].target_switch == response[j].target_switch &&
          links[i].src_port == response[j].src_port &&
          links[i].dst_port == response[j].dst_port
        ) {
          foundFlag = true;
        }
      }

      if (!foundFlag) {
        linksArr["removed"].push(links[i]);
      }
    }
    return linksArr;
  }
  
  restartGraphWithNewIsl(newLinks, removedLinks) {
    this.optArray = [];
    let ref = this;
    try {
      var result = this.commonService.groupBy(newLinks, function(item) {
        return [item.source_switch, item.target_switch];
      });
      for (var i = 0, len = result.length; i < len; i++) {
        var row = result[i];

        if (row.length >= 1) {
          for (var j = 0, len1 = row.length; j < len1; j++) {
            var key = row[j].source_switch + "_" + row[j].target_switch;
             var key1 = row[j].target_switch + "_" + row[j].source_switch;
             var prcessKey = ( this.linksSourceArr && typeof this.linksSourceArr[key] !== "undefined") ? key:key1;
             if (typeof this.linksSourceArr[prcessKey] !== "undefined") {
               this.linksSourceArr[prcessKey].push(row[j]);
             } else {
              this.linksSourceArr[key] = [];
              this.linksSourceArr[key].push(row[j]);
            }
          }
        }
      }
    } catch (e) {}
    var nodelength = this.nodes.length;
    var linklength = newLinks.length;
    for (var i = 0; i < nodelength; i++) {
      this.optArray.push(this.nodes[i].name);
      for (var j = 0; j < linklength; j++) {
        var notification_msg = {
          'id':"isladded_"+newLinks[j]["source_switch"]+"_"+newLinks[j]["src_port"]+"_"+newLinks[j]["target_switch"]+"_"+newLinks[j]["dst_port"],
          'type':'isladded',
          'link':newLinks[j],
          'message':" New ISL between src("+newLinks[j]["source_switch_name"]+") and target("+newLinks[j]["target_switch_name"]+") has been added"  
        }
        ref.notification_arr.push(notification_msg);
        if (
          this.nodes[i].switch_id == newLinks[j]["source_switch"] &&
          this.nodes[i].switch_id == newLinks[j]["target_switch"]
        ) {
          newLinks[j].source = i;
          newLinks[j].target = i;
          
        } else {
          if (this.nodes[i].switch_id == newLinks[j]["source_switch"]) {
            newLinks[j].source = i;
          } else if (this.nodes[i].switch_id == newLinks[j]["target_switch"]) {
            newLinks[j].target = i;
          }
        }
      }
    }
    this.links = this.links.concat(newLinks);
    // splice removed links
    if (removedLinks && removedLinks.length) {
      this.links = this.links.filter(function(d) {
        var foundFlag = false;
        for (var i = 0; i < removedLinks.length; i++) {
          var notification_msg = {
            'id':"islremoved_"+removedLinks[i]["source_switch"]+"_"+removedLinks[i]["src_port"]+"_"+removedLinks[i]["target_switch"]+"_"+removedLinks[i]["dst_port"],
            'type':'islremoved',
            'link':removedLinks[i],
            'message':" ISL between src("+removedLinks[i]["source_switch_name"]+") and target("+removedLinks[i]["target_switch_name"]+") has been removed"  
          }
          ref.notification_arr.push(notification_msg);
          if (
            d.source_switch == removedLinks[i].source_switch &&
            d.target_switch == removedLinks[i].target_switch &&
            d.src_port == removedLinks[i].src_port &&
            d.dst_port == removedLinks[i].dst_port
          ) {
            foundFlag = true;
            var key = d.source_switch + "_" + d.target_switch;
            try{  
              ref.linksSourceArr[key].splice(0, 1);
            }catch(err){

            }
            break;
          }
        }
        return !foundFlag;
      });
    }
    
    var oldNotifications = JSON.parse(localStorage.getItem('notification_data')) || [];
    if(oldNotifications && oldNotifications.length){
      var notifyArr = oldNotifications.concat(ref.notification_arr);
      localStorage.setItem('notification_data',JSON.stringify(notifyArr));
      this.topologyService.displayNotifications(notifyArr);
    }else{
      localStorage.setItem('notification_data',JSON.stringify(ref.notification_arr));
      this.topologyService.displayNotifications(ref.notification_arr);
    }
    
    if(this.showWorldMap){
      this.reloadMap = true;
      this.graphdata.isl = this.links;
      this.graphdata.switch = this.nodes;
    }else{
      this.appLoader.show(MessageObj.reloading_topology_with_new_data);
      this.graphShow = false;
      this.forceSimulation = d3
      .forceSimulation()
      .velocityDecay(0.2)
      .force("charge_force",d3.forceManyBody().strength(-1000))
      .force("xPos", d3.forceX(this.width /2))
      .force("yPos", d3.forceY(this.height / 2));
      
      this.forceSimulation.nodes(this.nodes);
      this.forceSimulation.force("link", d3.forceLink().links(this.links).distance(200).strength(1));
      this.forceSimulation.stop();
    
      this.forceSimulation.on("tick",()=>{
        this.repositionNodes();
        this.tick();
        this.zoomFit();
      });

      this.insertLinks(this.links);
      this.insertNodes(this.nodes);
      this.insertCircles();  
      this.forceSimulation.restart(); 

      this.forceSimulation.on("end",()=>{
        this.appLoader.hide();  
        this.graphShow = true;
        this.onViewSettingUpdate(this.viewOptions, true);
        this.zoomFit();
      });
    }
    

  }

  restartAutoRefreshWithNewSettings(duration) {
    this.autoRefreshTimerInstance = setInterval(() => {
      this.notification_arr = [];
      this.switches_location_changes = false;
      if(this.viewOptions.FLOW_CHECKED){
        this.getSwitchList();
      }else{
        this.getSwitchList();
        this.getSwitchLinks();
      }
    }, duration * 1000);
  }

  isObjEquivalent(a, b) {
    // Create arrays of property names
    var aProps = Object.getOwnPropertyNames(a);
    var bProps = Object.getOwnPropertyNames(b);
    if (aProps.length != bProps.length) {
      return false;
    }

    for (var i = 0; i < aProps.length; i++) {
      var propName = aProps[i];
      if (a[propName] !== b[propName]) {
        return false;
      }
    }

    return true;
  }

  tick = () => {
    let ref = this;
    var lookup = {};
    this.graphLink.attr("d", d => {
      var islCount = 0;
      var matchedIndex = 1;
      var key = d.source_switch + "_" + d.target_switch;
      var key1 =  d.target_switch + "_" + d.source_switch;
      var processKey = ( this.linksSourceArr && typeof this.linksSourceArr[key] !== "undefined") ? key:key1;
      if (
        this.linksSourceArr &&
        typeof this.linksSourceArr[processKey] !== "undefined"
      ) {
        islCount = this.linksSourceArr[processKey].length;
      }
      if (islCount > 1) {
        this.linksSourceArr[processKey].map(function(o, i) {
          if (ref.isObjEquivalent(o, d)) {
            matchedIndex = i + 1;
            return;
          }
        });
      }
    
      var x1 = d.source.x,
        y1 = d.source.y,
        x2 = d.target.x,
        y2 = d.target.y,
        dx = x2 - x1,
        dy = y2 - y1,
        dr = Math.sqrt(dx * dx + dy * dy),
        // Defaults for normal edge.
        drx = dr,
        dry = dr,
        xRotation = 0, // degrees
        largeArc = 0, // 1 or 0
        sweep = 1; // 1 or 0
      var lTotalLinkNum =
        this.mLinkNum[d.source.index + "," + d.target.index] ||
        this.mLinkNum[d.target.index + "," + d.source.index];

      if (lTotalLinkNum > 1) {
        dr = dr / (1 + (1 / lTotalLinkNum) * (d.linkindex - 1));
      }

      // generate svg path

      lookup[d.key] = d.flow_count;
      if (lookup[d.Key] == undefined) {
        if (islCount == 1) {
          return (
            "M" +
            d.source.x +
            "," +
            d.source.y +
            "L" +
            d.target.x +
            "," +
            d.target.y
          );
        } else {
          if (islCount % 2 != 0 && matchedIndex == 1) {
            return (
              "M" +
              d.source.x +
              "," +
              d.source.y +
              "L" +
              d.target.x +
              "," +
              d.target.y
            );
          } else if (matchedIndex % 2 == 0) { 
            return (
              "M" +
              d.source.x +
              "," +
              d.source.y +
              "A" +
              dr +
              "," +
              dr +
              " 0 0 1," +
              d.target.x +
              "," +
              d.target.y +
              "A" +
              dr +
              "," +
              dr +
              " 0 0 0," +
              d.source.x +
              "," +
              d.source.y
            );
          } else {  
            return (
              "M" +
              d.source.x +
              "," +
              d.source.y +
              "A" +
              dr +
              "," +
              dr +
              " 0 0 0," +
              d.target.x +
              "," +
              d.target.y +
              "A" +
              dr +
              "," +
              dr +
              " 0 0 1," +
              d.source.x +
              "," +
              d.source.y
            );
          }
        }
      } else {
        if (d.source_switch == d.target_switch) {
          // Self edge.
          if (x1 === x2 && y1 === y2) {
            // Fiddle with this angle to get loop oriented.
            xRotation = -45;

            // Needs to be 1.
            largeArc = 1;

            // Change sweep to change orientation of loop.
            //sweep = 0;

            // Make drx and dry different to get an ellipse
            // instead of a circle.
            drx = 50;
            dry = 20;

            // For whatever reason the arc collapses to a point if the beginning
            // and ending points of the arc are the same, so kludge it.
            x2 = x2 + 1;
            y2 = y2 + 1;
          }

          return (
            "M" +
            x1 +
            "," +
            y1 +
            "A" +
            drx +
            "," +
            dry +
            " " +
            xRotation +
            "," +
            largeArc +
            "," +
            sweep +
            " " +
            x2 +
            "," +
            y2
          );
        } else {
          return (
            "M" +
            d.source.x +
            "," +
            d.source.y +
            "L" +
            d.target.x +
            "," +
            d.target.y
          );
        }
      }
    });

    this.graphNode.attr("transform", function(d) {
      if (d.x && d.y) {
        return "translate(" + d.x + "," + d.y + ")";
      }
    });

    this.graphFlowCount.attr("transform", function(d, index) {
      var xvalue = (d.source.y + d.target.y) / 2;
      var yvalue = (d.source.x + d.target.x) / 2;
      if (d.source_switch == d.target_switch) {
        return "translate(" + (yvalue + 70) + "," + (xvalue - 70) + ")";
      } else {
        return "translate(" + yvalue + "," + xvalue + ")";
      }
    });
  };

  updateCoordinates = () => {
    var coordinates = {};
    this.nodes.forEach(function(d) {
      coordinates[d.switch_id] = [
        Math.round(d.x * 100) / 100,
        Math.round(d.y * 100) / 100
      ];
    });

    this.topologyService.setCoordinates(coordinates);
    this.syncUserCoordinatesChanges();
  };

  dragStart = () => {
    if (!d3.event.active) this.forceSimulation.alphaTarget(1).stop();
    jQuery('#topology-hover-txt').hide();
    jQuery('#topology-click-txt').hide();
  };

  dragging = (d: any, i) => {
    jQuery('#topology-hover-txt').hide();
    jQuery('#topology-click-txt').hide();
    this.isDragMove = true;
    d.py += d3.event.dy;
    d.x += d3.event.dx;
    d.y += d3.event.dy;
    this.tick();
  };

  dragEnd = (d: any, i) => {
    if (!d3.event.active) this.forceSimulation.alphaTarget(0);
    this.flagHover = false;
    d.fixed = true; // of course set the node to fixed so the force doesn't include the node in its auto positioning stuff
    this.tick();
    this.updateCoordinates();
  };

  horizontallyBound = (parentDiv, childDiv) => {
    let parentRect: any = parentDiv.getBoundingClientRect();
    let childRect: any = childDiv.getBoundingClientRect();
    return (
      parentRect.left <= childRect.left && parentRect.right >= childRect.right
    );
  };

  showFlowDetails = d => {
    let url = "flows?src=" + d.source_switch_name + "&dst=" + d.target_switch_name;
    window.location.href = url;
  };

  showSwitchDetails = d => {
    localStorage.setItem("switchDetailsJSON", JSON.stringify(d));
    window.location.href = "switches/details/" + d.switch_id;
  };

  showLinkDetails = d => {
    localStorage.setItem("linkData", JSON.stringify(d));
    let url = "isl/switch/isl/"+d.source_switch+"/"+d.src_port+"/"+d.target_switch+"/"+d.dst_port;
    window.location.href = url;
  };

  zoomFn = direction => {
    if (direction == 1) {
      this.forceSimulation.stop();
      if (this.zoomLevel + this.zoomStep <= this.max_zoom) {
        this.svgElement
          .transition()
          .duration(350)
          .call(this.zoom.scaleTo, this.zoomLevel + this.zoomStep);
      }
    } else if (direction == -1) {
      this.forceSimulation.stop();
      if (this.zoomLevel - this.zoomStep >= this.scaleLimit) {
        this.svgElement
          .transition()
          .duration(350)
          .call(this.zoom.scaleTo, this.zoomLevel - this.zoomStep);
      }
    }
  };

  randomPoint = (min, max) => {
    let num1 = Math.random() * (max - min) + min;
    var num = Math.floor(Math.random() * 99) + 1;
    return (num1 *= Math.floor(Math.random() * 2) == 1 ? 1 : -1);
  };

  zoomReset = () =>{
    this.topologyService.setCoordinates(null);
    let coordinates = {};
    this.forceSimulation = d3
    .forceSimulation()
    .velocityDecay(0.2)
    .force("charge_force",d3.forceManyBody().strength(-1000))
    .force("xPos", d3.forceX(this.width /2))
    .force("yPos", d3.forceY(this.height / 2));
    
    this.forceSimulation.nodes(this.nodes);
    this.forceSimulation.force("link", d3.forceLink().links(this.links).distance((d:any)=>{
      let distance = 150;
       try{
      if(!d.flow_count){
        if(d.speed == "40000000"){
          distance = 100;
        }else {
          distance = 300;
        }
       }
       }catch(e){}
       return distance; 
     }).strength(0.1));
    this.forceSimulation.stop();
    this.insertLinks(this.links);
    this.insertNodes(this.nodes);
    this.insertCircles();
    
    this.forceSimulation.restart();
    this.zoomFit();
    this.forceSimulation.on("tick",()=>{
      this.tick();
      this.zoomFit();
      this.updateCoordinates();
      let positions = this.topologyService.getCoordinates();
      this.topologyService.setCoordinates(positions);
    });

    setTimeout(()=>{
      this.forceSimulation.stop();
      this.zoomFit();
    },500);

  };
  
  zoomFit = () => {
    var bounds = this.g.node().getBBox();
    var parent = this.g.node().parentElement;
    var fullWidth = $(parent).width(),
      fullHeight = $(parent).height();
    var width = bounds.width,
      height = bounds.height;
    var midX = (bounds.x + width) / 2,
      midY = (bounds.y + height) / 2;     
    if (width == 0 || height == 0) return;
  
    if(this.nodes.length >=50){
      let newtranformation = d3.zoomIdentity
      .scale(this.min_zoom)
     .translate(
      (fullWidth/2 - this.min_zoom*midX)/this.min_zoom,
      (fullHeight/2 - this.min_zoom*midY)/this.min_zoom
      ); 
      this.svgElement.transition().duration(300).call(this.zoom.transform, newtranformation);
    }else{
      let newtranformation = d3.zoomIdentity
      .scale(this.min_zoom)
     .translate(
      ((fullWidth/2 - this.min_zoom*midX)/this.min_zoom) - bounds.x,
      ((fullHeight/2 - this.min_zoom*midY)/this.min_zoom)
      ); 
      this.svgElement.transition().duration(300).call(this.zoom.transform, newtranformation);
    }
    
  }

  toggleSearch = () => {
    this.searchView = this.searchView ? false : true;
    this.searchModel ='';
    if (this.searchView) {
      const element = this.renderer.selectRootElement("#search-bar");
      setTimeout(() => element.focus(), 0);
      this.searchHidden = false;
    } else {
      this.searchHidden = true;
    }
  };

  searchNode = (selectedVal) => {
    this.searchView = false;
    selectedVal = $.trim(selectedVal);
    this.searchModel = '';
    if ($.inArray(selectedVal, this.optArray) > -1) {
      var node = this.svgElement.selectAll(".node");
      if (selectedVal == "none") {
        //node.style("stroke", "#666").style("stroke-width", "1");
      } else {
        d3.selectAll("g.node").each(function(d: any) {
          var element = document.getElementById("circle_" + d.switch_id);
          var classes = "circle blue";
          if (d.state && d.state.toLowerCase() == "deactivated") {
            classes = "circle red";
          }
          element.setAttribute("class", classes);
        });

        var unmatched = node.filter(function(d, i) {
          return d.name != selectedVal;
        });

        var matched = node.filter(function(d, i) {
          return d.name == selectedVal;
        });

        unmatched.style("opacity", "0");

        matched.filter(function(d, index) {
          var element = document.getElementById("circle_" + d.switch_id);
          var classes = "circle blue hover";
          if (d.state && d.state.toLowerCase() == "deactivated") {
            classes = "circle red hover";
          }
          element.setAttribute("class", classes);
        });

        var link = this.svgElement.selectAll(".link");
        link.style("opacity", "0");

        var circle = this.svgElement.selectAll(".flow-circle");
        circle.style("opacity", "0");

        d3.selectAll(".node, .link, .flow-circle")
          .transition()
          .duration(5000)
          .style("opacity", 1);
      }
    }
  };

  onViewSettingUpdate = (
    setting: TopologyView,
    initialLoad: boolean = false
  ) => {
    if (setting.SWITCH_CHECKED) {
      $(".switchname").removeClass("hide");
    } else {
      $(".switchname").addClass("hide");
    }

    if (setting.ISL_CHECKED) {
      d3.selectAll(".physical")
        .transition()
        .duration(500)
        .style("visibility", "visible");
    } else {
      d3.selectAll(".physical")
        .transition()
        .duration(500)
        .style("visibility", "hidden");
    }

    if (setting.FLOW_CHECKED) {
      d3.selectAll(".logical,.flow-circle")
        .transition()
        .duration(500)
        .style("opacity", 1)
        .style("visibility", "visible");
      if (!initialLoad && this.graphdata.flow.length == 0) {
        this.graphShow = true;
        window.location.reload();
      }
    } else {
      d3.selectAll(".logical,.flow-circle")
        .transition()
        .duration(500)
        .style("opacity", 0)
        .style("visibility", "hidden");
    }

    if(setting.WORLDMAP){
        this.showWorldMap = true;
        var isPopup = $('#worldmap').find('#popup');
        if(isPopup.length ==0){          
          this.addOverlayHtml();
        }
    }else{
      this.showWorldMap = false; 
    }

    this.onAutoRefreshSettingUpdate(setting);
  };
  addOverlayHtml(){
   // var html = '<div #popup id="popup" class="ol-popup"><a  href="javascript:void(0)" style="display:none;" id="popup-minimize" class="ol-popup-minimize"><a  href="javascript:void(0)" id="popup-maximize" class="ol-popup-maximize"><a  href="#" id="popup-closer" class="ol-popup-closer"></a>';
    var html = '<div #popup id="popup" class="ol-popup"><a  href="#" id="popup-closer" class="ol-popup-closer"></a>';
    html+= '<div id="graph_loader" style="display:none;"><span style="padding:150px 180px;float:left;">Loading...</span></div> <div #content id="popup-content" ></div></div>';
    html+= '<div #popinfoContainer id="popInfoContainer" class="ol-popup-info"><a  href="#" id="popInfocloser" class="ol-popup-closer"></a>';
    html+= '<div #popInfocontent id="popInfocontent" ></div></div>';   
    jQuery("#worldmap").append(html);
   
  }

  onAutoRefreshSettingUpdate = (setting: TopologyView) => {
    if (this.autoRefreshTimerInstance) {
      clearInterval(this.autoRefreshTimerInstance);
    }

    if (setting.REFRESH_CHECKED) {
      this.restartAutoRefreshWithNewSettings(setting.REFRESH_INTERVAL);
    }
  };

  saveCoordinates = () => {
    if(this.topologyService.isCoordinatesChanged()){
        let coordinates = this.topologyService.getCoordinates();
        if (coordinates) {
          this.userService
            .saveSettings(coordinates)
            .subscribe(() => { this.topologyService.setCoordinateChangeStatus('NO');}, error => {});
        }
    }
    
  };

  dblclick = (d, index) => {
    var element = document.getElementById("circle_" + d.switch_id);
    var classes = "circle blue";
    if (d.state && d.state.toLowerCase() == "deactivated") {
      classes = "circle red";
    }
    element.setAttribute("class", classes);
    this.showSwitchDetails(d);
  };

  ngAfterViewInit() {
    setInterval(() => {
      if (this.searchHidden) {
        this.searchView = false;
        this.searchHidden = false;
        this.searchModel = '';
      }
    }, 1000);

    this.syncCoordinates = setInterval(() => {
      this.saveCoordinates();
    }, 30000);

    jQuery("#close_switch_detail").click(function() {
      jQuery("#topology-click-txt").css("display", "none");
    });
    
   
  }

  syncUserCoordinatesChanges(){
    if(this.syncCoordinates){
      clearTimeout(this.syncCoordinates);
    }
    this.syncCoordinates = setTimeout(() => {
      this.saveCoordinates();
    }, 1500);
  }

  ngOnDestroy(){
    if(this.autoRefreshTimerInstance){
      clearInterval(this.autoRefreshTimerInstance);
    }

    if(this.syncCoordinates){
      clearTimeout(this.syncCoordinates);
    }
  
  }

}
>>>>>>> 650ec436
<|MERGE_RESOLUTION|>--- conflicted
+++ resolved
@@ -1,2091 +1,3 @@
-<<<<<<< HEAD
-import {
-  Component,
-  OnInit,
-  ViewChild,
-  AfterViewInit,
-  HostListener,
-  ElementRef,
-  ViewContainerRef,
-  Renderer2,
-  OnDestroy
-} from "@angular/core";
-import { TopologyService } from "../../common/services/topology.service";
-import { SwitchService } from "../../common/services/switch.service";
-import { UserService } from "../../common/services/user.service";
-import { ISL } from "../../common/enums/isl.enum";
-import { CommonService } from "../../common/services/common.service";
-import * as d3 from "d3";
-import { NgbTypeahead } from "@ng-bootstrap/ng-bootstrap";
-import { TopologyView } from "../../common/data-models/topology-view";
-import { FlowsService } from "../../common/services/flows.service";
-import { Observable } from "rxjs";
-import { debounceTime, distinctUntilChanged, map } from "rxjs/operators";
-import { environment } from "../../../environments/environment";
-import { LoaderService } from "../../common/services/loader.service";
-import { ToastrService } from "ngx-toastr";
-import { Title } from '@angular/platform-browser';
-import { scaleBand } from "d3";
-import { Router } from '@angular/router';
-declare var jQuery: any;
-import { MessageObj } from 'src/app/common/constants/constants';
-
-@Component({
-  selector: "app-topology",
-  templateUrl: "./topology.component.html",
-  styleUrls: ["./topology.component.css"]
-})
-export class TopologyComponent implements OnInit, AfterViewInit, OnDestroy {
-  @HostListener("blur", ["$event"])
-  onBlur(event: Event) {
-    event.stopImmediatePropagation();
-  }
-
-  nodes = [];
-  links = [];
-  flows = [];
-
-  searchCase: boolean = false;
-
-
-  searchView: boolean = false;
-  searchModel: any = "";
-  searchHidden = false;
-  autoRefreshTimerInstance: any;
-  showWorldMap = false;
-  width: number;
-  height: number;
-  graphShow=false;
-  loadWorldMap = false;
-  min_zoom = 0.15;
-  scaleLimit = 0.05;
-  max_zoom = 3;
-  zoomLevel = 0.15;
-  zoomStep = 0.15;
-  translateX = 0;
-  translateY = 0;
-
-  linksSourceArr = [];
-  new_nodes = false;
-  optArray = [];
-  size: any;
-  forceSimulation: any;
-  force: any;
-  g: any;
-  drag: any;
-  svgElement: any;
-  zoom: any;
-  mLinkNum: any = {};
-  linkedByIndex = {};
-  isDragMove = true;
-  flagHover = true;
-
-  graphdata = { switch: [], isl: [], flow: [] };
-
-  syncCoordinates = null;
-
-  graphOptions = {
-    radius: 35,
-    text_center: false,
-    nominal_text_size: 10,
-    nominal_base_node_size: 40,
-    nominal_stroke: 1.5,
-    max_stroke: 4.5,
-    max_base_node_size: 36,
-    max_text_size: 24
-  };
-
-  viewOptions: TopologyView;
-
-  graphLink: any;
-  graphCircle: any;
-  graphText: any;
-  graphNode: any;
-  graphFlowCount: any;
-
-  graphNodeGroup: any;
-  graphLinkGroup: any;
-  graphFlowGroup: any;
-
-  constructor(
-    private topologyService: TopologyService,
-    private switchService: SwitchService,
-    private userService: UserService,
-    private commonService: CommonService,
-    private flowService: FlowsService,
-    private renderer: Renderer2,
-    private router:Router,
-    private appLoader: LoaderService,
-    private toaster :ToastrService,
-    private titleService: Title
-  ) {
-    if(!this.commonService.hasPermission('menu_topology')){
-       this.toaster.error(MessageObj.unauthorised);   
-       this.router.navigate(["/home"]);
-      }
-  }
-
-  ngOnInit() {
-    this.titleService.setTitle('OPEN KILDA - Topology');
-    this.appLoader.show(MessageObj.loading_topology);
-    this.viewOptions = this.topologyService.getViewOptions();
-
-    this.forceSimulation = this.initSimulation();
-    let query = {_:new Date().getTime()};
-    this.userService.getSettings(query).subscribe(
-      coordinates => {
-        this.topologyService.setCoordinates(coordinates);
-        this.topologyService.setCoordinateChangeStatus('NO');
-        this.loadSwitchList();
-      },
-      error => {
-        this.topologyService.setCoordinates(null);
-        this.topologyService.setCoordinateChangeStatus('NO');
-        this.loadSwitchList();
-      }
-    );
-
-    this.topologyService.setCoordinateChangeStatus('NO');
-    this.topologyService.settingReceiver.subscribe(this.onViewSettingUpdate);
-    this.topologyService.autoRefreshReceiver.subscribe(
-      this.onAutoRefreshSettingUpdate
-    );
-
-    
-  }
-
-  search = (text$: Observable<string>) =>
-    text$.pipe(
-      debounceTime(200),
-      distinctUntilChanged(),
-      map(term => term.length < 1 ? []
-        : this.optArray.filter(v => v.toLowerCase().indexOf(term.toLowerCase()) > -1).slice(0, 10))
-  )
-
-  initSimulation() {
-    this.width = window.innerWidth;
-    this.height = window.innerHeight;
-   
-    this.svgElement = d3.select("svg");
-    this.svgElement.style('cursor','move');
-    this.svgElement.attr("width",this.width);
-    this.svgElement.attr("height",this.height);
-
-    this.g = this.svgElement.append("g");
-    
-  
-
-    this.graphLinkGroup = this.g
-      .append("g")
-      .attr("id", `links`)
-      .attr("class", "links");
-
-    this.graphNodeGroup = this.g
-      .append("g")
-      .attr("id", `nodes`)
-      .attr("class", "nodes");
-
-    this.graphFlowGroup = this.g
-      .append("g")
-      .attr("id", `flowcounts`)
-      .attr("class", "flowcounts");
-
-    this.zoom = d3
-      .zoom()
-      .scaleExtent([this.scaleLimit, this.max_zoom])
-      .extent([[0, 0], [this.width, this.height]])
-      .on("zoom", () => {
-        // this.forceSimulation.stop();
-        this.g.attr(
-          "transform",
-          "translate(" +
-            d3.event.transform.x +
-            "," +
-            d3.event.transform.y +
-            ") scale(" +
-            d3.event.transform.k +
-            ")"
-        );
-        this.zoomLevel = Math.round(d3.event.transform.k*100)/100;
-        this.translateX = d3.event.transform.x;
-        this.translateY = d3.event.transform.y;
-        this.isDragMove = true;
-        $("#topology-hover-txt, #switch_hover").css("display", "none");
-        $("#topology-click-txt").css("display", "none");
-        
-      });
-
-    this.size = d3
-      .scalePow()
-      .exponent(1)
-      .domain(d3.range(1));
-
-    let result = d3
-      .forceSimulation()
-      .velocityDecay(0.2)
-      .force('collision', d3.forceCollide().radius(function(d) {
-        return 20;
-      }))
-      .force("charge_force",d3.forceManyBody().strength(-1000))
-      .force("xPos", d3.forceX(this.width /2))
-      .force("yPos", d3.forceY(this.height / 2));
-     
-    return result;
-  }
-
-  loadSwitchList = () => {
-    this.switchService.getSwitchList().subscribe(switches => {
-      this.graphdata.switch = switches || [];
-      if(this.graphdata.switch.length > 0){
-        this.loadSwitchLinks();
-      }else{
-        this.toaster.info(MessageObj.no_switch_available,"Information");
-        this.appLoader.hide();
-      }
-    },err=>{
-      this.appLoader.hide();
-      this.toaster.info(MessageObj.no_switch_available,"Information");
-    });
-  };
-
-  loadSwitchLinks = () => {
-    this.switchService.getSwitchLinks().subscribe(
-      links => {     
-        try {    
-         if(links){
-          this.graphdata.isl = links || [];
-          this.topologyService.setLinksData(links);
-         }
-        
-          if (this.viewOptions.FLOW_CHECKED) {
-            this.loadFlowCount();
-          } else {
-            this.initGraph();
-          }
-        } catch (err) {
-          this.initGraph();
-        }
-      },
-      error => {
-        this.loadFlowCount();
-      }
-    );
-  };
-
-  loadFlowCount = () => {
-    this.flowService.getFlowCount().subscribe(
-      flow => {
-        this.graphdata.flow = flow || [];
-        this.initGraph();
-      },
-      error => {
-        this.initGraph();
-      }
-    );
-  };
-
-  initGraph = () => {
-    let ref = this;
-
-    if (
-      this.graphdata.switch.length == 0 &&
-      this.graphdata.isl.length == 0 &&
-      this.graphdata.flow.length == 0
-    ) {
-      this.appLoader.hide();
-    }
-
-    /*
-		 * A force layout requires two data arrays. The first array, here named
-		 * nodes, contains the object that are the focal point of the visualization.
-		 * The second array, called links below, identifies all the links between
-		 * the nodes.
-		 */
-    this.nodes = this.graphdata.switch;
-    this.links = this.graphdata.isl;
-    this.flows = this.graphdata.flow;
-    
-       
-    this.linksSourceArr = [];
-
-    var linksArr = [];
-    if (this.nodes.length < 50) {
-      this.min_zoom = 0.5;
-      this.zoom.scaleExtent([this.scaleLimit, this.max_zoom]);
-    }
-    if (this.links.length > 0) {
-      try {
-        var result = this.commonService.groupBy(this.links, function(item) {
-          return [item.source_switch, item.target_switch];
-        });
-        for (var i = 0, len = result.length; i < len; i++) {
-          var row = result[i];
-          if (row.length >= 1) {
-            for (var j = 0, len1 = row.length; j < len1; j++) {
-              var key = row[j].source_switch + "_" + row[j].target_switch;
-              var key1 = row[j].target_switch + "_" + row[j].source_switch;
-              var prcessKey = ( this.linksSourceArr && typeof this.linksSourceArr[key] !== "undefined") ? key:key1;
-              if (typeof this.linksSourceArr[prcessKey] !== "undefined") {
-                this.linksSourceArr[prcessKey].push(row[j]);
-              } else {
-                this.linksSourceArr[key] = [];
-                this.linksSourceArr[key].push(row[j]);
-              }
-            }
-          }
-        }
-        
-      } catch (e) {}
-    }
-   
-    if (this.flows.length > 0) {
-      this.links = this.links.concat(this.flows);
-    }
-    this.optArray = this.optArray.sort();
-
-    // calculating nodes
-    var nodelength = this.nodes.length;
-    var linklength = this.links.length;
-    for (var i = 0; i < nodelength; i++) {
-      this.optArray.push((this.nodes[i].name));
-      for (var j = 0; j < linklength; j++) {
-        if (
-          this.nodes[i].switch_id == this.links[j]["source_switch"] &&
-          this.nodes[i].switch_id == this.links[j]["target_switch"]
-        ) {
-          this.links[j].source = i;
-          this.links[j].target = i;
-        } else {
-          var key = this.links[j]["source_switch"] +"_"+this.links[j]["target_switch"]; 
-          var key1 = this.links[j]["target_switch"] +"_"+this.links[j]["source_switch"]; 
-          var processKey = this.linksSourceArr && typeof this.linksSourceArr[key] !='undefined' ? key: key1;
-          var sourceObj = processKey.split("_")[0];
-          var targetObj = processKey.split("_")[1];
-          if (this.nodes[i].switch_id == sourceObj) {
-           this.links[j].source = i;
-          } else if (
-            this.nodes[i].switch_id == targetObj
-          ) {
-            this.links[j].target = i;
-          }
-        }
-      }
-    }
-    
-    this.sortLinks();
-    this.setLinkIndexAndNum();
-
-    this.forceSimulation.nodes(this.nodes);
-    this.forceSimulation.force("link", d3.forceLink().links(this.links).distance((d:any)=>{
-     let distance = 150;
-      try{
-     if(!d.flow_count){
-       if(d.speed == "40000000"){
-         distance = 100;
-       }else {
-         distance = 300;
-       }
-      }
-      }catch(e){}
-      return distance; 
-    }).strength(0.1));
-    this.forceSimulation.stop();
-    this.forceSimulation.on("tick", () => {      
-      this.repositionNodes();
-      this.tick();
-     });
-    this.drag = d3
-      .drag()
-      .on("start", this.dragStart)
-      .on("drag", this.dragging)
-      .on("end", this.dragEnd);
-    this.insertLinks(this.links);
-    this.insertNodes(this.nodes);
-    this.insertCircles();
-    this.svgElement.call(this.zoom);    
-    this.svgElement.on("dblclick.zoom", null);
-    this.forceSimulation.restart();
-    this.forceSimulation.on("end",()=>{
-      this.appLoader.hide();  
-      this.graphShow = true;
-      this.onViewSettingUpdate(this.viewOptions, true);
-      this.zoomFit();
-      let positions = this.topologyService.getCoordinates();
-      if(!positions){
-        this.zoomReset();
-      }
-     })   
-  };
-
-  private insertNodes(nodes) {
-    let ref = this;
-
-    let graphNodesData = this.graphNodeGroup
-      .selectAll("g.node")
-      .data(nodes, d => d.switch_id);
-
-    let graphNodeElement = graphNodesData
-      .enter()
-      .append("g")
-      .attr("class", "node")
-      .on("dblclick", this.dblclick)
-      .call(
-        d3
-          .drag()
-          .on("start", this.dragStart)
-          .on("drag", this.dragging)
-          .on("end", this.dragEnd)
-    );
-
-    graphNodesData.exit().remove();
-
-    graphNodeElement
-      .append("circle")
-      .attr("r", this.graphOptions.radius)
-      .attr("class", function(d, index) {
-        var classes = "circle blue";
-        if (d.state && d.state.toLowerCase() == "deactivated") {
-          classes = "circle red";
-        }
-        return classes;
-      })
-      .attr("id", function(d, index) {
-        return "circle_" + d.switch_id;
-      })
-      .style("cursor", "move");
-
-    let text = graphNodeElement
-      .append("text")
-      .attr("dy", ".35em")
-      .style("font-size", this.graphOptions.nominal_text_size + "px")
-      .attr("class", "switchname hide");
-    if (this.graphOptions.text_center) {
-      text
-        .text(function(d) {
-          return d.name;
-        })
-        .style("text-anchor", "middle");
-    } else {
-      text
-        .attr("dx", function(d) {
-          return ref.size(d.size) || ref.graphOptions.nominal_base_node_size;
-        })
-        .text(function(d) {
-          return d.name;
-        });
-    }
-
-    let images = graphNodeElement
-      .append("svg:image")
-      .attr("xlink:href", function(d) {
-        return environment.assetsPath + "/images/switch.png";
-      })
-      .attr("x", function(d) {
-        return -29;
-      })
-      .attr("y", function(d) {
-        return -29;
-      })
-      .attr("height", 58)
-      .attr("width", 58)
-      .attr("id", function(d, index) {
-        return "image_" + index;
-      })
-      .attr("cursor", "pointer")
-      .on("mouseover", function(d, index) {
-        $("#isl_hover").css("display", "none");
-
-        var element = document.getElementById("circle_" + d.switch_id);
-
-        var classes = "circle blue hover";
-        if (d.state && d.state.toLowerCase() == "deactivated") {
-          classes = "circle red hover";
-        }
-        element.setAttribute("class", classes);
-        var rec: any = element.getBoundingClientRect();
-        $("#topology-hover-txt, #switch_hover").css("display", "block");
-        $("#topology-hover-txt").css("top", rec.y + "px");
-        $("#topology-hover-txt").css("left", (rec.x) + "px");
-
-        d3.select(".switchdetails_div_switch_name").html(
-          "<span>" + d.name + "</span>"
-        );
-        d3.select(".switchdetails_div_controller").html(
-          "<span>" + d.switch_id + "</span>"
-        );
-        d3.select(".switchdetails_div_state").html(
-          "<span>" + d.state + "</span>"
-        );
-        d3.select(".switchdetails_div_address").html(
-          "<span>" + d.address + "</span>"
-        );
-        d3.select(".switchdetails_div_name").html(
-          "<span>" + d.switch_id + "</span>"
-        );
-        d3.select(".switchdetails_div_desc").html(
-          "<span>" + d.description + "</span>"
-        );
-        var bound = ref.horizontallyBound(
-          document.getElementById("switchesgraph"),
-          document.getElementById("topology-hover-txt")
-        );
-        if (bound) {
-          
-          $("#topology-hover-txt").removeClass("left");
-        } else {
-          var left = rec.x - (300 + 100); // subtract width of tooltip box + circle radius
-          $("#topology-hover-txt").css("left", left + "px");
-          $("#topology-hover-txt").addClass("left");
-        }
-        
-      })
-      .on("mouseout", function(d, index) {
-        if (this.flagHover == false) {
-          this.flagHover = true;
-        } else {
-          var element = document.getElementById("circle_" + d.switch_id);
-          var classes = "circle blue";
-          if (d.state && d.state.toLowerCase() == "deactivated") {
-            classes = "circle red";
-          }
-          element.setAttribute("class", classes);
-        }
-        
-
-        if (!$("#topology-hover-txt").is(":hover")) {
-          $("#topology-hover-txt, #switch_hover").css("display", "none");
-        }
- 
-      })
-      .on("click", function(d, index) {
-        $("#topology-hover-txt").css("display", "none");
-
-        var cName = document.getElementById("circle_" + d.switch_id).className;
-        let circleClass = cName; //cName.baseVal;
-
-        var element = document.getElementById("circle_" + d.switch_id);
-
-        var classes = "circle blue hover";
-        if (d.state && d.state.toLowerCase() == "deactivated") {
-          classes = "circle red hover";
-        }
-        element.setAttribute("class", classes);
-        var rec: any = element.getBoundingClientRect();
-        if (!ref.isDragMove) {
-          $("#topology-click-txt, #switch_click").css("display", "block");
-          $("#topology-click-txt").css("top", rec.y + "px");
-          $("#topology-click-txt").css("left", rec.x + "px");
-
-          d3.select(".switchdetails_div_click_switch_name").html(
-            "<span>" + d.name + "</span>"
-          );
-          d3.select(".switchdetails_div_click_controller").html(
-            "<span>" + d.switch_id + "</span>"
-          );
-          d3.select(".switchdetails_div_click_state").html(
-            "<span>" + d.state + "</span>"
-          );
-          d3.select(".switchdetails_div_click_address").html(
-            "<span>" + d.address + "</span>"
-          );
-          d3.select(".switchdetails_div_click_name").html(
-            "<span>" + d.switch_id + "</span>"
-          );
-          d3.select(".switchdetails_div_click_desc").html(
-            "<span>" + d.description + "</span>"
-          );
-          var bound = ref.horizontallyBound(
-            document.getElementById("switchesgraph"),
-            document.getElementById("topology-click-txt")
-          );
-          if (bound) {
-            $("#topology-click-txt").removeClass("left");
-          } else {
-            var left = rec.x - (300 + 80); // subtract width of tooltip box + circle radius
-            $("#topology-click-txt").css("left", left + "px");
-            $("#topology-click-txt").addClass("left");
-          }
-           $("#topology-hover-txt").css("display", "none");
-        } else {
-          ref.isDragMove = false;
-        }
-      });
-
-    this.graphNode = graphNodeElement.merge(graphNodesData);
-  }
-  private insertLinks(links) {
-    let ref = this;
-    let graphLinksData = this.graphLinkGroup.selectAll("path.link").data(links);
-
-    let graphNewLink = graphLinksData
-      .enter()
-      .append("path")
-      .attr("class", function(d, index) {
-        var availbandwidth = d.available_bandwidth;
-        var max_bandwidth = d.max_bandwidth;
-        var percentage = ref.commonService.getPercentage(availbandwidth, max_bandwidth);
-        if (d.hasOwnProperty("flow_count")) {
-          return "link logical";
-        } else {
-          if (
-            (d.unidirectional &&
-              d.state &&
-              d.state.toLowerCase() == "discovered") ||
-            (d.state && d.state.toLowerCase() == "failed")
-          ) {
-            if(d.under_maintenance){
-              if(parseInt(percentage) < 50){
-                return "link physical  orange_percentage dashed_maintenance_path";
-              }
-              return "link physical  dashed_maintenance_path";
-            } else if (d.affected) {
-              return "link physical  dashed_path";
-            }else {
-              return "link physical";
-            }
-          } else {
-            if(d.under_maintenance){
-              if (parseInt(percentage) < 50) {
-                return "link physical dashed_maintenance_path orange_percentage";
-              }
-              return "link physical  dashed_maintenance_path";
-            }else if (d.affected) {
-              return "link physical dashed_path";
-            }else {
-              if (parseInt(percentage) < 50) {
-                return "link physical orange_percentage";
-              }
-              return "link physical";
-            }
-          }
-        }
-      })
-      .attr("id", (d, index) => {
-        return "link" + index;
-      })
-      .on("mouseover", function(d, index) {
-        $("#switch_hover").css("display", "none");
-        var element = $("#link" + index)[0];
-        var availbandwidth = d.available_bandwidth;
-        var max_bandwidth = d.max_bandwidth;
-
-        var percentage = ref.commonService.getPercentage(availbandwidth, max_bandwidth);
-        if (d.hasOwnProperty("flow_count")) {
-          if(d.under_maintenance){
-            element.setAttribute("class", "link logical overlay dashed_maintenance_path");
-      
-          } else if (d.affected) {
-            element.setAttribute("class", "link logical overlay dashed_path");
-          }else  {
-            element.setAttribute("class", "link logical overlay");
-          }
-        } else {
-          if (
-            (d.unidirectional &&
-              d.state &&
-              d.state.toLowerCase() == "discovered") ||
-            (d.state && d.state.toLowerCase() == "failed")
-          ) {
-            if(d.under_maintenance){
-              if(parseInt(percentage) < 50){
-                element.setAttribute(
-                  "class",
-                  "link physical dashed_maintenance_path orange_percentage pathoverlay"
-                );
-              }else{
-                element.setAttribute(
-                  "class",
-                  "link physical dashed_maintenance_path pathoverlay"
-                );
-              }
-            } else if (d.affected) {
-              element.setAttribute(
-                "class",
-                "link physical dashed_path pathoverlay"
-              );
-            }else  {
-              if (parseInt(percentage) < 50 && d.state.toLowerCase() != 'failed' && !d.unidirectional) {
-                element.setAttribute(
-                  "class",
-                  "link physical orange_percentage overlay"
-                );
-              } else {
-                element.setAttribute("class", "link physical overlay");
-              }
-            }
-          } else {
-            if(d.under_maintenance){
-              if(parseInt(percentage) < 50){
-                element.setAttribute(
-                  "class",
-                  "link physical overlay orange_percentage dashed_maintenance_path"
-                );
-              }else{
-                element.setAttribute(
-                  "class",
-                  "link physical overlay dashed_maintenance_path"
-                );
-              }
-              
-              
-            } else if (d.affected) {
-              element.setAttribute(
-                "class",
-                "link physical overlay dashed_path"
-              );
-            }else  {
-              if (parseInt(percentage) < 50) {
-                element.setAttribute(
-                  "class",
-                  "link physical orange_percentage overlay"
-                );
-              } else {
-                element.setAttribute("class", "link physical overlay");
-              }
-            }
-          }
-          $(element).on("mousemove", function(e) {
-            $("#topology-hover-txt").css("top", (e.pageY-30) + "px");
-            $("#topology-hover-txt").css("left", (e.pageX) + "px");
-            var bound = ref.horizontallyBound(
-              document.getElementById("switchesgraph"),
-              document.getElementById("topology-hover-txt")
-            );
-
-            if (bound) {
-              $("#topology-hover-txt").removeClass("left");
-            } else {
-              var left = e.pageX - (300 + 100); // subtract width of tooltip box + circle radius
-              $("#topology-hover-txt").css("left", left + "px");
-              $("#topology-hover-txt").addClass("left");
-            }
-          });
-
-          var rec = element.getBoundingClientRect();
-          $("#topology-hover-txt, #isl_hover").css("display", "block");
-          d3.select(".isldetails_div_source_port").html(
-            "<span>" +
-              (d.src_port == "" || d.src_port == undefined ? "-" : d.src_port) +
-              "</span>"
-          );
-          d3.select(".isldetails_div_maintenance").html(
-            "<span>" +
-              (d.under_maintenance == "" || d.under_maintenance == undefined ? "false" : d.under_maintenance) +
-              "</span>"
-          );
-          
-          d3.select(".isldetails_div_destination_port").html(
-            "<span>" +
-              (d.dst_port == "" || d.dst_port == undefined ? "-" : d.dst_port) +
-              "</span>"
-          );
-          d3.select(".isldetails_div_source_switch").html(
-            "<span>" +
-              (d.source_switch_name == "" || d.source_switch_name == undefined
-                ? "-"
-                : d.source_switch_name) +
-              "</span>"
-          );
-          d3.select(".isldetails_div_destination_switch").html(
-            "<span>" +
-              (d.target_switch_name == "" || d.target_switch_name == undefined
-                ? "-"
-                : d.target_switch_name) +
-              "</span>"
-          );
-          d3.select(".isldetails_div_speed").html(
-            "<span>" +
-              (d.max_bandwidth == "" || d.max_bandwidth == undefined ? "-" : d.max_bandwidth / 1000) +
-              " Mbps</span>"
-          );
-          d3.select(".isldetails_div_state").html(
-            "<span>" +
-              (d.state == "" || d.state == undefined ? "-" : d.state) +
-              "</span>"
-          );
-          d3.select(".isldetails_div_latency").html(
-            "<span>" +
-              (d.latency == "" || d.latency == undefined ? "-" : d.latency) +
-              "</span>"
-          );
-          d3.select(".isldetails_div_bandwidth").html(
-            "<span>" +
-              (d.available_bandwidth == "" || d.available_bandwidth == undefined
-                ? "-"
-                : d.available_bandwidth / 1000) +
-              " Mbps (" +
-              percentage +
-              "%)</span>"
-          );
-          d3.select(".isldetails_div_unidirectional").html(
-            "<span>" +
-              (d.unidirectional == "" || d.unidirectional == undefined
-                ? "-"
-                : d.unidirectional) +
-              "</span>"
-          );
-          d3.select(".isldetails_div_cost").html(
-            "<span>" +
-              (d.cost == "" || d.cost == undefined ? "-" : d.cost) +
-              "</span>"
-          );
-        }
-      })
-      .on("mouseout", function(d, index) {
-        $("#topology-hover-txt, #isl_hover").css("display", "none");
-        var element = $("#link" + index)[0];
-        var availbandwidth = d.available_bandwidth;
-        var max_bandwidth = d.max_bandwidth;
-        var percentage = ref.commonService.getPercentage(availbandwidth, max_bandwidth);
-        if (d.hasOwnProperty("flow_count")) {
-          if(d.under_maintenance){
-            element.setAttribute("class", "link logical dashed_maintenance_path");
-          }  else if (d.affected) {
-            element.setAttribute("class", "link logical dashed_path");
-          }else {
-            element.setAttribute("class", "link logical");
-          }
-        } else {
-          if (
-            (d.unidirectional &&
-              d.state &&
-              d.state.toLowerCase() == "discovered") ||
-            (d.state && d.state.toLowerCase() == "failed")
-          ) {
-            if(d.under_maintenance){
-              if(parseInt(percentage) < 50){
-                element.setAttribute("class", "link physical  orange_percentage dashed_maintenance_path");
-              }else{
-                element.setAttribute("class", "link physical  dashed_maintenance_path");
-              }
-              
-            } else if (d.affected) {
-              element.setAttribute("class", "link physical  dashed_path");
-            }else {
-              element.setAttribute("class", "link physical ");
-            }
-          } else {
-            if(d.under_maintenance){
-              if (parseInt(percentage) < 50) {
-                element.setAttribute("class", "link physical orange_percentage dashed_maintenance_path");
-              }else{
-                element.setAttribute("class", "link physical dashed_maintenance_path");
-              }
-            } else if (d.affected) {
-              element.setAttribute("class", "link physical dashed_path");
-            }else {
-              if (parseInt(percentage) < 50) {
-                element.setAttribute(
-                  "class",
-                  "link physical orange_percentage "
-                );
-              } else {
-                element.setAttribute("class", "link physical ");
-              }
-            }
-          }
-        }
-
-        if (!$("#topology-hover-txt").is(":hover")) {
-          $("#topology-hover-txt, #isl_hover").css("display", "none");
-        }
-      })
-      .on("click", function(d, index) {
-        var element = $("#link" + index)[0];
-        var availbandwidth = d.available_bandwidth;
-        var max_bandwidth = d.max_bandwidth;
-        var percentage = ref.commonService.getPercentage(availbandwidth, max_bandwidth);
-        if (d.hasOwnProperty("flow_count")) {
-          if(d.under_maintenance){
-            element.setAttribute("class", "link logical overlay dashed_maintenance_path");
-          } else if (d.affected) {
-            element.setAttribute("class", "link logical overlay dashed_path");
-          }else {
-            element.setAttribute("class", "link logical overlay");
-          }
-
-          ref.showFlowDetails(d);
-        } else {
-          if (
-            (d.unidirectional &&
-              d.state &&
-              d.state.toLowerCase() == "discovered") ||
-            (d.state && d.state.toLowerCase() == "failed")
-          ) {
-            if(d.under_maintenance){
-              if(parseInt(percentage) < 50){
-                
-              element.setAttribute("class", "link physical pathoverlay orange_percentage dashed_maintenance_path");
-              }else{
-                
-              element.setAttribute("class", "link physical pathoverlay dashed_maintenance_path");
-              }
-            } else if (d.affected) {
-              element.setAttribute(
-                "class",
-                "link physical pathoverlay dashed_path"
-              );
-            }else {
-              element.setAttribute("class", "link physical pathoverlay");
-            }
-          } else {
-            if(d.under_maintenance){
-              if(parseInt(percentage) < 50){
-                
-              element.setAttribute("class", "link physical overlay orange_percentage dashed_maintenance_path");
-              }else{
-                
-              element.setAttribute("class", "link physical overlay dashed_maintenance_path");
-              }
-            } else if (d.affected) {
-              element.setAttribute(
-                "class",
-                "link physical overlay dashed_path"
-              );
-            }else {
-              if (parseInt(percentage) < 50) {
-                element.setAttribute(
-                  "class",
-                  "link physical orange_percentage overlay"
-                );
-              } else {
-                element.setAttribute("class", "link physical overlay");
-              }
-            }
-          }
-          ref.showLinkDetails(d);
-        }
-      })
-      .attr("stroke", function(d, index) {
-        if (d.hasOwnProperty("flow_count")) {
-          return ISL.FLOWCOUNT;
-        } else {
-         if (
-            d.unidirectional &&
-            d.state &&
-            d.state.toLowerCase() == "discovered"
-          ) {
-            return ISL.UNIDIR;
-          } else if (d.state && d.state.toLowerCase() == "discovered") {
-            return ISL.DISCOVERED;
-          }else if (d.state && d.state.toLowerCase() == "moved") {
-            return ISL.MOVED;
-          }
-
-          return ISL.FAILED;
-        }
-      });
-
-    graphLinksData.exit().remove();
-    this.graphLink = graphNewLink.merge(graphLinksData);
-  }
-
-  insertCircles() {
-    let ref = this;
-    var filteredLinks = [];
-    this.links.map(function(l, i) {
-      if (l && l.hasOwnProperty("flow_count")) {
-        var obj = l;
-        obj.index = i;
-        filteredLinks.push(obj);
-      }
-    });
-
-    let graphFlowCountData = this.graphFlowGroup
-      .selectAll("g.flow-circle")
-      .data(filteredLinks);
-
-    let graphCountElement = graphFlowCountData
-      .enter()
-      .append("g")
-      .attr("class", "flow-circle");
-    graphFlowCountData.exit().remove();
-
-    graphCountElement
-      .append("circle")
-      .attr("dy", ".35em")
-      .style("font-size", this.graphOptions.nominal_text_size + "px")
-      .attr("r", function(d, index) {
-        let r: any;
-        var element = $("#link" + d.index)[0];
-        var f = d.flow_count;
-        if (
-          element.getAttribute("stroke") == "#228B22" ||
-          element.getAttribute("stroke") == "green"
-        ) {
-          if (f < 10) {
-            r = 10;
-          } else if (f >= 10 && f < 100) {
-            r = 12;
-          } else {
-            r = 16;
-          }
-          return r;
-        }
-      })
-      .on("mouseover", function(d, index) {
-        var element = $("#link" + index)[0];
-        var availbandwidth = d.available_bandwidth;
-        let classes = "";
-        var max_bandwidth = d.max_bandwidth;
-        var percentage = ref.commonService.getPercentage(availbandwidth, max_bandwidth);
-        if (d.hasOwnProperty("flow_count")) {
-          classes = "link logical overlay";
-        } else {
-          if (parseInt(percentage) < 50) {
-            classes = "link physical orange_percentage overlay";
-          } else {
-            classes = "link physical overlay";
-          }
-        }
-        element.setAttribute("class", classes);
-      })
-      .on("mouseout", function(d, index) {
-        var element = $("#link" + index)[0];
-        var availbandwidth = d.available_bandwidth;
-        let classes = "";
-        var max_bandwidth = d.max_bandwidth;
-        var percentage = ref.commonService.getPercentage(
-          availbandwidth,
-          max_bandwidth
-        );
-        if (d.hasOwnProperty("flow_count")) {
-          classes = "link logical";
-        } else {
-          if (parseInt(percentage) < 50) {
-            classes = "link physical orange_percentage";
-          } else {
-            classes = "link physical";
-          }
-        }
-        element.setAttribute("class", classes);
-      })
-      .on("click", function(d, index) {
-        ref.showFlowDetails(d);
-      })
-      .attr("class", "linecircle")
-      .attr("id", function(d, index) {
-        var id = "_" + index;
-        return id;
-      })
-      .attr("fill", function(d) {
-        return "#d3d3d3";
-      })
-      .call(this.drag);
-
-    graphCountElement
-      .append("text")
-      .attr("dx", function(d) {
-        let r: any;
-        var f = d.flow_count;
-        if (f < 10) {
-          r = -3;
-        } else if (f >= 10 && f < 100) {
-          r = -6;
-        } else {
-          r = -9;
-        }
-        return r;
-      })
-      .attr("dy", function(d) {
-        return 5;
-      })
-      .attr("fill", function(d) {
-        return "black";
-      })
-      .text(function(d) {
-        var value = d.flow_count;
-        return value;
-      });
-
-    this.graphFlowCount = graphCountElement.merge(graphFlowCountData);
-  }
-
-  repositionNodes = () => {
-    let positions = this.topologyService.getCoordinates();
-    if (positions) {
-      d3.selectAll("g.node").attr("transform", function(d: any) {
-        try {
-          d.x = positions[d.switch_id][0];
-          d.y = positions[d.switch_id][1];
-        } catch (e) {}
-        if (d.x && d.y) return "translate(" + d.x + "," + d.y + ")";
-      });
-    }
-  };
-
-  private sortLinks() {
-    this.links.sort(function(a, b) {
-      if (a.source > b.source) {
-        return 1;
-      } else if (a.source < b.source) {
-        return -1;
-      } else {
-        if (a.target > b.target) {
-          return 1;
-        }
-        if (a.target < b.target) {
-          return -1;
-        } else {
-          return 0;
-        }
-      }
-    });
-  }
-
-  private setLinkIndexAndNum() {
-    for (var i = 0; i < this.links.length; i++) {
-      if (
-        i != 0 &&
-        this.links[i].source == this.links[i - 1].source &&
-        this.links[i].target == this.links[i - 1].target
-      ) {
-        this.links[i].linkindex = this.links[i - 1].linkindex + 1;
-      } else {
-        this.links[i].linkindex = 1;
-      }
-      // save the total number of links between two nodes
-      if (
-        this.mLinkNum[this.links[i].target + "," + this.links[i].source] !==
-        undefined
-      ) {
-        this.mLinkNum[
-          this.links[i].target + "," + this.links[i].source
-        ] = this.links[i].linkindex;
-      } else {
-        this.mLinkNum[
-          this.links[i].source + "," + this.links[i].target
-        ] = this.links[i].linkindex;
-      }
-    }
-  }
-
-  private processNodesData(newNodes, removedNodes, response) {
-    this.nodes.forEach(function(d) {
-      for (var i = 0, len = response.length; i < len; i++) {
-        if (d.switch_id == response[i].switch_id) {
-          d.state = response[i].state;
-          var classes = "circle blue";
-          if (d.state && d.state.toLowerCase() == "deactivated") {
-            classes = "circle red";
-          }
-          var element = document.getElementById("circle_" + d.switch_id);
-          if (element) {
-            element.setAttribute("class", classes);
-          }
-          break;
-        }
-      }
-    });
-
-    if (
-      (newNodes && newNodes.length) ||
-      (removedNodes && removedNodes.length)
-    ) {
-      if (newNodes && newNodes.length) {
-        this.nodes = this.nodes.concat(newNodes);
-        this.new_nodes = true;
-      }
-      if (removedNodes && removedNodes.length) {
-        this.new_nodes = true;
-        this.nodes = this.nodes.filter(function(node) {
-          var foundFlag = false;
-          for (var i = 0; i < removedNodes.length; i++) {
-            if (removedNodes[i].switch_id == node.switch_id) {
-              foundFlag = true;
-              break;
-            }
-          }
-          return !foundFlag;
-        });
-      }
-    } else {
-      this.new_nodes = false;
-    }
-  }
-
-  processLinksData(newLinks, removedLinks, response) {
-    let ref = this;
-    var classes = "";
-    this.links.forEach(function(d, index) {
-      for (var i = 0, len = response.length; i < len; i++) {
-        if (
-          d.source_switch == response[i].source_switch &&
-          d.target_switch == response[i].target_switch &&
-          d.src_port == response[i].src_port &&
-          d.dst_port == response[i].dst_port
-        ) {
-          d.available_bandwidth = response[i].available_bandwidth;
-          d.max_bandwidth = response[i].max_bandwidth;
-          d.state = response[i].state;
-          var availbandwidth = d.available_bandwidth;
-          var max_bandwidth = d.max_bandwidth;
-          var percentage = ref.commonService.getPercentage(availbandwidth,max_bandwidth);
-          if (response[i].affected) {
-            d["affected"] = response[i].affected;
-          } else {
-            d["affected"] = false;
-          }
-          d.under_maintenance = response[i].under_maintenance;
-          d.unidirectional = response[i].unidirectional;
-          if (
-            d.unidirectional ||
-            (d.state && d.state.toLowerCase() == "failed")
-          ) {
-            if(d.under_maintenance){
-              classes ="link physical down dashed_maintenance_path";
-            } else if (d.affected) {
-              classes = "link physical down dashed_path";
-            } else {
-              classes = "link physical down";
-            }
-          } else {
-            if(d.under_maintenance){
-              classes = "link physical dashed_maintenance_path";
-              if (parseInt(percentage) < 50) {
-                classes = "link physical dashed_maintenance_path orange_percentage";
-              }
-            }else if (d.affected) {
-              classes = "link physical dashed_path";
-            } else {
-              if (parseInt(percentage) < 50) {
-                classes = "link physical orange_percentage";
-              } else {
-                classes = "link physical ";
-              }
-            }
-          }
-          var element = document.getElementById("link" + index);
-
-          var stroke = ISL.FAILED;
-
-          if (
-            d.unidirectional &&
-            d.state &&
-            d.state.toLowerCase() == "discovered"
-          ) {
-            stroke = ISL.UNIDIR;
-          } else if (d.state && d.state.toLowerCase() == "discovered") {
-            stroke = ISL.DISCOVERED;
-          }else if (d.state && d.state.toLowerCase() == "moved") {
-            stroke = ISL.MOVED;
-          }
-
-          if (element) {
-            element.setAttribute("class", classes);
-            element.setAttribute("stroke", stroke);
-          }
-
-          break;
-        }
-      }
-    });
-
-    if (
-      (newLinks && newLinks.length) ||
-      (removedLinks && removedLinks.length) ||
-      this.new_nodes
-    ) {
-      this.new_nodes = false;
-      this.restartGraphWithNewIsl(newLinks, removedLinks);
-    }
-  }
-
-  getSwitchList() {
-    this.switchService.getSwitchList().subscribe(
-      response => {
-        let switchArr: any = [];
-        // new switch is added
-        switchArr = this.getNewSwitch(this.nodes, response);
-        var newNodes = switchArr["added"] || [];
-        var removedNodes = switchArr["removed"] || [];
-        this.processNodesData(newNodes, removedNodes, response);
-
-      },
-      error => {
-        this.appLoader.hide();
-      
-      }
-    );
-  }
-
-  getSwitchLinks() {
-    this.switchService.getSwitchLinks().subscribe(
-      response => {
-        var linksArr: any = [];
-        linksArr = this.getNewLinks(this.links, response);
-        var newLinks = linksArr["added"] || [];
-        var removedLinks = linksArr["removed"] || [];
-
-        this.processLinksData(newLinks, removedLinks, response);
-      },
-      error => {}
-    );
-  }
-
-  /** get removed and newly added switch list */
-  getNewSwitch(nodes, response) {
-    var nodesArr = { added: [], removed: [] };
-    for (var i = 0; i < response.length; i++) {
-      var foundFlag = false;
-      for (var j = 0; j < nodes.length; j++) {
-        if (nodes[j].switch_id == response[i].switch_id) {
-          foundFlag = true;
-        }
-      }
-      if (!foundFlag) {
-        nodesArr["added"].push(response[i]);
-      }
-    }
-    for (var i = 0; i < nodes.length; i++) {
-      var foundFlag = false;
-      for (var j = 0; j < response.length; j++) {
-        if (response[j].switch_id == nodes[i].switch_id) {
-          foundFlag = true;
-        }
-      }
-      if (!foundFlag) {
-        nodesArr["removed"].push(nodes[i]);
-      }
-    }
-    return nodesArr;
-  }
-
-  /** get removed and newly added switch links  */
-  getNewLinks(links, response) {
-    var linksArr = { added: [], removed: [] };
-    for (var i = 0; i < response.length; i++) {
-      var foundFlag = false;
-      for (var j = 0; j < links.length; j++) {
-        if (
-          links[j].source_switch == response[i].source_switch &&
-          links[j].target_switch == response[i].target_switch &&
-          links[j].src_port == response[i].src_port &&
-          links[j].dst_port == response[i].dst_port
-        ) {
-          foundFlag = true;
-        }
-      }
-      if (!foundFlag) {
-        linksArr["added"].push(response[i]);
-      }
-    }
-    // checking for removed links
-    for (var i = 0; i < links.length; i++) {
-      var foundFlag = false;
-      for (var j = 0; j < response.length; j++) {
-        if (
-          links[i].source_switch == response[j].source_switch &&
-          links[i].target_switch == response[j].target_switch &&
-          links[i].src_port == response[j].src_port &&
-          links[i].dst_port == response[j].dst_port
-        ) {
-          foundFlag = true;
-        }
-      }
-
-      if (!foundFlag) {
-        linksArr["removed"].push(links[i]);
-      }
-    }
-    return linksArr;
-  }
-
-  restartGraphWithNewIsl(newLinks, removedLinks) {
-    this.optArray = [];
-    let ref = this;
-    try {
-      var result = this.commonService.groupBy(newLinks, function(item) {
-        return [item.source_switch, item.target_switch];
-      });
-      for (var i = 0, len = result.length; i < len; i++) {
-        var row = result[i];
-
-        if (row.length >= 1) {
-          for (var j = 0, len1 = row.length; j < len1; j++) {
-            var key = row[j].source_switch + "_" + row[j].target_switch;
-             var key1 = row[j].target_switch + "_" + row[j].source_switch;
-             var prcessKey = ( this.linksSourceArr && typeof this.linksSourceArr[key] !== "undefined") ? key:key1;
-             if (typeof this.linksSourceArr[prcessKey] !== "undefined") {
-               this.linksSourceArr[prcessKey].push(row[j]);
-             } else {
-              this.linksSourceArr[key] = [];
-              this.linksSourceArr[key].push(row[j]);
-            }
-          }
-        }
-      }
-    } catch (e) {}
-    var nodelength = this.nodes.length;
-    var linklength = newLinks.length;
-    for (var i = 0; i < nodelength; i++) {
-      this.optArray.push(this.nodes[i].name);
-      for (var j = 0; j < linklength; j++) {
-        if (
-          this.nodes[i].switch_id == newLinks[j]["source_switch"] &&
-          this.nodes[i].switch_id == newLinks[j]["target_switch"]
-        ) {
-          newLinks[j].source = i;
-          newLinks[j].target = i;
-        } else {
-          if (this.nodes[i].switch_id == newLinks[j]["source_switch"]) {
-            newLinks[j].source = i;
-          } else if (this.nodes[i].switch_id == newLinks[j]["target_switch"]) {
-            newLinks[j].target = i;
-          }
-        }
-      }
-    }
-    this.links = this.links.concat(newLinks);
-    // splice removed links
-    if (removedLinks && removedLinks.length) {
-      this.links = this.links.filter(function(d) {
-        var foundFlag = false;
-        for (var i = 0; i < removedLinks.length; i++) {
-          if (
-            d.source_switch == removedLinks[i].source_switch &&
-            d.target_switch == removedLinks[i].target_switch &&
-            d.src_port == removedLinks[i].src_port &&
-            d.dst_port == removedLinks[i].dst_port
-          ) {
-            foundFlag = true;
-            var key = d.source_switch + "_" + d.target_switch;
-            try{  
-              ref.linksSourceArr[key].splice(0, 1);
-            }catch(err){
-
-            }
-            break;
-          }
-        }
-        return !foundFlag;
-      });
-    }
-    this.appLoader.show(MessageObj.reloading_topology_with_new_data);
-    this.graphShow = false;
-
-    this.forceSimulation = d3
-    .forceSimulation()
-    .velocityDecay(0.2)
-    .force("charge_force",d3.forceManyBody().strength(-1000))
-    .force("xPos", d3.forceX(this.width /2))
-    .force("yPos", d3.forceY(this.height / 2));
-    
-    this.forceSimulation.nodes(this.nodes);
-    this.forceSimulation.force("link", d3.forceLink().links(this.links).distance(200).strength(1));
-    this.forceSimulation.stop();
-   
-    this.forceSimulation.on("tick",()=>{
-      this.repositionNodes();
-      this.tick();
-      this.zoomFit();
-    });
-
-    this.insertLinks(this.links);
-    this.insertNodes(this.nodes);
-    this.insertCircles();  
-    this.forceSimulation.restart(); 
-
-    this.forceSimulation.on("end",()=>{
-      this.appLoader.hide();  
-      this.graphShow = true;
-      this.onViewSettingUpdate(this.viewOptions, true);
-      this.zoomFit();
-    });
-
-  }
-
-  restartAutoRefreshWithNewSettings(duration) {
-    this.autoRefreshTimerInstance = setInterval(() => {
-      if(this.viewOptions.FLOW_CHECKED){
-        this.getSwitchList();
-      }else{
-        this.getSwitchList();
-        this.getSwitchLinks();
-      }
-    }, duration * 1000);
-  }
-
-  isObjEquivalent(a, b) {
-    // Create arrays of property names
-    var aProps = Object.getOwnPropertyNames(a);
-    var bProps = Object.getOwnPropertyNames(b);
-    if (aProps.length != bProps.length) {
-      return false;
-    }
-
-    for (var i = 0; i < aProps.length; i++) {
-      var propName = aProps[i];
-      if (a[propName] !== b[propName]) {
-        return false;
-      }
-    }
-
-    return true;
-  }
-
-  tick = () => {
-    let ref = this;
-    var lookup = {};
-    this.graphLink.attr("d", d => {
-      var islCount = 0;
-      var matchedIndex = 1;
-      var key = d.source_switch + "_" + d.target_switch;
-      var key1 =  d.target_switch + "_" + d.source_switch;
-      var processKey = ( this.linksSourceArr && typeof this.linksSourceArr[key] !== "undefined") ? key:key1;
-      if (
-        this.linksSourceArr &&
-        typeof this.linksSourceArr[processKey] !== "undefined"
-      ) {
-        islCount = this.linksSourceArr[processKey].length;
-      }
-      if (islCount > 1) {
-        this.linksSourceArr[processKey].map(function(o, i) {
-          if (ref.isObjEquivalent(o, d)) {
-            matchedIndex = i + 1;
-            return;
-          }
-        });
-      }
-    
-      var x1 = d.source.x,
-        y1 = d.source.y,
-        x2 = d.target.x,
-        y2 = d.target.y,
-        dx = x2 - x1,
-        dy = y2 - y1,
-        dr = Math.sqrt(dx * dx + dy * dy),
-        // Defaults for normal edge.
-        drx = dr,
-        dry = dr,
-        xRotation = 0, // degrees
-        largeArc = 0, // 1 or 0
-        sweep = 1; // 1 or 0
-      var lTotalLinkNum =
-        this.mLinkNum[d.source.index + "," + d.target.index] ||
-        this.mLinkNum[d.target.index + "," + d.source.index];
-
-      if (lTotalLinkNum > 1) {
-        dr = dr / (1 + (1 / lTotalLinkNum) * (d.linkindex - 1));
-      }
-
-      // generate svg path
-
-      lookup[d.key] = d.flow_count;
-      if (lookup[d.Key] == undefined) {
-        if (islCount == 1) {
-          return (
-            "M" +
-            d.source.x +
-            "," +
-            d.source.y +
-            "L" +
-            d.target.x +
-            "," +
-            d.target.y
-          );
-        } else {
-          if (islCount % 2 != 0 && matchedIndex == 1) {
-            return (
-              "M" +
-              d.source.x +
-              "," +
-              d.source.y +
-              "L" +
-              d.target.x +
-              "," +
-              d.target.y
-            );
-          } else if (matchedIndex % 2 == 0) { 
-            return (
-              "M" +
-              d.source.x +
-              "," +
-              d.source.y +
-              "A" +
-              dr +
-              "," +
-              dr +
-              " 0 0 1," +
-              d.target.x +
-              "," +
-              d.target.y +
-              "A" +
-              dr +
-              "," +
-              dr +
-              " 0 0 0," +
-              d.source.x +
-              "," +
-              d.source.y
-            );
-          } else {  
-            return (
-              "M" +
-              d.source.x +
-              "," +
-              d.source.y +
-              "A" +
-              dr +
-              "," +
-              dr +
-              " 0 0 0," +
-              d.target.x +
-              "," +
-              d.target.y +
-              "A" +
-              dr +
-              "," +
-              dr +
-              " 0 0 1," +
-              d.source.x +
-              "," +
-              d.source.y
-            );
-          }
-        }
-      } else {
-        if (d.source_switch == d.target_switch) {
-          // Self edge.
-          if (x1 === x2 && y1 === y2) {
-            // Fiddle with this angle to get loop oriented.
-            xRotation = -45;
-
-            // Needs to be 1.
-            largeArc = 1;
-
-            // Change sweep to change orientation of loop.
-            //sweep = 0;
-
-            // Make drx and dry different to get an ellipse
-            // instead of a circle.
-            drx = 50;
-            dry = 20;
-
-            // For whatever reason the arc collapses to a point if the beginning
-            // and ending points of the arc are the same, so kludge it.
-            x2 = x2 + 1;
-            y2 = y2 + 1;
-          }
-
-          return (
-            "M" +
-            x1 +
-            "," +
-            y1 +
-            "A" +
-            drx +
-            "," +
-            dry +
-            " " +
-            xRotation +
-            "," +
-            largeArc +
-            "," +
-            sweep +
-            " " +
-            x2 +
-            "," +
-            y2
-          );
-        } else {
-          return (
-            "M" +
-            d.source.x +
-            "," +
-            d.source.y +
-            "L" +
-            d.target.x +
-            "," +
-            d.target.y
-          );
-        }
-      }
-    });
-
-    this.graphNode.attr("transform", function(d) {
-      if (d.x && d.y) {
-        return "translate(" + d.x + "," + d.y + ")";
-      }
-    });
-
-    this.graphFlowCount.attr("transform", function(d, index) {
-      var xvalue = (d.source.y + d.target.y) / 2;
-      var yvalue = (d.source.x + d.target.x) / 2;
-      if (d.source_switch == d.target_switch) {
-        return "translate(" + (yvalue + 70) + "," + (xvalue - 70) + ")";
-      } else {
-        return "translate(" + yvalue + "," + xvalue + ")";
-      }
-    });
-  };
-
-  updateCoordinates = () => {
-    var coordinates = {};
-    this.nodes.forEach(function(d) {
-      coordinates[d.switch_id] = [
-        Math.round(d.x * 100) / 100,
-        Math.round(d.y * 100) / 100
-      ];
-    });
-
-    this.topologyService.setCoordinates(coordinates);
-    this.syncUserCoordinatesChanges();
-  };
-
-  dragStart = () => {
-    if (!d3.event.active) this.forceSimulation.alphaTarget(1).stop();
-    jQuery('#topology-hover-txt').hide();
-    jQuery('#topology-click-txt').hide();
-  };
-
-  dragging = (d: any, i) => {
-    jQuery('#topology-hover-txt').hide();
-    jQuery('#topology-click-txt').hide();
-    this.isDragMove = true;
-    d.py += d3.event.dy;
-    d.x += d3.event.dx;
-    d.y += d3.event.dy;
-    this.tick();
-  };
-
-  dragEnd = (d: any, i) => {
-    if (!d3.event.active) this.forceSimulation.alphaTarget(0);
-    this.flagHover = false;
-    d.fixed = true; // of course set the node to fixed so the force doesn't include the node in its auto positioning stuff
-    this.tick();
-    this.updateCoordinates();
-  };
-
-  horizontallyBound = (parentDiv, childDiv) => {
-    let parentRect: any = parentDiv.getBoundingClientRect();
-    let childRect: any = childDiv.getBoundingClientRect();
-    return (
-      parentRect.left <= childRect.left && parentRect.right >= childRect.right
-    );
-  };
-
-  showFlowDetails = d => {
-    let url = "flows?src=" + d.source_switch_name + "&dst=" + d.target_switch_name;
-    window.location.href = url;
-  };
-
-  showSwitchDetails = d => {
-    localStorage.setItem("switchDetailsJSON", JSON.stringify(d));
-    window.location.href = "switches/details/" + d.switch_id;
-  };
-
-  showLinkDetails = d => {
-    localStorage.setItem("linkData", JSON.stringify(d));
-    let url = "isl/switch/isl/"+d.source_switch+"/"+d.src_port+"/"+d.target_switch+"/"+d.dst_port;
-    window.location.href = url;
-  };
-
-  zoomFn = direction => {
-    if (direction == 1) {
-      this.forceSimulation.stop();
-      if (this.zoomLevel + this.zoomStep <= this.max_zoom) {
-        this.svgElement
-          .transition()
-          .duration(350)
-          .call(this.zoom.scaleTo, this.zoomLevel + this.zoomStep);
-      }
-    } else if (direction == -1) {
-      this.forceSimulation.stop();
-      if (this.zoomLevel - this.zoomStep >= this.scaleLimit) {
-        this.svgElement
-          .transition()
-          .duration(350)
-          .call(this.zoom.scaleTo, this.zoomLevel - this.zoomStep);
-      }
-    }
-  };
-
-  randomPoint = (min, max) => {
-    let num1 = Math.random() * (max - min) + min;
-    var num = Math.floor(Math.random() * 99) + 1;
-    return (num1 *= Math.floor(Math.random() * 2) == 1 ? 1 : -1);
-  };
-
-  zoomReset = () =>{
-    this.topologyService.setCoordinates(null);
-    let coordinates = {};
-    this.forceSimulation = d3
-    .forceSimulation()
-    .velocityDecay(0.2)
-    .force("charge_force",d3.forceManyBody().strength(-1000))
-    .force("xPos", d3.forceX(this.width /2))
-    .force("yPos", d3.forceY(this.height / 2));
-    
-    this.forceSimulation.nodes(this.nodes);
-    this.forceSimulation.force("link", d3.forceLink().links(this.links).distance((d:any)=>{
-      let distance = 150;
-       try{
-      if(!d.flow_count){
-        if(d.speed == "40000000"){
-          distance = 100;
-        }else {
-          distance = 300;
-        }
-       }
-       }catch(e){}
-       return distance; 
-     }).strength(0.1));
-    this.forceSimulation.stop();
-    this.insertLinks(this.links);
-    this.insertNodes(this.nodes);
-    this.insertCircles();
-    
-    this.forceSimulation.restart();
-    this.zoomFit();
-    this.forceSimulation.on("tick",()=>{
-      this.tick();
-      this.zoomFit();
-      this.updateCoordinates();
-      let positions = this.topologyService.getCoordinates();
-      this.topologyService.setCoordinates(positions);
-    });
-
-    
-
-    setTimeout(()=>{
-      this.forceSimulation.stop();
-      this.zoomFit();
-    },500);
-
-  };
-  
-  zoomFit = () => {
-    var bounds = this.g.node().getBBox();
-    var parent = this.g.node().parentElement;
-    var fullWidth = $(parent).width(),
-      fullHeight = $(parent).height();
-    var width = bounds.width,
-      height = bounds.height;
-    var midX = (bounds.x + width) / 2,
-      midY = (bounds.y + height) / 2;     
-    if (width == 0 || height == 0) return;
-  
-    if(this.nodes.length >=50){
-      let newtranformation = d3.zoomIdentity
-      .scale(this.min_zoom)
-     .translate(
-      (fullWidth/2 - this.min_zoom*midX)/this.min_zoom,
-      (fullHeight/2 - this.min_zoom*midY)/this.min_zoom
-      ); 
-      this.svgElement.transition().duration(300).call(this.zoom.transform, newtranformation);
-    }else{
-      let newtranformation = d3.zoomIdentity
-      .scale(this.min_zoom)
-     .translate(
-      ((fullWidth/2 - this.min_zoom*midX)/this.min_zoom) - bounds.x,
-      ((fullHeight/2 - this.min_zoom*midY)/this.min_zoom)
-      ); 
-      this.svgElement.transition().duration(300).call(this.zoom.transform, newtranformation);
-    }
-    
-  }
-
-  toggleSearch = () => {
-    this.searchView = this.searchView ? false : true;
-    this.searchModel ='';
-    if (this.searchView) {
-      const element = this.renderer.selectRootElement("#search-bar");
-      setTimeout(() => element.focus(), 0);
-      this.searchHidden = false;
-    } else {
-      this.searchHidden = true;
-    }
-  };
-
-  searchNode = (selectedVal) => {
-    this.searchView = false;
-    selectedVal = $.trim(selectedVal);
-    this.searchModel = '';
-    if ($.inArray(selectedVal, this.optArray) > -1) {
-      var node = this.svgElement.selectAll(".node");
-      if (selectedVal == "none") {
-        //node.style("stroke", "#666").style("stroke-width", "1");
-      } else {
-        d3.selectAll("g.node").each(function(d: any) {
-          var element = document.getElementById("circle_" + d.switch_id);
-          var classes = "circle blue";
-          if (d.state && d.state.toLowerCase() == "deactivated") {
-            classes = "circle red";
-          }
-          element.setAttribute("class", classes);
-        });
-
-        var unmatched = node.filter(function(d, i) {
-          return d.name != selectedVal;
-        });
-
-        var matched = node.filter(function(d, i) {
-          return d.name == selectedVal;
-        });
-
-        unmatched.style("opacity", "0");
-
-        matched.filter(function(d, index) {
-          var element = document.getElementById("circle_" + d.switch_id);
-          var classes = "circle blue hover";
-          if (d.state && d.state.toLowerCase() == "deactivated") {
-            classes = "circle red hover";
-          }
-          element.setAttribute("class", classes);
-        });
-
-        var link = this.svgElement.selectAll(".link");
-        link.style("opacity", "0");
-
-        var circle = this.svgElement.selectAll(".flow-circle");
-        circle.style("opacity", "0");
-
-        d3.selectAll(".node, .link, .flow-circle")
-          .transition()
-          .duration(5000)
-          .style("opacity", 1);
-      }
-    }
-  };
-
-  onViewSettingUpdate = (
-    setting: TopologyView,
-    initialLoad: boolean = false
-  ) => {
-    if (setting.SWITCH_CHECKED) {
-      $(".switchname").removeClass("hide");
-    } else {
-      $(".switchname").addClass("hide");
-    }
-
-    if (setting.ISL_CHECKED) {
-      d3.selectAll(".physical")
-        .transition()
-        .duration(500)
-        .style("visibility", "visible");
-    } else {
-      d3.selectAll(".physical")
-        .transition()
-        .duration(500)
-        .style("visibility", "hidden");
-    }
-
-    if (setting.FLOW_CHECKED) {
-      d3.selectAll(".logical,.flow-circle")
-        .transition()
-        .duration(500)
-        .style("opacity", 1)
-        .style("visibility", "visible");
-      if (!initialLoad && this.graphdata.flow.length == 0) {
-        this.graphShow = true;
-        window.location.reload();
-      }
-    } else {
-      d3.selectAll(".logical,.flow-circle")
-        .transition()
-        .duration(500)
-        .style("opacity", 0)
-        .style("visibility", "hidden");
-    }
-
-    if(setting.WORLDMAP){
-        this.showWorldMap = true;
-        this.addOverlayHtml()
-    }else{
-      this.showWorldMap = false; 
-    }
-
-    this.onAutoRefreshSettingUpdate(setting);
-  };
-  addOverlayHtml(){
-    //var html = '<div #popup id="popup" class="ol-popup"><a  href="javascript:void(0)" id="popup-minimize" class="ol-popup-minimize"><a  href="javascript:void(0)" id="popup-maximize" class="ol-popup-maximize"><a  href="#" id="popup-closer" class="ol-popup-closer"></a>';
-    var html = '<div #popup id="popup" class="ol-popup"><a  href="#" id="popup-closer" class="ol-popup-closer"></a>';
-    html+= '<div id="graph_loader" style="display:none;"><span style="padding:150px 180px;float:left;">Loading...</span></div> <div #content id="popup-content" ></div></div>';
-    html+= '<div #popinfoContainer id="popInfoContainer" class="ol-popup-info"><a  href="#" id="popInfocloser" class="ol-popup-closer"></a>';
-    html+= '<div #popInfocontent id="popInfocontent" ></div></div>';
-   
-    jQuery("#worldmap").append(html);
-   
-  }
-
-  onAutoRefreshSettingUpdate = (setting: TopologyView) => {
-    if (this.autoRefreshTimerInstance) {
-      clearInterval(this.autoRefreshTimerInstance);
-    }
-
-    if (setting.REFRESH_CHECKED) {
-      this.restartAutoRefreshWithNewSettings(setting.REFRESH_INTERVAL);
-    }
-  };
-
-  saveCoordinates = () => {
-    if(this.topologyService.isCoordinatesChanged()){
-        let coordinates = this.topologyService.getCoordinates();
-        if (coordinates) {
-          this.userService
-            .saveSettings(coordinates)
-            .subscribe(() => { this.topologyService.setCoordinateChangeStatus('NO');}, error => {});
-        }
-    }
-    
-  };
-
-  dblclick = (d, index) => {
-    var element = document.getElementById("circle_" + d.switch_id);
-    var classes = "circle blue";
-    if (d.state && d.state.toLowerCase() == "deactivated") {
-      classes = "circle red";
-    }
-    element.setAttribute("class", classes);
-    this.showSwitchDetails(d);
-  };
-
-  ngAfterViewInit() {
-    setInterval(() => {
-      if (this.searchHidden) {
-        this.searchView = false;
-        this.searchHidden = false;
-        this.searchModel = '';
-      }
-      
-    }, 1000);
-
-    this.syncCoordinates = setInterval(() => {
-      this.saveCoordinates();
-    }, 30000);
-
-    jQuery("#close_switch_detail").click(function() {
-      jQuery("#topology-click-txt").css("display", "none");
-    });
-    
-   
-  }
-
-  syncUserCoordinatesChanges(){
-    if(this.syncCoordinates){
-      clearTimeout(this.syncCoordinates);
-    }
-    this.syncCoordinates = setTimeout(() => {
-      this.saveCoordinates();
-    }, 1500);
-  }
-
-  ngOnDestroy(){
-    if(this.autoRefreshTimerInstance){
-      clearInterval(this.autoRefreshTimerInstance);
-    }
-
-    if(this.syncCoordinates){
-      clearTimeout(this.syncCoordinates);
-    }
-
-
-   
-  }
-
-}
-=======
 import {
   Component,
   OnInit,
@@ -4345,5 +2257,4 @@
   
   }
 
-}
->>>>>>> 650ec436
+}