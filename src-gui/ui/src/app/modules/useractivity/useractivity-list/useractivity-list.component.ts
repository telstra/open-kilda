--- conflicted
+++ resolved
@@ -1,90 +1,3 @@
-<<<<<<< HEAD
-import { Component, OnInit,ViewChild,Input,OnChanges, Renderer2, SimpleChanges } from '@angular/core';
-import { DataTableDirective } from 'angular-datatables';
-import { Subject } from 'rxjs';
-import { LoaderService } from 'src/app/common/services/loader.service';
-@Component({
-  selector: 'app-useractivity-list',
-  templateUrl: './useractivity-list.component.html',
-  styleUrls: ['./useractivity-list.component.css']
-})
-export class UseractivityListComponent implements OnInit,OnChanges {
-
-  @ViewChild(DataTableDirective) datatableElement: DataTableDirective;
-  @Input() data=[];
-  dtOptions = {};  
-  wrapperHide=true;
-  dtTrigger: Subject<any> = new Subject();
-  constructor(
-    private loaderService:LoaderService,
-    private renderer:Renderer2
-  ) { 
-    this.wrapperHide=false;
-  }
-
-  ngOnInit() {
-    var ref = this;
-    this.dtOptions = {
-      pageLength: 10,
-      deferRender: true,
-      info:true,
-      dom: 'tpli',
-      "aLengthMenu": [[10, 20, 35, 50, -1], [10, 20, 35, 50, "All"]],
-      retrieve: true,
-      autoWidth: false,
-      colResize: false,
-      stateSave: false,
-      "order": [],
-      language: {
-        searchPlaceholder: "Search"
-      },
-      drawCallback:function(){
-        if(jQuery('#flowDataTable tbody tr').length < 10){
-          jQuery('#flowDataTable_next').addClass('disabled');
-        }else{
-          jQuery('#flowDataTable_next').removeClass('disabled');
-        }
-      },
-      "aoColumns": [
-        { sWidth: '15%' ,"sType": "name","bSortable": true},
-        { sWidth: '15%' },
-        { sWidth: '15%' },
-        { sWidth: '15%' },
-        { sWidth: '20%' ,"bSortable": false},
-       
-       ],
-      initComplete:function( settings, json ){
-        setTimeout(function(){
-          ref.loaderService.hide();
-          ref.wrapperHide = true;
-        },ref.data.length/2);
-      }
-    }
-  }
-
- 
-
-  ngOnChanges(change:SimpleChanges){
-    var ref = this;
-    if( typeof(change.data)!='undefined' && change.data){
-      if(typeof(change.data)!=='undefined' && change.data.currentValue){
-        this.data  = change.data.currentValue;
-        this.dtTrigger.next();
-      }
-    }
-  }
-  
-
-  ngAfterViewInit(){
-    this.dtTrigger.next();
-  }
-
-  ngOnDestroy(): void {
-    this.dtTrigger.unsubscribe();
-  }
-
-}
-=======
 import { Component, OnInit,ViewChild,Input,OnChanges, Renderer2, SimpleChanges } from '@angular/core';
 import { DataTableDirective } from 'angular-datatables';
 import { Subject } from 'rxjs';
@@ -211,5 +124,4 @@
     this.dtTrigger.unsubscribe();
   }
 
-}
->>>>>>> 93e81a00
+}