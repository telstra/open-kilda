--- conflicted
+++ resolved
@@ -1,1071 +1,3 @@
-<<<<<<< HEAD
-import { Component, OnInit, EventEmitter, Output, AfterViewInit, OnDestroy } from '@angular/core';
-import { HttpClient } from "@angular/common/http";
-import { IslDetailModel } from '../../../common/data-models/isl-detail-model';
-import { Observable } from "rxjs";
-import { ActivatedRoute, Router } from '@angular/router';
-import { IslModel } from "../../../common/data-models/isl-model";
-import { SwitchidmaskPipe } from "../../../common/pipes/switchidmask.pipe";
-import { IslListService } from '../../../common/services/isl-list.service';
-import { DygraphService } from '../../../common/services/dygraph.service';
-import { ToastrService } from 'ngx-toastr';
-import { IslDataService } from '../../../common/services/isl-data.service';
-import { IslDetailService } from '../../../common/services/isl-detail.service';
-import { NgxSpinnerService } from 'ngx-spinner';
-import { FormBuilder, FormGroup, Validators, NgForm } from '@angular/forms';
-import { ClipboardService } from "ngx-clipboard";
-import * as _moment from 'moment';
-import { LoaderService } from "../../../common/services/loader.service";
-import { Title } from '@angular/platform-browser';
-import { NgbModal } from '@ng-bootstrap/ng-bootstrap';
-import { ModalconfirmationComponent } from '../../../common/components/modalconfirmation/modalconfirmation.component';
-import { IslmaintenancemodalComponent } from '../../../common/components/islmaintenancemodal/islmaintenancemodal.component';
-import { CommonService } from '../../../common/services/common.service';
-import { ModalComponent } from 'src/app/common/components/modal/modal.component';
-import { OtpComponent } from 'src/app/common/components/otp/otp.component';
-import { MessageObj } from 'src/app/common/constants/constants';
-import { FlowsService } from 'src/app/common/services/flows.service';
-  declare var moment: any;
-  @Component({
-    selector: 'app-isl-detail',
-    templateUrl: './isl-detail.component.html',
-    styleUrls: ['./isl-detail.component.css']
-  })
-
-  export class IslDetailComponent implements OnInit, AfterViewInit,OnDestroy {
-    openedTab = "graph";
-    loaderName='graphSpinner';
-    detailUrl: string = '';
-    src_switch:string = '';
-    src_port:string = '';
-    dst_switch:string = '';
-    dst_port:string = '';
-    speed:string = '';
-    latency:string = '';
-    state:string = '';
-    enable_bfd : boolean = false;
-    evacuate:boolean=false;
-    under_maintenance:boolean=false;
-    loadingData = true;
-    dataSet:any;
-    available_bandwidth:string = '';
-    default_max_bandwidth='';
-    max_bandwidth :any = '';
-    detailDataObservable : any;
-    src_switch_name: string;
-    dst_switch_name: string;	
-    graphDataForwardUrl: string;
-    graphDataBackwardUrl: string;
-    responseGraph = [];
-    src_switch_kilda: string;
-    dst_switch_kilda:string;
-    dataForISLFLowGraph = [];
-    callGraphAPIFlag: boolean = false;
-    currentGraphData = {
-        data:[],
-        startDate:moment(new Date()).format("YYYY/MM/DD HH:mm:ss"),
-        endDate: moment(new Date()).format("YYYY/MM/DD HH:mm:ss"),
-        timezone: "LOCAL",
-        labels:[],
-        series:{},
-        colors:[],
-      };
-    graphObj: any;
-    message:{};
-    getautoReloadValues = this.commonService.getAutoreloadValues();
-
-    filterForm: FormGroup;
-    graphMetrics = [];
-    flowGraphMetrics=[];
-    autoReloadTimerId = null;
-    islForm: FormGroup;
-    showCostEditing: boolean = false;
-    showBandwidthEditing : boolean = false;
-    currentGraphName : string = "Round Trip Latency Graph (In Seconds)";
-    dateMessage:string;
-     clipBoardItems = {
-        sourceSwitchName:"",
-        sourceSwitch:"",
-        targetSwitchName:"",
-        targetSwitch:""
-        
-  }
-
-    @Output() hideToValue: EventEmitter<any> = new EventEmitter();
-    newMessageDetail(){
-      this.islDataService.changeMessage(this.currentGraphData)
-    }
-
-
-    constructor(private httpClient:HttpClient,
-      private route: ActivatedRoute,
-      private maskPipe: SwitchidmaskPipe,
-      private router:Router,
-      private islListService:IslListService,
-      private toastr: ToastrService,
-      private dygraphService:DygraphService,
-      private islDataService: IslDataService,
-      private formBuiler: FormBuilder,
-      private loaderService: LoaderService,
-      private clipboardService: ClipboardService,
-      private islFormBuiler: FormBuilder,
-      private titleService: Title,
-      private modalService: NgbModal,
-      private commonService: CommonService,
-      private islDetailService : IslDetailService,
-      private flowService:FlowsService,
-      private graphLoader:NgxSpinnerService
-    ) {
-      
-      if(!this.commonService.hasPermission('menu_isl')){
-        this.toastr.error(MessageObj.unauthorised);  
-         this.router.navigate(["/home"]);
-        }
-    }
-    ngOnInit() {
-    this.titleService.setTitle('OPEN KILDA - View ISL');
-    var date = new Date();
-    var yesterday = new Date(date.getTime());
-    yesterday.setDate(date.getDate() - 1);
-    var fromStartDate = moment(yesterday).format("YYYY/MM/DD HH:mm:ss");
-    var toEndDate = moment(date).format("YYYY/MM/DD HH:mm:ss");
-    let dateRange = this.getDateRange(); 
-
-    this.route.params.subscribe(params => {
-      this.src_switch = params['src_switch'];
-      this.src_port = params['src_port'];
-      this.dst_switch = params['dst_switch'];
-      this.dst_port = params['dst_port'];
-      this.src_switch_kilda = this.maskPipe.transform(this.src_switch,'legacy');
-      this.dst_switch_kilda = this.maskPipe.transform(this.dst_switch,'legacy');
-      this.getIslDetailData(this.src_switch,this.src_port,this.dst_switch,this.dst_port);
-    });
-   
-    this.filterForm = this.formBuiler.group({
-      timezone: ["LOCAL"],
-      fromDate: [dateRange.from],
-      toDate: [dateRange.to],
-      download_sample: ["30s"],
-      graph: ["rtt"],
-      metric: ["bits"],
-      auto_reload: [""],
-      direction:'forward',
-      flow_number:'top',
-      graph_type:['linegraph'],
-      no_flows:10,
-      auto_reload_time: ["", Validators.compose([Validators.pattern("[0-9]*")])]
-    });
-    this.graphMetrics = this.dygraphService.getPortMetricData();
-    this.flowGraphMetrics = this.dygraphService.getFlowMetricData();
-   
-
-    }
-
-    getIslDetailData(src_switch,src_port,dst_switch,dst_port){
-      this.loaderService.show(MessageObj.loading_isl);
-      this.islListService.getISLDetailData(src_switch, src_port, dst_switch, dst_port).subscribe((linkData:any) =>{
-        if(linkData && linkData.length){
-          this.loaderService.hide();
-          var retrievedObject = linkData[linkData.length-1];
-          this.src_switch = retrievedObject.source_switch;
-          this.src_switch_name =retrievedObject.source_switch_name;
-          this.src_port =retrievedObject.src_port;
-          this.dst_switch =retrievedObject.target_switch;
-          this.dst_switch_name =retrievedObject.target_switch_name;
-          this.dst_port =retrievedObject.dst_port;
-          this.speed = retrievedObject.speed;
-          this.max_bandwidth = retrievedObject.max_bandwidth;
-          this.default_max_bandwidth = retrievedObject.default_max_bandwidth;
-          this.latency = retrievedObject.latency;
-          this.state = retrievedObject.state;
-          this.available_bandwidth = retrievedObject.available_bandwidth;
-          this.under_maintenance = retrievedObject.under_maintenance;
-          this.evacuate = retrievedObject.evacuate;
-          this.enable_bfd = retrievedObject.enable_bfd;
-          this.clipBoardItems = Object.assign(this.clipBoardItems,{
-              sourceSwitchName: retrievedObject.source_switch_name,
-              sourceSwitch: retrievedObject.source_switch,
-              targetSwitchName: retrievedObject.target_switch_name,
-              targetSwitch: retrievedObject.target_switch
-            });
-            
-          
-          this.islListService.getIslDetail(this.src_switch, this.src_port, this.dst_switch, this.dst_port).subscribe((data : any) =>{
-          if(data!= null){
-            this.detailDataObservable = data;
-              this.islForm = this.islFormBuiler.group({
-              cost: [this.detailDataObservable.cost, Validators.min(0)],
-              max_bandwidth:[this.max_bandwidth,Validators.min(0)]
-            });
-          }
-          else{
-            this.detailDataObservable = {
-              "props": {
-              "cost": "-"
-              }
-              };
-    
-                this.islForm = this.islFormBuiler.group({
-            cost: [this.detailDataObservable.cost, Validators.min(0)],
-            max_bandwidth:[this.max_bandwidth,Validators.min(0)]
-            });
-          }
-         },error=>{
-           this.toastr.error(MessageObj.no_cost_data_returned,'Error');
-         });
-        }else{
-          this.loaderService.hide();
-          this.toastr.error(MessageObj.no_isl,'Error');
-          this.router.navigate([
-            "/isl"
-          ]);  
-        }     
-       // this.setForwardLatency();
-        this.loadGraphData();  
-      },error =>{
-        this.loaderService.hide();
-          this.toastr.error(MessageObj.no_isl,'Error');
-          this.router.navigate([
-            "/isl"
-          ]);  
-      })
-    }
-    refreshIslFlows(){
-        this.getIslFlowList();
-    }
-      getIslFlowList(){
-        this.loadingData = true;
-        let query = {src_switch:this.src_switch,src_port:this.src_port,dst_switch:this.dst_switch,dst_port:this.dst_port};
-        this.loaderService.show(MessageObj.loading_isl_flows);
-          this.islDetailService.getISLFlowsList(query).subscribe((data : Array<object>) =>{
-            this.dataSet = data || [];
-            if(this.dataSet.length == 0){
-              this.toastr.info(MessageObj.no_isl_flows,'Information');
-            }else{
-              localStorage.setItem('flows',JSON.stringify(data));
-            }
-            this.loadingData = false;     
-          },error=>{
-            this.toastr.info(MessageObj.no_isl_flows,'Information');
-            this.loaderService.hide();
-            this.loadingData = false;  
-            this.dataSet = [];  
-          });
-       
-      }
-
-     maskSwitchId(switchType, e){
-       if(switchType === 'source'){
-         if(e.target.checked){
-        this.src_switch = this.maskPipe.transform(this.src_switch,'legacy');
-      }else{
-        this.src_switch = this.maskPipe.transform(this.src_switch,'kilda');
-        }
-       }
-     if(switchType === 'destination'){
-      if(e.target.checked){
-        this.dst_switch= this.maskPipe.transform(this.dst_switch,'legacy');
-      }else{
-        this.dst_switch = this.maskPipe.transform(this.dst_switch,'kilda');
-      }
-    }
-
-       if(switchType == 'source'){
-        this.clipBoardItems.sourceSwitch = this.src_switch;
-      }else{
-        this.clipBoardItems.targetSwitch = this.dst_switch;
-      }
-    }
-
-    openTab(tab) {
-      this.openedTab = tab;
-      if(tab == 'graph'){
-        this.loadGraphData();
-      }else if(tab == 'flow'){
-        this.getIslFlowList();
-      }
-    }
-
-    showMenu(e){
-    e.preventDefault();
-    $('.clip-board-button').hide();
-    $('.clip-board-button').css({
-      top: e.pageY+'px',
-         left: (e.pageX-220)+'px',
-         "z-index":2,
-     }).toggle();
-     
-  }
-  islMaintenance(e){
-    const modalRef = this.modalService.open(IslmaintenancemodalComponent);
-    modalRef.componentInstance.title = "Confirmation";
-    modalRef.componentInstance.isMaintenance = !this.under_maintenance;
-    modalRef.componentInstance.content = 'Are you sure ?';
-    this.under_maintenance = e.target.checked;
-    modalRef.result.then((response) =>{
-      if(!response){
-        this.under_maintenance = false;
-      }
-    },error => {
-      this.under_maintenance = false;
-    })
-    modalRef.componentInstance.emitService.subscribe(
-      evacuate => {
-        var data = {src_switch:this.src_switch,src_port:this.src_port,dst_switch:this.dst_switch,dst_port:this.dst_port,under_maintenance:e.target.checked,evacuate:evacuate};
-        this.loaderService.show(MessageObj.applying_changes);
-        this.islListService.islUnderMaintenance(data).subscribe(response=>{
-          this.toastr.success(MessageObj.maintenance_mode_changed,'Success');
-          this.loaderService.hide();
-          this.under_maintenance = e.target.checked;
-          if(evacuate){
-            location.reload();
-          }
-        },error => {
-          this.loaderService.hide();
-          this.toastr.error(MessageObj.error_im_maintenance_mode,'Error');
-        })
-      },
-      error => {
-      }
-    );
-    
-  }
-
-  enablebfd_flag(e){
-    const modalRef = this.modalService.open(ModalconfirmationComponent);
-    modalRef.componentInstance.title = "Confirmation";
-    this.enable_bfd = e.target.checked;
-    if(this.enable_bfd){      
-     modalRef.componentInstance.content = 'Are you sure you want to enable BFD flag?';
-    }else{
-      modalRef.componentInstance.content = 'Are you sure you want to disable BFD flag ?';
-    }
-     modalRef.result.then((response)=>{
-      if(response && response == true){
-        var data = {src_switch:this.src_switch,src_port:this.src_port,dst_switch:this.dst_switch,dst_port:this.dst_port,enable_bfd:this.enable_bfd};
-       this.loaderService.show(MessageObj.updating_bfd);
-        this.islListService.updateBFDflag(data).subscribe(response=>{
-          this.toastr.success(MessageObj.bfd_flag_updated,'Success');
-          this.loaderService.hide();
-        },error => {
-          this.enable_bfd = false;
-          this.loaderService.hide();
-          var errMsg = error && error.error && error.error['error-auxiliary-message'] ? error.error['error-auxiliary-message'] : 'Error in updating BFD flag! ';
-          this.toastr.error(errMsg,'Error');
-        })
-      }else{
-        this.enable_bfd = false;
-      }
-    },error => {
-      this.enable_bfd = false;
-    })
-  }
-
-  evacuateIsl(e){
-    const modalRef = this.modalService.open(ModalconfirmationComponent);
-    modalRef.componentInstance.title = "Confirmation";
-    this.evacuate = e.target.checked;
-    if(this.evacuate){      
-     modalRef.componentInstance.content = 'Are you sure you want to evacuate all flows?';
-    }else{
-      modalRef.componentInstance.content = 'Are you sure ?';
-    }
-     modalRef.result.then((response)=>{
-      if(response && response == true){
-        var data = {src_switch:this.src_switch,src_port:this.src_port,dst_switch:this.dst_switch,dst_port:this.dst_port,under_maintenance:this.under_maintenance,evacuate:e.target.checked};
-        this.islListService.islUnderMaintenance(data).subscribe(response=>{
-          this.toastr.success(MessageObj.flows_evacuated,'Success');
-          location.reload();
-        },error => {
-          this.toastr.error(MessageObj.error_flows_evacuated,'Error');
-        })
-      }else{
-        this.evacuate = false;
-      }
-    },error => {
-      this.evacuate = false;
-    })
-  }
-
-   copyToClip(event, copyItem) {
-    this.clipboardService.copyFromContent(this.clipBoardItems[copyItem]);
-  }
-
-  changeDate(input, event) {
-    this.filterForm.controls[input].setValue(event.target.value);
-    setTimeout(() => {
-         this.loadGraphData();
-       }, 0);
-  }
-
-
-    ngAfterViewInit() {
-     //this.loadGraphData();
-    this.filterForm.get("auto_reload").valueChanges.subscribe(value => {
-      if (value) {
-        this.filterForm
-          .get("auto_reload_time")
-          .setValidators([Validators.required, Validators.pattern("^[0-9]*")]);
-      } else {
-        this.filterForm
-          .get("auto_reload_time")
-          .setValidators([Validators.pattern("^[0-9]*")]);
-        if (this.autoReloadTimerId) {
-          clearInterval(this.autoReloadTimerId);
-        }
-      }
-      this.filterForm.get("auto_reload_time").setValue("");
-      this.filterForm.get("auto_reload_time").updateValueAndValidity();
-    });
-
-    this.filterForm.get("auto_reload_time").valueChanges.subscribe(value => {});
-    
-  }
-
-
-
-  startAutoReload() {
-    let autoReloadTime = Number(
-      this.filterForm.controls["auto_reload_time"].value
-    );
-    if (this.filterForm.controls["auto_reload"]) {
-      if (this.autoReloadTimerId) {
-        clearInterval(this.autoReloadTimerId);
-      }
-      if(autoReloadTime){
-        this.autoReloadTimerId = setInterval(() => {
-          this.loadGraphData();
-       }, 1000 * autoReloadTime);
-      }
-      
-    } else {
-      if (this.autoReloadTimerId) {
-        clearInterval(this.autoReloadTimerId);
-      }
-    }
-  }
-
-
-get f() {
-    return this.filterForm.controls;
-  }
-
-  graphChanged(){
-    if(this.filterForm.controls.graph.value == "isllossforward"){
-      this.currentGraphName = "ISL Loss Packets Forward Graph";
-      this.filterForm.controls.metric.setValue("packets");
-    }
-    if(this.filterForm.controls.graph.value == "isllossreverse"){
-      this.currentGraphName = "ISL Loss Packets Resverse Graph";
-      this.filterForm.controls.metric.setValue("packets");
-    }
-    if(this.filterForm.controls.graph.value == "target"){
-      this.currentGraphName = "Destination Graph";
-      this.filterForm.controls.metric.setValue("bits");
-    }
-    if(this.filterForm.controls.graph.value == "source"){
-      this.currentGraphName = "Source Graph";
-      this.filterForm.controls.metric.setValue("bits");
-    }
-    if(this.filterForm.controls.graph.value == "latency"){
-      this.currentGraphName = "ISL Latency Graph";
-    } 
-    if(this.filterForm.controls.graph.value == "rtt"){
-      this.currentGraphName = "Round Trip Latency Graph (In Seconds)";
-    } 
-    if(this.filterForm.controls.graph.value == "flow"){
-      this.currentGraphName = "ISL Flow Graph";
-    } 
-    this.loadGraphData();
-  }
-
-   getDateRange() : any {
-    var date = new Date();
-    var yesterday = new Date(date.getTime());
-    yesterday.setDate(date.getDate() - 1);
-    var fromStartDate = moment(yesterday).format("YYYY/MM/DD HH:mm:ss");
-    var toEndDate = moment(date).format("YYYY/MM/DD HH:mm:ss");
-
-    var utcStartDate = moment(yesterday).utc().format("YYYY/MM/DD HH:mm:ss")
-    var utcToEndDate = moment(date).utc().format("YYYY/MM/DD HH:mm:ss");
-
-    return { from : fromStartDate, to : toEndDate ,utcStartDate : utcStartDate,  utcToEndDate : utcToEndDate };
-  }
-
-    changeTimezone(){
-
-     let formdata = this.filterForm.value;
-    let timezone = formdata.timezone;
-    let dateaRange = this.getDateRange();
-
-    if(timezone == "UTC"){
-      this.filterForm.controls['fromDate'].setValue(dateaRange.utcStartDate);
-      this.filterForm.controls['toDate'].setValue(dateaRange.utcToEndDate);
-    }else{
-      this.filterForm.controls['fromDate'].setValue(dateaRange.from);
-      this.filterForm.controls['toDate'].setValue(dateaRange.to);
-    }
-    this.loadGraphData();
-  }
-
-
-
-  loadGraphData(){
-     if(this.filterForm.value.graph === 'latency' || this.filterForm.value.graph === 'rtt'){
-              this.callGraphAPI();
-        }else if(this.filterForm.value.graph === 'flow' || this.filterForm.value.graph === 'flowstacked'){
-          this.CallFlowGraphAPI();
-        }  
-        else{
-          this.callSourceGraphAPI();
-        }
-  }
-
-  
-  callGraphAPI(){
-    
-    let formdata = this.filterForm.value;
-    let downsampling = formdata.download_sample;
-    let autoReloadTime = Number(
-      this.filterForm.controls["auto_reload_time"].value
-    );
-    let metric = formdata.metric;
-    let timezone = formdata.timezone;
-    let graph = formdata.graph;
-    if (this.filterForm.controls["auto_reload"]) {
-      formdata.toDate = new Date(new Date(formdata.toDate).getTime() + (autoReloadTime * 1000));
-    }
-    
-    let convertedStartDate = moment(new Date(formdata.fromDate)).add(-60, 'seconds').utc().format("YYYY-MM-DD-HH:mm:ss");
-    let convertedEndDate = moment(new Date(formdata.toDate)).add(60, 'seconds').utc().format("YYYY-MM-DD-HH:mm:ss");
-
-    let startDate = moment(new Date(formdata.fromDate));
-    let endDate = moment(new Date(formdata.toDate));
-
-
-    if (
-      moment(new Date(formdata.fromDate)).isAfter(new Date(formdata.toDate))
-    ) {
-      this.toastr.error("Start date can not be after End date", "Error");
-      return;
-    }
-
-
-    if (
-      moment(new Date(formdata.toDate)).isBefore(new Date(formdata.fromDate))
-    ) {
-      this.toastr.error("To date should not be less than from date.", "Error");
-      return;
-    }
-
-
-    if (formdata.timezone == "UTC") {
-      convertedStartDate = moment(new Date(formdata.fromDate)).add(-60, 'seconds').format("YYYY-MM-DD-HH:mm:ss");
-      convertedEndDate = moment(new Date(formdata.toDate)).add(60, 'seconds').format("YYYY-MM-DD-HH:mm:ss");
-      
-    }
-    this.graphLoader.show(this.loaderName);
-      this.dygraphService.getForwardGraphData(this.src_switch_kilda,
-                                              this.src_port,
-                                              this.dst_switch_kilda,
-                                              this.dst_port,
-                                              downsampling,
-                                              graph,
-                                              metric,
-                                              convertedStartDate,
-                                              convertedEndDate).subscribe((dataForward : any) =>{
-                                                
-              this.responseGraph = [];
-              if(dataForward[0] !== undefined){
-              dataForward[0].tags.direction = "F";
-              if(graph == 'rtt'){
-                var responseData = this.commonService.convertDpsToSecond(dataForward[0]);
-                this.responseGraph.push(responseData);
-              }else{
-                this.responseGraph.push(dataForward[0]) ;
-              }
-              
-          }
-        
-          this.dygraphService.getBackwardGraphData(this.src_switch_kilda,
-                                                    this.src_port,
-                                                    this.dst_switch_kilda,
-                                                    this.dst_port,
-                                                    downsampling,
-                                                    graph,
-                                                    convertedStartDate,
-                                                    convertedEndDate).subscribe((dataBackward : any) =>{
-          if(dataBackward[0] !== undefined){
-            dataBackward[0].tags.direction = "R";
-            if(graph == 'rtt'){
-              var responseData = this.commonService.convertDpsToSecond(dataBackward[0]);
-              this.responseGraph.push(responseData);
-            }else{
-              this.responseGraph.push(dataBackward[0]) ;
-            }
-          }
-          this.currentGraphData.data = this.responseGraph;
-          this.currentGraphData.timezone = timezone;
-          this.currentGraphData.startDate = moment(new Date(formdata.fromDate));
-          this.currentGraphData.endDate = moment(new Date(formdata.toDate));
-          
-          this.newMessageDetail()
-          this.islDataService.currentMessage.subscribe(message => this.message = message)
-          this.graphLoader.hide(this.loaderName);
-       },error=>{
-        this.graphLoader.hide(this.loaderName);
-         this.toastr.error(MessageObj.reverse_graph_no_data,'Error');
-       });
-       },error=>{
-          this.graphLoader.hide(this.loaderName);
-          this.loaderService.hide();
-          this.toastr.error(MessageObj.forward_graph_no_data,'Error');
-         
-      });
-                              
-  }
-  loadIslAllFlowOrTopTen(){
-    if(this.dataForISLFLowGraph && this.dataForISLFLowGraph.length){
-      let formdata = this.filterForm.value;
-      let downsampling = formdata.download_sample;
-      let metric = formdata.metric;
-      let timezone = formdata.timezone;
-      let direction  = formdata.direction;
-      var data = this.dataForISLFLowGraph;
-      var no_flows = formdata.no_flows;
-      if(formdata.no_flows < 1){
-        this.filterForm.controls['no_flows'].setValue(1);
-        this.toastr.error("No of flows to be seen must be greater than zero", "Error");
-        return;
-      }
-      if(this.filterForm.controls['flow_number'].value == 'top' && this.dataForISLFLowGraph.length){
-        data = this.dataForISLFLowGraph.slice(0,no_flows);
-      }else if(this.filterForm.controls['flow_number'].value == 'least' && this.dataForISLFLowGraph.length){
-        data = this.dataForISLFLowGraph.slice(this.dataForISLFLowGraph.length-no_flows,this.dataForISLFLowGraph.length);
-      }
-      this.loadIslFlowGraph(data,formdata,timezone,direction);
-    }else{ 
-      this.CallFlowGraphAPI();
-    }
-  }
-  CallFlowGraphAPI(){
-    this.dataForISLFLowGraph = [];
-    let formdata = this.filterForm.value;
-    let downsampling = formdata.download_sample;
-    let metric = formdata.metric;
-    let timezone = formdata.timezone;
-    let direction  = formdata.direction;
-    var no_flows = formdata.no_flows;
-    let convertedStartDate = moment(new Date(formdata.fromDate)).add(-60, 'seconds').utc().format("YYYY-MM-DD-HH:mm:ss");
-    let convertedEndDate = moment(new Date(formdata.toDate)).add(60, 'seconds').utc().format("YYYY-MM-DD-HH:mm:ss");
-  
-    if (
-      moment(new Date(formdata.fromDate)).isAfter(new Date(formdata.toDate))
-    ) {
-      this.toastr.error("Start date can not be after End date", "Error");
-      return;
-    }
-
-
-    if (
-      moment(new Date(formdata.toDate)).isBefore(new Date(formdata.fromDate))
-    ) {
-      this.toastr.error("To date should not be less than from date.", "Error");
-      return;
-    }
-
-
-    if (formdata.timezone == "UTC") {
-      convertedStartDate = moment(new Date(formdata.fromDate)).add(-60, 'seconds').format("YYYY-MM-DD-HH:mm:ss");
-      convertedEndDate = moment(new Date(formdata.toDate)).add(60, 'seconds').format("YYYY-MM-DD-HH:mm:ss");
-      
-    }
-
-   
-     let requestForwardPayload = {switches: [this.src_switch_kilda], outPort: this.src_port,startdate: convertedStartDate,enddate: convertedEndDate,downsample: downsampling, direction:direction, metric:metric};
-     let requestReversePayload = { switches: [this.dst_switch_kilda], inPort: this.dst_port,startdate: convertedStartDate, enddate: convertedEndDate, downsample: downsampling,direction:direction, metric:metric};
-      this.graphLoader.show(this.loaderName);
-     this.flowService.getFlowPathStats(requestForwardPayload).subscribe((dataForward : any) =>{
-      this.flowService.getFlowPathStats(requestReversePayload).subscribe((dataReverse : any) =>{
-            var data = dataForward.concat(dataReverse);
-            var data_for_graph = this.get_data_for_Isl_Flow_Graph(data);
-            no_flows = (data_for_graph.length > 10) ? no_flows : data_for_graph.length;
-            this.filterForm.controls['no_flows'].setValue(no_flows);
-            if(this.filterForm.controls['flow_number'].value == 'top' && data_for_graph.length){
-              data_for_graph = data_for_graph.slice(0,no_flows);
-            }else if(this.filterForm.controls['flow_number'].value == 'least' && data_for_graph.length){
-              data_for_graph = data_for_graph.slice(data_for_graph.length-no_flows,data_for_graph.length);
-            }  
-            this.graphLoader.hide(this.loaderName);          
-           this.loadIslFlowGraph(data_for_graph,formdata,timezone,direction);
-        },error =>{
-          this.graphLoader.hide(this.loaderName); 
-          var data = dataForward;
-          var data_for_graph = this.get_data_for_Isl_Flow_Graph(data);
-          no_flows = (data_for_graph.length > 10) ? no_flows : data_for_graph.length;
-          this.filterForm.controls['no_flows'].setValue(no_flows);
-          if(this.filterForm.controls['flow_number'].value == 'top' && data_for_graph.length){
-            data_for_graph = data_for_graph.slice(0,no_flows);
-          }else if(this.filterForm.controls['flow_number'].value == 'least' && data_for_graph.length){
-            data_for_graph = data_for_graph.slice(data_for_graph.length-no_flows,data_for_graph.length);
-          }
-          this.loadIslFlowGraph(data_for_graph,formdata,timezone,direction);
-          this.toastr.error(MessageObj.reverse_graph_no_data,'Error');
-        });
-       },error=>{
-            this.flowService.getFlowPathStats(requestReversePayload).subscribe((dataReverse : any) =>{
-              var data = dataReverse;              
-              var data_for_graph = this.get_data_for_Isl_Flow_Graph(data);              
-              no_flows = (data_for_graph.length > 10) ? no_flows : data_for_graph.length;
-              this.filterForm.controls['no_flows'].setValue(no_flows);
-              if(this.filterForm.controls['flow_number'].value == 'top' && data_for_graph.length){
-                data_for_graph = data_for_graph.slice(0,no_flows);
-              }else if(this.filterForm.controls['flow_number'].value == 'least' && data_for_graph.length){
-                data_for_graph = data_for_graph.slice(data_for_graph.length-no_flows,data_for_graph.length);
-              }
-              this.graphLoader.hide(this.loaderName); 
-              this.loadIslFlowGraph(data_for_graph,formdata,timezone,direction);
-            },error =>{
-              this.graphLoader.hide(this.loaderName); 
-              this.loadIslFlowGraph([],formdata,timezone,direction);
-              this.toastr.error(MessageObj.reverse_graph_no_data,'Error');
-            });
-      });
-  }
-  get_data_for_Isl_Flow_Graph(dataGraph){
-    if(dataGraph && dataGraph.length){
-      dataGraph.forEach(d => {
-        var sum =0;
-         Object.keys(d.dps).forEach((a)=>{
-          sum = sum + d.dps[a];
-        });
-         return  d['sum'] = sum;
-      });
-       dataGraph.sort((a,b)=>{
-        return b['sum'] - a['sum'];
-      });
-      this.dataForISLFLowGraph = dataGraph;
-       return dataGraph;
-     } 
-     return [];
-  }
-  copySelectedStatsFlows(){
-    var data_for_copy = [];
-    var data =this.dataForISLFLowGraph;
-    if(data && data.length){
-      data.forEach((d)=>{
-        data_for_copy.push(d.tags.flowid);
-      });
-    }
-    var no_flows = this.filterForm.controls['no_flows'].value;
-    if(this.filterForm.controls['flow_number'].value == 'top' && data_for_copy.length){
-      data_for_copy = data_for_copy.slice(0,no_flows);
-    }else if(this.filterForm.controls['flow_number'].value == 'least' && data_for_copy.length){
-      data_for_copy = this.dataForISLFLowGraph.slice(data_for_copy.length-no_flows,data_for_copy.length);
-    }
-     this.clipboardService.copyFromContent(JSON.stringify(data_for_copy));
-  }
-  loadIslFlowGraph(data,formdata,timezone,direction){
-    var graph =  this.filterForm.value.graph_type;
-    var graph_data = this.dygraphService.computeFlowGraphDataForISL(data, formdata.fromDate, formdata.toDate, timezone,direction);
-    var graphData =  graph_data["data"];
-    var labels = graph_data["labels"];
-    var series = {};
-    var colors = graph_data["color"];
-    if (labels && labels.length) {
-      for (var k = 0; k < labels.length; k++) {
-        if (k != 0) {
-          series[labels[k]] = { color: colors[k - 1] };
-        }
-      }
-    }
-    this.responseGraph = [];
-    this.currentGraphData.data = graphData;
-    this.currentGraphData.timezone = timezone;
-    this.currentGraphData.startDate = moment(new Date(formdata.fromDate));
-    this.currentGraphData.endDate = moment(new Date(formdata.toDate));
-    this.currentGraphData.labels = labels;
-    this.currentGraphData.series = series;
-    this.loaderService.hide();
-    if(this.filterForm.value.graph_type === 'stackedgraph'){
-      this.islDataService.changeIslFlowStackedGraph(this.currentGraphData);
-    this.islDataService.IslFlowStackedGraph.subscribe(message => this.message = message);
-    }else{
-    this.islDataService.changeIslFlowGraph(this.currentGraphData);
-    this.islDataService.IslFlowGraph.subscribe(message => this.message = message);
-    }
-    
-  }
-  callSourceGraphAPI(){
-    let formdata = this.filterForm.value;
-    let downsampling = formdata.download_sample;
-    let metric = formdata.metric;
-    let timezone = formdata.timezone;
-    let graph = formdata.graph;
-    let direction  = formdata.direction;
-    let convertedStartDate = moment(new Date(formdata.fromDate)).add(-60, 'seconds').utc().format("YYYY-MM-DD-HH:mm:ss");
-    let convertedEndDate = moment(new Date(formdata.toDate)).add(60, 'seconds').utc().format("YYYY-MM-DD-HH:mm:ss");
-
-    let startDate = moment(new Date(formdata.fromDate));
-    let endDate = moment(new Date(formdata.toDate));
-
-
-    if (
-      moment(new Date(formdata.fromDate)).isAfter(new Date(formdata.toDate))
-    ) {
-      this.toastr.error("Start date can not be after End date", "Error");
-      return;
-    }
-
-
-    if (
-      moment(new Date(formdata.toDate)).isBefore(new Date(formdata.fromDate))
-    ) {
-      this.toastr.error("To date should not be less than from date.", "Error");
-      return;
-    }
-
-
-    if (formdata.timezone == "UTC") {
-      convertedStartDate = moment(new Date(formdata.fromDate)).add(-60, 'seconds').format("YYYY-MM-DD-HH:mm:ss");
-      convertedEndDate = moment(new Date(formdata.toDate)).add(60, 'seconds').format("YYYY-MM-DD-HH:mm:ss");
-      
-    }
-
-
-
-    this.graphLoader.show(this.loaderName);
-    this.dygraphService.getForwardGraphData(this.src_switch_kilda,
-                                              this.src_port,
-                                              this.dst_switch_kilda,
-                                              this.dst_port,
-                                              downsampling,
-                                              graph,
-                                              metric,
-                                              convertedStartDate,
-                                              convertedEndDate).subscribe((dataForward : any) =>{
-          
-          this.responseGraph = [];
-          if(dataForward[0] !== undefined){
-            dataForward[0].tags.direction = "F";
-            this.responseGraph.push(dataForward[0]) ;
-          }
-          if(dataForward[1] !== undefined){
-            dataForward[1].tags.direction = "R";
-            this.responseGraph.push(dataForward[1]) ;
-          }
-          this.currentGraphData.data = this.responseGraph;
-          this.currentGraphData.timezone = timezone;
-          this.currentGraphData.startDate = moment(new Date(formdata.fromDate));
-          this.currentGraphData.endDate = moment(new Date(formdata.toDate));
-          this.graphLoader.hide(this.loaderName);
-          this.newMessageDetail()
-          this.islDataService.currentMessage.subscribe(message => this.message = message)
-       },error=>{
-        this.graphLoader.hide(this.loaderName);
-         this.toastr.error(MessageObj.reverse_graph_no_data,'Error');
-         
-      });
-  }
-
-
-  editCost(){
-    this.showCostEditing = true;
-    if(this.detailDataObservable.props.cost == "-"){
-      this.detailDataObservable.props.cost = "";
-    }
-
-     this.islForm.controls["cost"].setValue(
-             this.detailDataObservable.props.cost
-            );
-  }
-  editMaxbandwidth(){
-    this.showBandwidthEditing = true;
-    this.islForm.controls["max_bandwidth"].setValue(this.convertInMB(this.max_bandwidth));
-  }
-  saveEditedBandwidth(){
-    if (this.islForm.invalid) {
-      this.toastr.error("Please enter valid value for Max. Bandwidth.");
-      return;
-    }
-
-    const modalRef = this.modalService.open(ModalconfirmationComponent);
-    modalRef.componentInstance.title = "Confirmation";
-    modalRef.componentInstance.content = 'Are you sure you want to change the Max Bandwidth?';
-
-    modalRef.result.then((response) => {
-      if(response && response == true){
-        this.loaderService.show(MessageObj.updating_isl_bandwidth);
-        let costValue = this.convertToByteFromMB(this.islForm.value.max_bandwidth);
-        var data = {max_bandwidth:costValue};
-        this.islListService.updateIslBandWidth(data,this.src_switch, this.src_port, this.dst_switch, this.dst_port).subscribe((response: any) => {
-          this.loaderService.hide();
-          this.toastr.success(MessageObj.isl_bandwidth_updated,'Success');
-          this.showBandwidthEditing = false;
-          this.max_bandwidth = costValue;
-          this.islForm.controls["max_bandwidth"].setValue(costValue);
-        },error => {
-          this.showBandwidthEditing = false;
-          if(error.status == '500'){
-            this.toastr.error(error.error['error-message'],'Error! ');
-          }else{
-            this.toastr.error(MessageObj.isl_bandwidth_update_error,'Error');
-          }
-        })
-      }
-    });
-  }
-
-  cancelEditedBandwidth(){
-    this.showBandwidthEditing = false;
-  }
-
-  saveEditedCost(){
-    if (this.islForm.invalid) {
-      this.toastr.error("Please enter valid value for ISL cost.");
-      return;
-    }
-
-    const modalRef = this.modalService.open(ModalconfirmationComponent);
-    modalRef.componentInstance.title = "Confirmation";
-    modalRef.componentInstance.content = 'Are you sure you want to change the cost?';
-
-    modalRef.result.then((response) => {
-      if(response && response == true){
-        this.loaderService.show(MessageObj.updating_isl_cost);
-        let costValue = this.islForm.value.cost;
-        this.islListService.updateCost(this.src_switch, this.src_port, this.dst_switch, this.dst_port, costValue).subscribe((status: any) => {
-          this.loaderService.hide();
-
-          if(typeof(status.successes)!=='undefined' && status.successes > 0){
-            this.toastr.success(MessageObj.isl_cost_updated,'Success');
-          
-            this.showCostEditing = false;
-            this.detailDataObservable.props.cost = costValue;
-            this.islForm.controls["cost"].setValue(costValue);
-            
-          }else if(typeof(status.failures)!=='undefined' && status.failures > 0){
-            this.toastr.error(MessageObj.error_isl_cost_updated,'Error');
-            this.showCostEditing = false;
-          }
-
-
-          if(this.detailDataObservable.props.cost == ""){
-            this.detailDataObservable.props.cost = "-";
-            }
-
-        },error => {
-          this.showCostEditing = false;
-          if(error.status == '500'){
-            this.toastr.error(error.error['error-message'],'Error! ');
-          }else{
-            this.toastr.error(MessageObj.error_isl_cost_updated,'Error');
-          }
-        })
-      }
-    });
-  }
-
-  deleteISL(){
-    let is2FaEnabled  = localStorage.getItem('is2FaEnabled')
-    var self = this;
-    const modalReff = this.modalService.open(ModalconfirmationComponent);
-    modalReff.componentInstance.title = "Delete ISL";
-    modalReff.componentInstance.content = 'Are you sure you want to perform delete action ?';
-    
-    modalReff.result.then((response) => {
-      if(response && response == true){
-        if(is2FaEnabled == 'true'){
-          const modalRef = this.modalService.open(OtpComponent);
-          modalRef.componentInstance.emitService.subscribe(
-            otp => {
-              
-              if (otp) {
-                this.loaderService.show(MessageObj.deleting_isl);
-                var data = {
-                  src_switch:this.src_switch,
-                  src_port:this.src_port,
-                  dst_switch:this.dst_switch,
-                  dst_port:this.dst_port,
-                  code:otp
-                }
-                this.modalService.dismissAll();
-                this.islListService.deleteIsl(data,response => {
-                  this.toastr.success(MessageObj.isl_deleted, "Success!");
-                  this.loaderService.hide();                
-                  localStorage.removeItem('ISL_LIST');
-                  setTimeout(function(){
-                    self.router.navigate(["/isl"]);  
-                  },100);
-                }, error => {
-                  this.loaderService.hide();
-                  var message = (error && error['error-auxiliary-message']) ? error['error-auxiliary-message'] :MessageObj.error_isl_delete;
-                  this.toastr.error(message, "Error!");
-                })
-              } else {
-                this.toastr.error(MessageObj.otp_not_detected, "Error!");
-              }
-            },
-            error => {
-            }
-          );
-        }else{
-          const modalRef2 = this.modalService.open(ModalComponent);
-          modalRef2.componentInstance.title = "Warning";
-          modalRef2.componentInstance.content = MessageObj.delete_isl_not_authorised;
-        }        
-      }
-    });
-  }
-
-  cancelEditedCost(){
-    this.showCostEditing = false;
-    if(this.detailDataObservable.props.cost == ""){
-      this.detailDataObservable.props.cost = "-";
-    }
-  }
-
-  zoomHandler=(event, x,y,z)=>{
-      
-      let formdata = this.filterForm.value;
-
-      if(formdata.timezone == 'UTC'){
-        var startDate = moment(new Date(event.minX)).utc().format("YYYY/MM/DD HH:mm:ss");
-        var endDate = moment( new Date(event.maxX)).utc().format("YYYY/MM/DD HH:mm:ss");
-
-        this.filterForm.controls['fromDate'].setValue(startDate);
-        this.filterForm.controls['toDate'].setValue(endDate);
-      }else{
-        var startDate = moment(new Date(event.minX)).format("YYYY/MM/DD HH:mm:ss");
-        var endDate = moment( new Date(event.maxX)).format("YYYY/MM/DD HH:mm:ss");
-
-        this.filterForm.controls['fromDate'].setValue(startDate);
-        this.filterForm.controls['toDate'].setValue(endDate);
-      }
-  
-  }
-
-  convertInMB(value) {
-    value = parseInt(value);
-    if (value === "" || value == undefined) {
-      return "-";
-    } else {
-      return (value / 1000);
-    }
-  }
-
-  convertToByteFromMB(value){
-    value = parseInt(value);
-    return (value * 1000);
-  }
-  ngOnDestroy(){
-    if (this.autoReloadTimerId) {
-      clearInterval(this.autoReloadTimerId);
-    }
-  }
-
-}
-=======
 import { Component, OnInit, EventEmitter, Output, AfterViewInit, OnDestroy } from '@angular/core';
 import { HttpClient } from "@angular/common/http";
 import { IslDetailModel } from '../../../common/data-models/isl-detail-model';
@@ -2133,5 +1065,4 @@
   }
 
 }
->>>>>>> c5b4ea74
   