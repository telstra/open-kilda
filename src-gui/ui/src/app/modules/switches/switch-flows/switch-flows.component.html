<<<<<<< HEAD
<div class="row">
    <div class="col-sm-12">
        <div class="row">
            <div class="col-sm-4">
                <div class="form-group input-group-sm">
                     <input type="text" class="form-control" (keyup)="fulltextSearch($event)" placeholder="Search"/>
                 </div>
            </div>
            <div class="col-sm-8 text-right text-filters mb-3" id="buttons">
                  
            </div>
         </div>
         
     </div>
    <div class="clear clearfix"></div>
  </div>
  <div class="flow-table-wrapper" [hidden]="!wrapperHide"></div>
  <table id="switchflowDataTable" datatable [dtOptions]="dtOptions" [dtTrigger]="dtTrigger" class="row-border hover">
    <thead>
      <tr class="tableHeading">
        <th class="">
          <span title="Flow ID"> Flow ID </span>
          <i class="fa fa-search" (click)="toggleSearch($event,'expandedFlowId')"></i>
          <input  class="heading_search_box" (click)="stopPropagationmethod($event)" (keydown.enter)="stopPropagationmethod($event)" type="search" placeholder="Search"  [hidden]="!expandedFlowId" id="expandedFlowId"/>
        </th>
        <th class="" >
           <span title="Source Switch">Src Switch</span>
            <i class="fa fa-search" (click)="toggleSearch($event,'expandedSrcSwitchName')"></i>
            <input  value="{{ srcSwitch }}" class="heading_search_box" (click)="stopPropagationmethod($event)" (keydown.enter)="stopPropagationmethod($event)" type="search" placeholder="Search"  [hidden]="!expandedSrcSwitchName" id="expandedSrcSwitchName"/>
         </th>
        <th> <span title="Source Switch">Src Switch ID</span></th>
        <th >
          <span title="Source Port">
            Src Port
          </span>
            <i class="fa fa-search" (click)="toggleSearch($event,'expandedSrcSwitchPort')"></i>
            <input  class="heading_search_box" (click)="stopPropagationmethod($event)" (keydown.enter)="stopPropagationmethod($event)" type="search" placeholder="Search"  [hidden]="!expandedSrcSwitchPort"id="expandedSrcSwitchPort"/>
        </th>
        <th>
            <span title="Source VLAN"> Src VLAN</span>
          <i class="fa fa-search" (click)="toggleSearch($event,'expandedSrcSwitchVlan')"></i>
          <input class="heading_search_box" (click)="stopPropagationmethod($event)" (keydown.enter)="stopPropagationmethod($event)" type="search" placeholder="Search" [hidden]="!expandedSrcSwitchVlan" id="expandedSrcSwitchVlan"/>
        </th>
        <th class="">
          <span title="Destination Switch">  Dst Switch</span>
            <i class="fa fa-search" (click)="toggleSearch($event,'expandedTargetSwitchName')"></i>
            <input  value="{{ dstSwitch }}" class="heading_search_box" (click)="stopPropagationmethod($event)" (keydown.enter)="stopPropagationmethod($event)" type="search" placeholder="Search" [hidden]="!expandedTargetSwitchName" id="expandedTargetSwitchName"/>
         </th>
        <th > <span  title="Destination Switch">Dst Switch ID</span></th>
        <th >
          <span title="Destination Port">  Dst Port </span>
            <i class="fa fa-search" (click)="toggleSearch($event,'expandedTargetSwitchPort')"></i>
            <input class="heading_search_box" (click)="stopPropagationmethod($event)" (keydown.enter)="stopPropagationmethod($event)" type="search" placeholder="Search" [hidden]="!expandedTargetSwitchPort" id="expandedTargetSwitchPort"/>
        </th>
        <th >
            <span title="Destination VLAN"> Dst VLAN   </span>
          <i class="fa fa-search" (click)="toggleSearch($event,'expandedTargetSwitchVlan')"></i>
          <input class="heading_search_box" (click)="stopPropagationmethod($event)" (keydown.enter)="stopPropagationmethod($event)" type="search" placeholder="Search" [hidden]="!expandedTargetSwitchVlan" id="expandedTargetSwitchVlan"/>
         </th>
        <th >
            <span title="Bandwidth (Mbps)"> Bandwidth (Mbps)</span>
                <i class="fa fa-search" (click)="toggleSearch($event,'expandedBandwidth')"></i>
                <input class="heading_search_box" (click)="stopPropagationmethod($event)" (keydown.enter)="stopPropagationmethod($event)" type="search" placeholder="Search" [hidden]="!expandedBandwidth" id="expandedBandwidth"/>
        </th>
        <th >
            <span title="State"> Status</span>
             <i class="fa fa-search" (click)="toggleSearch($event,'expandedState')"></i>
             <input class="heading_search_box" (click)="stopPropagationmethod($event)" (keydown.enter)="stopPropagationmethod($event)" type="search" placeholder="Search" [hidden]="!expandedState" id="expandedState"/>
         </th>
       
        <th >
            <span title="Description">   Description </span>
                 <i class="fa fa-search" (click)="toggleSearch($event,'expandedDescription')"></i>
                 <input class="heading_search_box" (click)="stopPropagationmethod($event)" (keydown.enter)="stopPropagationmethod($event)" type="search" placeholder="Search" [hidden]="!expandedDescription" id="expandedDescription"/>
         </th>
        <th >
          <span title="type">  type  </span>
        </th>        
      </tr>
    </thead>
    <tbody>
      <tr *ngFor="let row of data; let i = index" (click)="showFlow(row)"  class="flowDataRow"   [class.down-state]="!(row.status == 'CACHED' || row.status == 'UP' || row.status == 'ALLOCATED')" [class.up-state]="row.status == 'CACHED' || row.status == 'UP' || row.status == 'ALLOCATED'" >
        <td class="divTableCell" title="{{row.flowid }}"> 
          {{row.flowid || "-"}} 
        
         </td>
        <td title="{{row.source_switch_name}}" >
          {{row.source_switch_name || "-"}}
        
        </td>
        <td title="{{row.src_switch}}">{{row.source_switch || "-"}}</td>
        <td title="{{row.src_port}}">{{row.src_port || "-"}}</td>
        <td>{{row.src_vlan || "-"}}</td>
        <td title="{{row.target_switch_name}}">
          {{row.target_switch_name || "-"}}
          
        </td>
         <td title="{{row.target_switch}}">{{row.target_switch || "-"}}</td>
        <td>{{row.dst_port || "-"}}</td>
        <td>{{row.dst_vlan || "-"}}</td>
        <td>{{row.maximum_bandwidth / 1000  || "-"}}</td>
        <td title="{{row.status || row.state ||  '-'}}">{{ row.status || row.state ||  "-"}}</td>
        <td title="{{row.description}}">{{row.description || "-"}}</td>
        <td >{{ descrepancyString(row) }}</td>
      </tr>
    </tbody>
=======
<div class="row">
    <div class="col-sm-12">
        <div class="row">
            <div class="col-sm-4">
                <div class="form-group input-group-sm">
                     <input type="text" class="form-control" (keyup)="fulltextSearch($event)" placeholder="Search"/>
                 </div>
            </div>
            <div class="col-sm-8 text-right text-filters"> 
              <div class="row pull-right">
                <button [disabled]="ifSelectedFlows()" class="cursor-pointer btn btn-dark mr-3" (click)="pingFlows()">Ping Flows</button>
                <div class=" text-right text-filters mr-3" id="buttons"></div>
              </div>             
              
            </div>
            
         </div>
         
     </div>
    <div class="clear clearfix"></div>
  </div>
  <div class="flow-table-wrapper" [hidden]="!wrapperHide"></div>
  <table id="switchflowDataTable" datatable [dtOptions]="dtOptions" [dtTrigger]="dtTrigger" class="row-border hover">
    <thead>
      <tr class="tableHeading">
        <th><input type="checkbox" [checked]="selectAll" style="margin-left: 7px;" class="large-checkbox" (click)="selectAllFlows($event)"  />
        </th>
        <th class="">
          <span title="Flow ID"> Flow ID </span>
          <i class="fa fa-search" (click)="toggleSearch($event,'expandedFlowId')"></i>
          <input  class="heading_search_box" (click)="stopPropagationmethod($event)" (keydown.enter)="stopPropagationmethod($event)" type="search" placeholder="Search"  [hidden]="!expandedFlowId" id="expandedFlowId"/>
        </th>
        <th class="" >
           <span title="Source Switch">Src Switch</span>
            <i class="fa fa-search" (click)="toggleSearch($event,'expandedSrcSwitchName')"></i>
            <input  value="{{ srcSwitch }}" class="heading_search_box" (click)="stopPropagationmethod($event)" (keydown.enter)="stopPropagationmethod($event)" type="search" placeholder="Search"  [hidden]="!expandedSrcSwitchName" id="expandedSrcSwitchName"/>
         </th>
        <th> <span title="Source Switch">Src Switch ID</span></th>
        <th >
          <span title="Source Port">
            Src Port
          </span>
            <i class="fa fa-search" (click)="toggleSearch($event,'expandedSrcSwitchPort')"></i>
            <input  class="heading_search_box" (click)="stopPropagationmethod($event)" (keydown.enter)="stopPropagationmethod($event)" type="search" placeholder="Search"  [hidden]="!expandedSrcSwitchPort"id="expandedSrcSwitchPort"/>
        </th>
        <th>
            <span title="Source VLAN"> Src VLAN</span>
          <i class="fa fa-search" (click)="toggleSearch($event,'expandedSrcSwitchVlan')"></i>
          <input class="heading_search_box" (click)="stopPropagationmethod($event)" (keydown.enter)="stopPropagationmethod($event)" type="search" placeholder="Search" [hidden]="!expandedSrcSwitchVlan" id="expandedSrcSwitchVlan"/>
        </th>
        <th class="">
          <span title="Destination Switch">  Dst Switch</span>
            <i class="fa fa-search" (click)="toggleSearch($event,'expandedTargetSwitchName')"></i>
            <input  value="{{ dstSwitch }}" class="heading_search_box" (click)="stopPropagationmethod($event)" (keydown.enter)="stopPropagationmethod($event)" type="search" placeholder="Search" [hidden]="!expandedTargetSwitchName" id="expandedTargetSwitchName"/>
         </th>
        <th > <span  title="Destination Switch">Dst Switch ID</span></th>
        <th >
          <span title="Destination Port">  Dst Port </span>
            <i class="fa fa-search" (click)="toggleSearch($event,'expandedTargetSwitchPort')"></i>
            <input class="heading_search_box" (click)="stopPropagationmethod($event)" (keydown.enter)="stopPropagationmethod($event)" type="search" placeholder="Search" [hidden]="!expandedTargetSwitchPort" id="expandedTargetSwitchPort"/>
        </th>
        <th >
            <span title="Destination VLAN"> Dst VLAN   </span>
          <i class="fa fa-search" (click)="toggleSearch($event,'expandedTargetSwitchVlan')"></i>
          <input class="heading_search_box" (click)="stopPropagationmethod($event)" (keydown.enter)="stopPropagationmethod($event)" type="search" placeholder="Search" [hidden]="!expandedTargetSwitchVlan" id="expandedTargetSwitchVlan"/>
         </th>
        <th >
            <span title="Bandwidth (Mbps)"> Bandwidth (Mbps)</span>
                <i class="fa fa-search" (click)="toggleSearch($event,'expandedBandwidth')"></i>
                <input class="heading_search_box" (click)="stopPropagationmethod($event)" (keydown.enter)="stopPropagationmethod($event)" type="search" placeholder="Search" [hidden]="!expandedBandwidth" id="expandedBandwidth"/>
        </th>
        <th >
            <span title="State"> Status</span>
             <i class="fa fa-search" (click)="toggleSearch($event,'expandedState')"></i>
             <input class="heading_search_box" (click)="stopPropagationmethod($event)" (keydown.enter)="stopPropagationmethod($event)" type="search" placeholder="Search" [hidden]="!expandedState" id="expandedState"/>
         </th>
       
        <th >
            <span title="Description">   Description </span>
                 <i class="fa fa-search" (click)="toggleSearch($event,'expandedDescription')"></i>
                 <input class="heading_search_box" (click)="stopPropagationmethod($event)" (keydown.enter)="stopPropagationmethod($event)" type="search" placeholder="Search" [hidden]="!expandedDescription" id="expandedDescription"/>
         </th>
        <th >
          <span title="type">  type  </span>
        </th>        
      </tr>
    </thead>
    <tbody>
      <tr *ngFor="let row of data; let i = index"   class="flowDataRow"   [class.down-state]="!(row.status == 'CACHED' || row.status == 'UP' || row.status == 'ALLOCATED')" [class.up-state]="row.status == 'CACHED' || row.status == 'UP' || row.status == 'ALLOCATED'" >
        <td>
          <input type="checkbox" class="large-checkbox" name="switchFlow[row.flowid]" [checked]="switchFlow[row.flowid]" (click) = "toggleSelection(row)" />
        </td>
        <td (click)="showFlow(row)" class="divTableCell" title="{{row.flowid }}"> 
          {{row.flowid || "-"}} 
        
         </td>
        <td (click)="showFlow(row)" title="{{row.source_switch_name}}" >
          {{row.source_switch_name || "-"}}
        
        </td>
        <td (click)="showFlow(row)" title="{{row.src_switch}}">{{row.source_switch || "-"}}</td>
        <td (click)="showFlow(row)" title="{{row.src_port}}">{{row.src_port || "-"}}</td>
        <td (click)="showFlow(row)">{{row.src_vlan || "-"}}</td>
        <td (click)="showFlow(row)" title="{{row.target_switch_name}}">
          {{row.target_switch_name || "-"}}
          
        </td>
         <td (click)="showFlow(row)" title="{{row.target_switch}}">{{row.target_switch || "-"}}</td>
        <td (click)="showFlow(row)">{{row.dst_port || "-"}}</td>
        <td (click)="showFlow(row)">{{row.dst_vlan || "-"}}</td>
        <td (click)="showFlow(row)" >{{row.maximum_bandwidth / 1000  || "-"}}</td>
        <td (click)="showFlow(row)" title="{{row.status || row.state ||  '-'}}">{{ row.status || row.state ||  "-"}}</td>
        <td (click)="showFlow(row)" title="{{row.description}}">{{row.description || "-"}}</td>
        <td (click)="showFlow(row)">{{ descrepancyString(row) }}</td>
      </tr>
    </tbody>
>>>>>>> c5b4ea74
  </table><|MERGE_RESOLUTION|>--- conflicted
+++ resolved
@@ -1,111 +1,3 @@
-<<<<<<< HEAD
-<div class="row">
-    <div class="col-sm-12">
-        <div class="row">
-            <div class="col-sm-4">
-                <div class="form-group input-group-sm">
-                     <input type="text" class="form-control" (keyup)="fulltextSearch($event)" placeholder="Search"/>
-                 </div>
-            </div>
-            <div class="col-sm-8 text-right text-filters mb-3" id="buttons">
-                  
-            </div>
-         </div>
-         
-     </div>
-    <div class="clear clearfix"></div>
-  </div>
-  <div class="flow-table-wrapper" [hidden]="!wrapperHide"></div>
-  <table id="switchflowDataTable" datatable [dtOptions]="dtOptions" [dtTrigger]="dtTrigger" class="row-border hover">
-    <thead>
-      <tr class="tableHeading">
-        <th class="">
-          <span title="Flow ID"> Flow ID </span>
-          <i class="fa fa-search" (click)="toggleSearch($event,'expandedFlowId')"></i>
-          <input  class="heading_search_box" (click)="stopPropagationmethod($event)" (keydown.enter)="stopPropagationmethod($event)" type="search" placeholder="Search"  [hidden]="!expandedFlowId" id="expandedFlowId"/>
-        </th>
-        <th class="" >
-           <span title="Source Switch">Src Switch</span>
-            <i class="fa fa-search" (click)="toggleSearch($event,'expandedSrcSwitchName')"></i>
-            <input  value="{{ srcSwitch }}" class="heading_search_box" (click)="stopPropagationmethod($event)" (keydown.enter)="stopPropagationmethod($event)" type="search" placeholder="Search"  [hidden]="!expandedSrcSwitchName" id="expandedSrcSwitchName"/>
-         </th>
-        <th> <span title="Source Switch">Src Switch ID</span></th>
-        <th >
-          <span title="Source Port">
-            Src Port
-          </span>
-            <i class="fa fa-search" (click)="toggleSearch($event,'expandedSrcSwitchPort')"></i>
-            <input  class="heading_search_box" (click)="stopPropagationmethod($event)" (keydown.enter)="stopPropagationmethod($event)" type="search" placeholder="Search"  [hidden]="!expandedSrcSwitchPort"id="expandedSrcSwitchPort"/>
-        </th>
-        <th>
-            <span title="Source VLAN"> Src VLAN</span>
-          <i class="fa fa-search" (click)="toggleSearch($event,'expandedSrcSwitchVlan')"></i>
-          <input class="heading_search_box" (click)="stopPropagationmethod($event)" (keydown.enter)="stopPropagationmethod($event)" type="search" placeholder="Search" [hidden]="!expandedSrcSwitchVlan" id="expandedSrcSwitchVlan"/>
-        </th>
-        <th class="">
-          <span title="Destination Switch">  Dst Switch</span>
-            <i class="fa fa-search" (click)="toggleSearch($event,'expandedTargetSwitchName')"></i>
-            <input  value="{{ dstSwitch }}" class="heading_search_box" (click)="stopPropagationmethod($event)" (keydown.enter)="stopPropagationmethod($event)" type="search" placeholder="Search" [hidden]="!expandedTargetSwitchName" id="expandedTargetSwitchName"/>
-         </th>
-        <th > <span  title="Destination Switch">Dst Switch ID</span></th>
-        <th >
-          <span title="Destination Port">  Dst Port </span>
-            <i class="fa fa-search" (click)="toggleSearch($event,'expandedTargetSwitchPort')"></i>
-            <input class="heading_search_box" (click)="stopPropagationmethod($event)" (keydown.enter)="stopPropagationmethod($event)" type="search" placeholder="Search" [hidden]="!expandedTargetSwitchPort" id="expandedTargetSwitchPort"/>
-        </th>
-        <th >
-            <span title="Destination VLAN"> Dst VLAN   </span>
-          <i class="fa fa-search" (click)="toggleSearch($event,'expandedTargetSwitchVlan')"></i>
-          <input class="heading_search_box" (click)="stopPropagationmethod($event)" (keydown.enter)="stopPropagationmethod($event)" type="search" placeholder="Search" [hidden]="!expandedTargetSwitchVlan" id="expandedTargetSwitchVlan"/>
-         </th>
-        <th >
-            <span title="Bandwidth (Mbps)"> Bandwidth (Mbps)</span>
-                <i class="fa fa-search" (click)="toggleSearch($event,'expandedBandwidth')"></i>
-                <input class="heading_search_box" (click)="stopPropagationmethod($event)" (keydown.enter)="stopPropagationmethod($event)" type="search" placeholder="Search" [hidden]="!expandedBandwidth" id="expandedBandwidth"/>
-        </th>
-        <th >
-            <span title="State"> Status</span>
-             <i class="fa fa-search" (click)="toggleSearch($event,'expandedState')"></i>
-             <input class="heading_search_box" (click)="stopPropagationmethod($event)" (keydown.enter)="stopPropagationmethod($event)" type="search" placeholder="Search" [hidden]="!expandedState" id="expandedState"/>
-         </th>
-       
-        <th >
-            <span title="Description">   Description </span>
-                 <i class="fa fa-search" (click)="toggleSearch($event,'expandedDescription')"></i>
-                 <input class="heading_search_box" (click)="stopPropagationmethod($event)" (keydown.enter)="stopPropagationmethod($event)" type="search" placeholder="Search" [hidden]="!expandedDescription" id="expandedDescription"/>
-         </th>
-        <th >
-          <span title="type">  type  </span>
-        </th>        
-      </tr>
-    </thead>
-    <tbody>
-      <tr *ngFor="let row of data; let i = index" (click)="showFlow(row)"  class="flowDataRow"   [class.down-state]="!(row.status == 'CACHED' || row.status == 'UP' || row.status == 'ALLOCATED')" [class.up-state]="row.status == 'CACHED' || row.status == 'UP' || row.status == 'ALLOCATED'" >
-        <td class="divTableCell" title="{{row.flowid }}"> 
-          {{row.flowid || "-"}} 
-        
-         </td>
-        <td title="{{row.source_switch_name}}" >
-          {{row.source_switch_name || "-"}}
-        
-        </td>
-        <td title="{{row.src_switch}}">{{row.source_switch || "-"}}</td>
-        <td title="{{row.src_port}}">{{row.src_port || "-"}}</td>
-        <td>{{row.src_vlan || "-"}}</td>
-        <td title="{{row.target_switch_name}}">
-          {{row.target_switch_name || "-"}}
-          
-        </td>
-         <td title="{{row.target_switch}}">{{row.target_switch || "-"}}</td>
-        <td>{{row.dst_port || "-"}}</td>
-        <td>{{row.dst_vlan || "-"}}</td>
-        <td>{{row.maximum_bandwidth / 1000  || "-"}}</td>
-        <td title="{{row.status || row.state ||  '-'}}">{{ row.status || row.state ||  "-"}}</td>
-        <td title="{{row.description}}">{{row.description || "-"}}</td>
-        <td >{{ descrepancyString(row) }}</td>
-      </tr>
-    </tbody>
-=======
 <div class="row">
     <div class="col-sm-12">
         <div class="row">
@@ -222,5 +114,4 @@
         <td (click)="showFlow(row)">{{ descrepancyString(row) }}</td>
       </tr>
     </tbody>
->>>>>>> c5b4ea74
   </table>