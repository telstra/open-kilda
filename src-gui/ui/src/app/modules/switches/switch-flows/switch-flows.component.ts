--- conflicted
+++ resolved
@@ -1,229 +1,3 @@
-<<<<<<< HEAD
-import { Component, OnInit, ViewChild, OnDestroy, AfterViewInit, Input, OnChanges, SimpleChanges, Renderer2 } from '@angular/core';
-import { Subject } from 'rxjs';
-import { DataTableDirective } from 'angular-datatables';
-import { LoaderService } from 'src/app/common/services/loader.service';
-import { Router, ActivatedRoute } from '@angular/router';
-declare var jQuery: any;
-
-@Component({
-  selector: 'app-switch-flows',
-  templateUrl: './switch-flows.component.html',
-  styleUrls: ['./switch-flows.component.css']
-})
-export class SwitchFlowsComponent implements OnDestroy, OnInit,OnChanges, AfterViewInit {
-
-  @ViewChild(DataTableDirective)
-  datatableElement: DataTableDirective;
-  @Input() data;
-  switchId:any;
-  dtOptions: any = {};
-  dtTrigger: Subject<any> = new Subject();
-  wrapperHide = true;
-  
-  srcSwitch : string;
-  dstSwitch : string;
-  expandedSrcSwitchName : boolean = false;
-  expandedSrcSwitchPort : boolean = false;
-  expandedSrcSwitchVlan : boolean = false;
-
-  expandedTargetSwitchName : boolean = false;
-  expandedTargetSwitchPort : boolean = false;
-  expandedTargetSwitchVlan : boolean = false;
-
-  expandedBandwidth: boolean = false;
-  expandedFlowId : boolean = false;
-  expandedState : boolean = false;
-  expandedStatus : boolean = false;
-  expandedDescription : boolean = false;
-  constructor(
-              private renderer:Renderer2,
-              private loaderService : LoaderService,
-              private router: Router,
-              private route: ActivatedRoute,
-              ) { }
-
-  ngOnInit() {
-
-    this.route.params.subscribe(params => {
-      this.switchId= params['id'];
-    });
-    var ref = this;
-    this.dtOptions = {
-      pageLength: 10,
-      deferRender: true,
-      info:true,
-      dom: 'tpli',
-      "aLengthMenu": [[10, 20, 35, 50, -1], [10, 20, 35, 50, "All"]],
-      retrieve: true,
-      autoWidth: false,
-      colResize: false,
-      stateSave: false,
-      language: {
-        searchPlaceholder: "Search"
-      },
-      buttons:{
-        buttons:[
-          { extend: 'csv', text: 'Export', className: 'btn btn-dark' }
-        ]
-      },
-      drawCallback:function(){
-        if(jQuery('#switchflowDataTable tbody tr').length < 10){
-          jQuery('#switchflowDataTable_next').addClass('disabled');
-        }else{
-          jQuery('#switchflowDataTable_next').removeClass('disabled');
-        }
-      },
-      "aoColumns": [
-        { sWidth: '15%' },
-        { sWidth:  '13%',"sType": "name","bSortable": true },
-        { sWidth: '8%' },
-        { sWidth: '8%' },
-        { sWidth: '9%' },
-        { sWidth: '13%',"sType": "name","bSortable": true },
-        { sWidth: '8%' },
-        { sWidth: '8%' },
-        { sWidth: '9%' },
-        { sWidth: '10%' },
-        { sWidth: '10%' },
-        { sWidth: '10%' },
-        { sWidth: '1%' ,"bSortable": false},
-       ],
-       columnDefs:[
-        {
-          "targets": [ 2 ],
-          "visible": false,
-          "searchable": true
-      },
-      {
-          "targets": [ 6 ],
-          "visible": false,
-          "searchable": true
-      },
-      { "targets": [12], "visible": false},
-      ],
-      initComplete:function( settings, json ){ 
-        var timer = (ref.data && ref.data.length) ? ref.data.length/2:0;
-        setTimeout(function(){
-          ref.loaderService.hide();
-          ref.wrapperHide = false;
-        },timer);
-      }
-    }
-    
-  }
-
-  descrepancyString(row){
-    let text = [];
-    if(row.hasOwnProperty('controller-flow')){
-        if(row['controller-flow']){
-          text.push("controller:true");
-        }else{
-          text.push("controller:false");
-        }
-    }else{
-      text.push("controller:false");
-    }
-
-    if(row.hasOwnProperty('inventory-flow')){
-      if(row['inventory-flow']){
-        text.push("inventory:true");
-      }else{
-        text.push("inventory:false");
-      }
-    }else{
-      text.push("inventory:false");
-    }
-
-    return text.join(", ");
-  }
-
-  
-
-  ngAfterViewInit(): void {
-    this.dtTrigger.next();
-    this.datatableElement.dtInstance.then((dtInstance: DataTables.Api) => {
-      dtInstance.columns().every(function () { 
-        const that = this;
-        $('input', this.header()).on('keyup change', function () {
-          if (that.search() !== this['value']) {
-            that.search(this['value']).draw();
-          }
-        });
-      });
-    });
-    this.enableButtons();
-  }
-
-  rerender(): void {
-    this.datatableElement.dtInstance.then((dtInstance: DataTables.Api) => {
-      dtInstance.destroy();
-      this.dtTrigger.next();
-    });
-  }
-
-  ngOnDestroy(): void {
-    this.dtTrigger.unsubscribe();
-  }
-
-  ngOnChanges(change: SimpleChanges){
-    if(change.data){
-      if(change.data.currentValue){
-        this.data  = change.data.currentValue;
-      }
-    }
-  }
-
-  toggleSearch(e, inputContainer) {
-    event.stopPropagation();
-    this[inputContainer] = this[inputContainer] ? false : true;
-    if (this[inputContainer]) {
-      setTimeout(() => {
-        this.renderer.selectRootElement("#" + inputContainer).focus();
-      });
-    }else{
-      setTimeout(() => {
-        this.renderer.selectRootElement('#'+inputContainer).value = "";
-        jQuery('#'+inputContainer).trigger('change');
-      });
-    }
-  }
-
-  stopPropagationmethod(e) {
-    event.stopPropagation();
-
-    if (e.key === "Enter") {
-      return false;
-    }
-  }
-
-  showFlow(flowObj){
-    this.router.navigate(['/flows/details/'+flowObj.flowid]);
-  }
-  fulltextSearch(e:any){ 
-    var value = e.target.value;
-    console.log('value',value);
-      this.datatableElement.dtInstance.then((dtInstance: DataTables.Api) => {
-        dtInstance.search(value)
-                .draw();
-      });
-  }
-
-  enableButtons(){
-    setTimeout(()=>{
-      this.datatableElement.dtInstance.then((dtInstance: DataTables.Api) => {
-        var buttons = new jQuery.fn.dataTable.Buttons(dtInstance, {
-          buttons: [
-            { extend: 'csv', text: 'Export', className: 'btn btn-dark' }
-          ]
-        }).container().appendTo($('#buttons'));
-      });
-    });
-    
-  }
-
-}
-=======
 import { Component, OnInit, ViewChild, OnDestroy, AfterViewInit, Input, OnChanges, SimpleChanges, Renderer2,Output,EventEmitter } from '@angular/core';
 import { Subject } from 'rxjs';
 import { DataTableDirective } from 'angular-datatables';
@@ -597,5 +371,4 @@
     
   }
 
-}
->>>>>>> c5b4ea74
+}