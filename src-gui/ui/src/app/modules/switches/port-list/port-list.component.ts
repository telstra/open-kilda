--- conflicted
+++ resolved
@@ -208,7 +208,6 @@
      });
   }
 
-<<<<<<< HEAD
     initPortFlowData(switchId: string, ports: Array<number>) {
         ports.forEach(port => {
             this.portFlowData[port] = {};
@@ -242,32 +241,6 @@
             });
             this.portFlowSubscription.push(subscriptionPortFlows);
         }
-=======
-  fetchPortFlowData(switchId,portnumber){
-    var filter = this.switchFilterFlag == 'inventory';
-    if(switchId && portnumber!='-'){
-         var subscriptionPortFlows =  this.switchService.getSwitchFlows(switchId,filter,portnumber).subscribe(data=>{
-          let flowsData:any = data;
-          this.portFlowData[portnumber] = {};
-          this.portFlowData[portnumber].sumflowbandwidth = 0;
-          this.portFlowData[portnumber].noofflows = 0;
-            if(flowsData && flowsData.length){
-              for(let flow of flowsData){
-                this.portFlowData[portnumber].sumflowbandwidth = this.portFlowData[portnumber].sumflowbandwidth + (flow.maximum_bandwidth / 1000);
-              }
-              this.portFlowData[portnumber].noofflows =flowsData.length;
-              if(this.portFlowData[portnumber].sumflowbandwidth){
-                this.portFlowData[portnumber].sumflowbandwidth = this.portFlowData[portnumber].sumflowbandwidth.toFixed(3);
-              }
-              
-            }
-          },error=>{
-            this.portFlowData[portnumber] = {};
-           this.portFlowData[portnumber].sumflowbandwidth = 0;
-           this.portFlowData[portnumber].noofflows =0;
-          }) 
-          this.portFlowSubscription.push(subscriptionPortFlows);
->>>>>>> 1a5bb021
     }
 
    ngAfterViewInit(): void {
