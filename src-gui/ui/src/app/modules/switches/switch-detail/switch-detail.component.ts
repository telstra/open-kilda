--- conflicted
+++ resolved
@@ -1,4 +1,3 @@
-<<<<<<< HEAD
 import { Component, OnInit, AfterViewInit, OnDestroy, NgModuleRef } from '@angular/core';
 import { SwitchService } from '../../../common/services/switch.service';
 import { SwitchidmaskPipe } from "../../../common/pipes/switchidmask.pipe";
@@ -188,7 +187,9 @@
       this.isLoaderActive = false;
     }
   }
-
+  refreshSwitchFlows(){
+    this.loadSwitchFlows(this.switchDetail.switch_id,true);
+  }
   loadSwitchFlows(switchId,loader){
     if(loader){
       this.loaderService.show('Loading Flows..');
@@ -196,19 +197,20 @@
     var filter = this.switchFlowFlag =='inventory' ;
     this.loadswitchFlows = false;
     this.flowBandwidthFlag = true;
+    this.flowBandwidthSum = 0;
     this.switchService.getSwitchFlows(switchId,filter,null).subscribe(data=>{
       this.switchFlows = data;
       if(this.switchFlows && this.switchFlows.length){
         for(let flow of this.switchFlows){
-            this.flowBandwidthSum = this.flowBandwidthSum + (flow.maximum_bandwidth / 1000);
+            this.flowBandwidthSum = parseFloat(this.flowBandwidthSum) + (flow.maximum_bandwidth / 1000);
         }
       }else{
         if(this.switchFlows == null){
           this.switchFlows = [];
         }
       }
-      if(this.flowBandwidthSum){
-        this.flowBandwidthSum = this.flowBandwidthSum.toFixed(3);
+      if(this.flowBandwidthSum && parseFloat(this.flowBandwidthSum)){
+        this.flowBandwidthSum = parseFloat(this.flowBandwidthSum).toFixed(3);
       }
       this.loadswitchFlows = true;
       this.loaderService.hide();
@@ -472,482 +474,3 @@
   }
 }
 
-=======
-import { Component, OnInit, AfterViewInit, OnDestroy, NgModuleRef } from '@angular/core';
-import { SwitchService } from '../../../common/services/switch.service';
-import { SwitchidmaskPipe } from "../../../common/pipes/switchidmask.pipe";
-import { ToastrService } from 'ngx-toastr';
-import { Router, NavigationEnd, ActivatedRoute} from "@angular/router";
-import { filter } from "rxjs/operators";
-import { NgxSpinnerService } from "ngx-spinner";
-import { LoaderService } from "../../../common/services/loader.service";
-import { ClipboardService } from "ngx-clipboard";
-import { Title } from '@angular/platform-browser';
-import { CommonService } from '../../../common/services/common.service';
-import { StoreSettingtService } from 'src/app/common/services/store-setting.service';
-import { FormGroup, FormBuilder } from '@angular/forms';
-import { NgbModal } from '@ng-bootstrap/ng-bootstrap';
-import { ModalconfirmationComponent } from 'src/app/common/components/modalconfirmation/modalconfirmation.component';
-import { IslmaintenancemodalComponent } from 'src/app/common/components/islmaintenancemodal/islmaintenancemodal.component';
-import { ModalComponent } from '../../../common/components/modal/modal.component';
-import { OtpComponent } from "../../../common/components/otp/otp.component"
-import { MessageObj } from 'src/app/common/constants/constants';
-import { SwitchupdatemodalComponent } from 'src/app/common/components/switchupdatemodal/switchupdatemodal.component';
-
-@Component({
-  selector: 'app-switch-detail',
-  templateUrl: './switch-detail.component.html',
-  styleUrls: ['./switch-detail.component.css']
-})
-export class SwitchDetailComponent implements OnInit, AfterViewInit,OnDestroy {
-  switchDetail:any = {};
-  switch_id: string;
-  switchNameForm:FormGroup;
-  loadswitchFlows= false;
-  name: string;
-  address: string;
-  hostname: string;
-  description: string;
-  state: string;
-  switchFlows:any=[];
-  openedTab : string = 'port';
-  isSwitchNameEdit = false;
-  isStorageDBType= false;
-  evacuate:boolean = false;;
-  underMaintenance:boolean;
-  flowBandwidthSum:any = 0;
-  flowBandwidthFlag:boolean = false;
-  currentRoute: string = 'switch-details';  
-  switchFlowFlag :any = 'controller';
-  clipBoardItems = {
-    sourceSwitchName:"",
-    sourceSwitch:"",
-    targetSwitchName:""
-  };
-  switchId = null;
-  hasStoreSetting;
-  settingSubscriber =null;
-
-  descrepancyData = {
-    status:{
-      controller: "-",
-      inventory:"-"
-    }
-  }
-  
-  isLoaderActive = true;
-
-  statusDescrepancy = false;
-
-
-  constructor(private switchService:SwitchService,
-        private maskPipe: SwitchidmaskPipe,
-        private toastr: ToastrService,
-        private router: Router,
-        private route: ActivatedRoute,
-        private loaderService: LoaderService,
-        private clipboardService: ClipboardService,
-        private titleService: Title,
-        private commonService: CommonService,
-        private storeSwitchService:StoreSettingtService,
-        private formBuilder:FormBuilder,
-        private modalService:NgbModal,
-        ) {
-
-      this.hasStoreSetting = localStorage.getItem('hasSwtStoreSetting') == '1' ? true : false;
-    }
-
-  ngOnInit() {
-    this.titleService.setTitle('OPEN KILDA - View Switch');
-
-    this.route.params.subscribe(params => {
-      this.switchId = params['id'];
-      var filter = localStorage.getItem("switchFilterFlag");
-      this.switchFlowFlag = filter;
-      localStorage.removeItem('portLoaderEnabled');
-      this.getSwitchDetail(params['id'],filter);
-    });
-
-    if(this.router.url.includes("/port")){
-         this.router.navigated = false;
-        this.router.navigate([this.router.url]);
-    }
-    this.router.events
-      .pipe(filter(event => event instanceof NavigationEnd)).pipe(filter(event => event instanceof NavigationEnd))
-      .subscribe(event => {
-        let tempRoute : any = event;
-        if(tempRoute.url.includes("/port")){
-          this.currentRoute = 'port-details';
-        }
-        else{
-          this.currentRoute = 'switch-details';
-        }
-      });
-      this.switchNameForm = this.formBuilder.group({
-        name: [""]
-      });   
-  }
-
-  maskSwitchId(switchType, e) {
-    if (e.target.checked) {
-      this.switchDetail.switch_id = this.maskPipe.transform(this.switchDetail.switch_id,'legacy');
-    } else {
-      this.switchDetail.switch_id = this.maskPipe.transform(this.switchDetail.switch_id,'kilda');
-    }
-    this.clipBoardItems.sourceSwitch = this.switchDetail.switch_id;
-  }
-
-  deleteSwitch(){
-    let is2FaEnabled  = localStorage.getItem('is2FaEnabled')
-    var self = this;
-    const modalReff = this.modalService.open(ModalconfirmationComponent);
-    modalReff.componentInstance.title = "Delete Switch";
-    modalReff.componentInstance.content = 'Are you sure you want to perform delete action ?';    
-    modalReff.result.then((response) => {
-      if(response && response == true){
-        if(is2FaEnabled == 'true'){
-          const modalRef = this.modalService.open(OtpComponent);
-          modalRef.componentInstance.emitService.subscribe(
-            otp => {
-              if (otp) {
-                this.loaderService.show(MessageObj.deleting_switch);
-                this.switchService.deleteSwitch(
-                  this.switchId,
-                  { code: otp },
-                  response => {
-                    modalRef.close();
-                    this.toastr.success(MessageObj.switch_deleted, "Success!");
-                    this.loaderService.hide();
-                    localStorage.removeItem('switchDetailsJSON');
-                    localStorage.removeItem('SWITCHES_LIST');
-                    localStorage.removeItem('switchPortDetail');
-                    this.router.navigate(["/switches"]);
-                  },
-                  error => {
-                    this.loaderService.hide();
-                    this.toastr.error(
-                      error["error-auxiliary-message"],
-                      "Error!"
-                    );
-                    
-                  }
-                );
-              } else {
-                this.toastr.error(MessageObj.otp_not_detected, "Error!");
-              }
-            },
-            error => {
-            }
-          );
-        }else{
-          const modalRef2 = this.modalService.open(ModalComponent);
-          modalRef2.componentInstance.title = "Warning";
-          modalRef2.componentInstance.content = MessageObj.not_authorised_to_delete_switch;
-        }        
-      }
-    });
-  }
-
-  toggleTab(tab, enableLoader = false){
-    this.openedTab = tab;
-    if(tab == 'flows'){
-      if(this.switchFlows && this.switchFlows.length){
-
-      }else{
-        this.loadSwitchFlows(this.switchDetail.switch_id,true);
-      }        
-    }else if(enableLoader){
-      this.isLoaderActive = true;
-    }else{
-      this.isLoaderActive = false;
-    }
-  }
-  refreshSwitchFlows(){
-    this.loadSwitchFlows(this.switchDetail.switch_id,true);
-  }
-  loadSwitchFlows(switchId,loader){
-    if(loader){
-      this.loaderService.show('Loading Flows..');
-    }
-    var filter = this.switchFlowFlag =='inventory' ;
-    this.loadswitchFlows = false;
-    this.flowBandwidthFlag = true;
-    this.flowBandwidthSum = 0;
-    this.switchService.getSwitchFlows(switchId,filter,null).subscribe(data=>{
-      this.switchFlows = data;
-      if(this.switchFlows && this.switchFlows.length){
-        for(let flow of this.switchFlows){
-            this.flowBandwidthSum = parseFloat(this.flowBandwidthSum) + (flow.maximum_bandwidth / 1000);
-        }
-      }else{
-        if(this.switchFlows == null){
-          this.switchFlows = [];
-        }
-      }
-      if(this.flowBandwidthSum && parseFloat(this.flowBandwidthSum)){
-        this.flowBandwidthSum = parseFloat(this.flowBandwidthSum).toFixed(3);
-      }
-      this.loadswitchFlows = true;
-      this.loaderService.hide();
-      this.flowBandwidthFlag = false;
-    },error=>{
-      this.loaderService.hide();
-      this.switchFlows = [];
-      this.flowBandwidthFlag = false;
-      this.loadswitchFlows = true;
-    })
-  }
-
-  copyToClip(event, copyItem) {
-    this.clipboardService.copyFromContent(this.clipBoardItems[copyItem]);
-  }
-
-  editSwitchName(){
-    this.isSwitchNameEdit = true;
-  }
-
-  cancelSwitchName(){
-      this.isSwitchNameEdit = false;
-  }
-
-  saveSwitchName(){
-    const modalReff = this.modalService.open(ModalconfirmationComponent);
-    modalReff.componentInstance.title = "Confirmation";
-    modalReff.componentInstance.content = 'Are you sure you want to update switch name ?';
-    modalReff.result.then((response) => {
-      if(response && response == true){
-          this.isSwitchNameEdit = false;
-          var self =this;
-          this.loaderService.show(MessageObj.saving_switchname);
-          let name = this.switchNameForm.controls['name'].value;
-          let switchId = this.switch_id;
-          this.switchService.saveSwitcName(name,switchId).subscribe((response)=>{
-            self.loaderService.hide();
-            self.name = response.name;
-            self.switchDetail.name = response.name;
-            let retrievedSwitchObject = JSON.parse(localStorage.getItem('switchDetailsJSON'));
-            localStorage.removeItem('switchDetailsJSON');
-            retrievedSwitchObject.name = response.name;
-            localStorage.setItem('switchDetailsJSON',JSON.stringify(retrievedSwitchObject));
-            localStorage.removeItem('SWITCHES_LIST');
-          },(error)=>{ 
-            this.toastr.error(error.error['error-message']);
-            this.loaderService.hide();
-          })
-        }
-      });
-  }
-
-  ngAfterViewInit(){
-    
-  }
-
-  getSwitchDetail(switchId,filter){
-
-    this.loaderService.show(MessageObj.loading_switch_detail);
-
-    this.settingSubscriber = this.storeSwitchService.switchSettingReceiver.subscribe(setting=>{
-      this.hasStoreSetting = localStorage.getItem('hasSwtStoreSetting') == '1' ? true : false;
-
-      let switchDetail = null;
-      if (filter == 'controller') {
-        var switchData = JSON.parse(localStorage.getItem('SWITCHES_LIST')) || {};
-        let switchList = typeof(switchData.list_data) != 'undefined' ? switchData.list_data: [];
-        if (switchList && switchList.length) {
-          switchList.forEach(element => { 
-            if (element.switch_id == switchId) {
-              switchDetail = element;
-              return;
-            }
-          });
-        }
-      }else{
-        var switchData = JSON.parse(localStorage.getItem('SWITCHES_LIST_ALL')) || {};
-        let switchList = typeof(switchData.list_data) != 'undefined' ? switchData.list_data: [];
-        if (switchList && switchList.length) {
-          switchList.forEach(element => { 
-            if (element.switch_id == switchId) {
-              switchDetail = element;
-              return;
-            }
-          });
-        }
-      }
-      if(switchDetail && switchDetail.switch_id){
-        this.switchDetail = switchDetail;
-        this.switch_id =switchDetail.switch_id;
-        this.switchNameForm.controls['name'].setValue(switchDetail.name);
-        this.name =switchDetail.name;
-        this.address =switchDetail.address;
-        this.hostname =switchDetail.hostname;
-        this.description =switchDetail.description;
-        this.state =switchDetail.state;
-        this.underMaintenance = switchDetail["under_maintenance"];
-        this.clipBoardItems = Object.assign(this.clipBoardItems,{
-            
-            sourceSwitchName: switchDetail.name,
-            sourceSwitch: this.switch_id,
-            targetSwitchName: switchDetail.hostname
-            
-          });
-          this.loaderService.hide();
-          if(switchDetail['discrepancy'] && (switchDetail['discrepancy']['status'])){
-            if(switchDetail['discrepancy']['status']){
-              this.statusDescrepancy  = true;
-              this.descrepancyData.status.controller = (typeof(switchDetail['discrepancy']['status-value']['controller-status'])!='undefined') ?  switchDetail['discrepancy']['status-value']['controller-status'] : "-";
-              this.descrepancyData.status.inventory = (typeof(switchDetail['discrepancy']['status-value']['inventory-status'])!='undefined') ?  switchDetail['discrepancy']['status-value']['inventory-status'] : "-";
-            }
-            
-          }
-          this.loadSwitchFlows(this.switchDetail.switch_id,false);
-      }else{
-        this.switchService.getSwitchDetail(switchId,filter).subscribe((retrievedSwitchObject : any)=>{
-          if(!retrievedSwitchObject){
-            this.loaderService.hide();
-            this.toastr.error(MessageObj.no_switch_found,'Error');
-            this.router.navigate([
-              "/switches"
-            ]);        
-          }else{
-          this.switchDetail = retrievedSwitchObject;
-          this.switch_id =retrievedSwitchObject.switch_id;
-          this.switchNameForm.controls['name'].setValue(retrievedSwitchObject.name);
-          this.name =retrievedSwitchObject.name;
-          this.address =retrievedSwitchObject.address;
-          this.hostname =retrievedSwitchObject.hostname;
-          this.description =retrievedSwitchObject.description;
-          this.state =retrievedSwitchObject.state;
-          this.underMaintenance = retrievedSwitchObject["under_maintenance"];
-          this.clipBoardItems = Object.assign(this.clipBoardItems,{
-              sourceSwitchName: retrievedSwitchObject.name,
-              sourceSwitch: this.switch_id,
-              targetSwitchName: retrievedSwitchObject.hostname
-             });
-            this.loaderService.hide();
-            if(retrievedSwitchObject['discrepancy'] && (retrievedSwitchObject['discrepancy']['status'])){
-              if(retrievedSwitchObject['discrepancy']['status']){
-                this.statusDescrepancy  = true;
-                this.descrepancyData.status.controller = (typeof(retrievedSwitchObject['discrepancy']['status-value']['controller-status'])!='undefined') ?  retrievedSwitchObject['discrepancy']['status-value']['controller-status'] : "-";
-                this.descrepancyData.status.inventory = (typeof(retrievedSwitchObject['discrepancy']['status-value']['inventory-status'])!='undefined') ?  retrievedSwitchObject['discrepancy']['status-value']['inventory-status'] : "-";
-              }              
-            }
-          }
-          this.loadSwitchFlows(this.switchDetail.switch_id,false);
-        },err=>{
-            this.loaderService.hide();
-            this.toastr.error(MessageObj.no_switch_found,'Error');
-            this.router.navigate(['/switches']);
-  
-        });
-      }
-      
-    });
-    let query = {_:new Date().getTime()};
-    this.storeSwitchService.checkSwitchStoreDetails(query);  
-    
-  }
-
-  editSwitchLocation(){
-    var self = this;
-    var locationData = this.switchDetail.location;
-    locationData['pop'] = this.switchDetail.pop;
-    const modalRef = this.modalService.open(SwitchupdatemodalComponent);
-    modalRef.componentInstance.title = "Update Switch Location";
-    modalRef.componentInstance.data =locationData ;
-    modalRef.result.then((response) =>{
-     },error => {
-    })
-    modalRef.componentInstance.emitService.subscribe(
-      data => {
-          this.loaderService.show(MessageObj.apply_changes);
-          this.switchService.updateSwitch(data,this.switchId).subscribe((response)=>{
-            this.toastr.success(MessageObj.switch_updated_success,'Success');
-            this.loaderService.hide();
-            modalRef.componentInstance.activeModal.close(true);
-            this.switchDetail.pop = response.pop;
-            this.switchDetail.location = response.location;
-            
-          },error => {
-            this.loaderService.hide();
-            var message = (error && error.error && typeof error.error["error-auxiliary-message"] !='undefined') ? error.error["error-auxiliary-message"]: MessageObj.switch_updated_error;
-            this.toastr.error(message,'Error');
-          });
-      },
-      error => {
-      } 
-    );
-  }
-  switchMaintenance(e){
-    const modalRef = this.modalService.open(IslmaintenancemodalComponent);
-    modalRef.componentInstance.title = "Confirmation";
-    modalRef.componentInstance.isMaintenance = !this.underMaintenance;
-    modalRef.componentInstance.content = 'Are you sure ?';
-    this.underMaintenance = e.target.checked;
-    modalRef.result.then((response) =>{
-      if(!response){
-        this.underMaintenance = false;
-      }
-    },error => {
-      this.underMaintenance = false;
-    })
-    modalRef.componentInstance.emitService.subscribe(
-      evacuate => {
-        var data = {"under_maintenance":e.target.checked,"evacuate":evacuate};
-          this.loaderService.show(MessageObj.apply_changes);
-          this.switchService.switchMaintenance(data,this.switchId).subscribe((response)=>{
-            this.toastr.success(MessageObj.maintenance_mode_changed,'Success');
-            this.loaderService.hide();
-            this.underMaintenance = e.target.checked;
-            if(evacuate){
-              location.reload();
-            }
-          },error => {
-            this.loaderService.hide();
-            this.toastr.error(MessageObj.error_im_maintenance_mode,'Error');
-          });
-      },
-      error => {
-      }
-    );
-    
-  }
-
-
-  evacuateSwitch(e){
-    const modalRef = this.modalService.open(ModalconfirmationComponent);
-    modalRef.componentInstance.title = "Confirmation";
-    this.evacuate = e.target.checked;
-    if(this.evacuate){      
-     modalRef.componentInstance.content = 'Are you sure you want to evacuate all flows?';
-    }else{
-      modalRef.componentInstance.content = 'Are you sure ?';
-    }
-     modalRef.result.then((response)=>{
-      if(response && response == true){
-        var data = {"under_maintenance":this.underMaintenance,"evacuate":e.target.checked};
-        this.switchService.switchMaintenance(data,this.switchId).subscribe((serverResponse)=>{
-          this.toastr.success(MessageObj.flows_evacuated,'Success');
-          location.reload();
-        },error => {
-          this.toastr.error(MessageObj.error_flows_evacuated,'Error');
-        })
-      }else{
-        this.evacuate = false;
-      }
-    },error => {
-      this.evacuate = false;
-    })
-    
-   
-  }
-
-  ngOnDestroy(){
-    if(this.settingSubscriber){
-      this.settingSubscriber.unsubscribe();
-      this.settingSubscriber = null;
-    }
-  }
-}
-
-
->>>>>>> c5b4ea74
