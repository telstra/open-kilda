/* Copyright 2021 Telstra Open Source
 *
 *   Licensed under the Apache License, Version 2.0 (the "License");
 *   you may not use this file except in compliance with the License.
 *   You may obtain a copy of the License at
 *
 *       http://www.apache.org/licenses/LICENSE-2.0
 *
 *   Unless required by applicable law or agreed to in writing, software
 *   distributed under the License is distributed on an "AS IS" BASIS,
 *   WITHOUT WARRANTIES OR CONDITIONS OF ANY KIND, either express or implied.
 *   See the License for the specific language governing permissions and
 *   limitations under the License.
 */

package org.openkilda.persistence.repositories;

import org.openkilda.persistence.repositories.history.FlowEventActionRepository;
import org.openkilda.persistence.repositories.history.FlowEventDumpRepository;
import org.openkilda.persistence.repositories.history.FlowEventRepository;
import org.openkilda.persistence.repositories.history.PortEventRepository;

/**
 * Factory to obtain {@link Repository} instances.
 */
public interface RepositoryFactory {
    FlowCookieRepository createFlowCookieRepository();

    FlowMeterRepository createFlowMeterRepository();

    FlowPathRepository createFlowPathRepository();

    FlowRepository createFlowRepository();

    IslRepository createIslRepository();

    LinkPropsRepository createLinkPropsRepository();

    SwitchRepository createSwitchRepository();

    SwitchConnectRepository createSwitchConnectRepository();

    TransitVlanRepository createTransitVlanRepository();

    VxlanRepository createVxlanRepository();

    KildaFeatureTogglesRepository createFeatureTogglesRepository();

    FlowEventRepository createFlowEventRepository();

    FlowEventActionRepository createFlowEventActionRepository();

    FlowEventDumpRepository createFlowEventDumpRepository();

    BfdSessionRepository createBfdSessionRepository();

    KildaConfigurationRepository createKildaConfigurationRepository();

    SwitchPropertiesRepository createSwitchPropertiesRepository();

    FlowStatsRepository createFlowStatsRepository();

    SwitchConnectedDeviceRepository createSwitchConnectedDeviceRepository();

    PortEventRepository createPortEventRepository();

    PortPropertiesRepository createPortPropertiesRepository();

    PathSegmentRepository createPathSegmentRepository();

    ApplicationRepository createApplicationRepository();

    ExclusionIdRepository createExclusionIdRepository();

    MirrorGroupRepository createMirrorGroupRepository();

    SpeakerRepository createSpeakerRepository();

    FlowMirrorPointsRepository createFlowMirrorPointsRepository();

    FlowMirrorPathRepository createFlowMirrorPathRepository();

    LagLogicalPortRepository createLagLogicalPortRepository();

    PhysicalPortRepository createPhysicalPortRepository();

    YFlowRepository createYFlowRepository();

    PortRepository createPortRepository();

<<<<<<< HEAD
    LacpPartnerRepository createLacpPartnerRepository();
=======
    HaFlowRepository createHaFlowRepository();

    HaSubFlowRepository createHaSubFlowRepository();

    HaFlowPathRepository createHaFlowPathRepository();
>>>>>>> 41a8ea4a
}<|MERGE_RESOLUTION|>--- conflicted
+++ resolved
@@ -88,13 +88,12 @@
 
     PortRepository createPortRepository();
 
-<<<<<<< HEAD
     LacpPartnerRepository createLacpPartnerRepository();
-=======
+
     HaFlowRepository createHaFlowRepository();
 
     HaSubFlowRepository createHaSubFlowRepository();
 
     HaFlowPathRepository createHaFlowPathRepository();
->>>>>>> 41a8ea4a
-}+}
+
