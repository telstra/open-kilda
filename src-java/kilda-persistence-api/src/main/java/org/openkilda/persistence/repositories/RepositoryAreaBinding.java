/* Copyright 2021 Telstra Open Source
 *
 *   Licensed under the Apache License, Version 2.0 (the "License");
 *   you may not use this file except in compliance with the License.
 *   You may obtain a copy of the License at
 *
 *       http://www.apache.org/licenses/LICENSE-2.0
 *
 *   Unless required by applicable law or agreed to in writing, software
 *   distributed under the License is distributed on an "AS IS" BASIS,
 *   WITHOUT WARRANTIES OR CONDITIONS OF ANY KIND, either express or implied.
 *   See the License for the specific language governing permissions and
 *   limitations under the License.
 */

package org.openkilda.persistence.repositories;

import org.openkilda.persistence.PersistenceArea;
import org.openkilda.persistence.repositories.history.FlowEventActionRepository;
import org.openkilda.persistence.repositories.history.FlowEventDumpRepository;
import org.openkilda.persistence.repositories.history.FlowEventRepository;
import org.openkilda.persistence.repositories.history.PortEventRepository;

import java.util.Arrays;
import java.util.HashMap;
import java.util.LinkedList;
import java.util.Map;

public final class RepositoryAreaBinding {
    public static final RepositoryAreaBinding INSTANCE = new RepositoryAreaBinding();

    private final Map<Class<?>, PersistenceArea> binding = new HashMap<>();

    private RepositoryAreaBinding() {
        binding.put(ApplicationRepository.class, PersistenceArea.COMMON);
        binding.put(BfdSessionRepository.class, PersistenceArea.COMMON);
        binding.put(ExclusionIdRepository.class, PersistenceArea.COMMON);
        binding.put(FlowCookieRepository.class, PersistenceArea.COMMON);
        binding.put(FlowMeterRepository.class, PersistenceArea.COMMON);
        binding.put(FlowMirrorPathRepository.class, PersistenceArea.COMMON);
        binding.put(FlowMirrorPointsRepository.class, PersistenceArea.COMMON);
        binding.put(FlowPathRepository.class, PersistenceArea.COMMON);
        binding.put(FlowRepository.class, PersistenceArea.COMMON);
        binding.put(IslRepository.class, PersistenceArea.COMMON);
        binding.put(KildaConfigurationRepository.class, PersistenceArea.COMMON);
        binding.put(KildaFeatureTogglesRepository.class, PersistenceArea.COMMON);
        binding.put(LagLogicalPortRepository.class, PersistenceArea.COMMON);
        binding.put(LinkPropsRepository.class, PersistenceArea.COMMON);
        binding.put(MirrorGroupRepository.class, PersistenceArea.COMMON);
        binding.put(PathSegmentRepository.class, PersistenceArea.COMMON);
        binding.put(PhysicalPortRepository.class, PersistenceArea.COMMON);
        binding.put(PortPropertiesRepository.class, PersistenceArea.COMMON);
        binding.put(SpeakerRepository.class, PersistenceArea.COMMON);
        binding.put(SwitchConnectedDeviceRepository.class, PersistenceArea.COMMON);
        binding.put(SwitchConnectRepository.class, PersistenceArea.COMMON);
        binding.put(SwitchPropertiesRepository.class, PersistenceArea.COMMON);
        binding.put(SwitchRepository.class, PersistenceArea.COMMON);
        binding.put(TransitVlanRepository.class, PersistenceArea.COMMON);
        binding.put(VxlanRepository.class, PersistenceArea.COMMON);
        binding.put(FlowStatsRepository.class, PersistenceArea.COMMON);
        binding.put(YFlowRepository.class, PersistenceArea.COMMON);
        binding.put(PortRepository.class, PersistenceArea.COMMON);
<<<<<<< HEAD
        binding.put(LacpPartnerRepository.class, PersistenceArea.COMMON);
=======
        binding.put(HaFlowRepository.class, PersistenceArea.COMMON);
        binding.put(HaSubFlowRepository.class, PersistenceArea.COMMON);
        binding.put(HaFlowPathRepository.class, PersistenceArea.COMMON);
>>>>>>> 41a8ea4a

        // history
        binding.put(FlowEventActionRepository.class, PersistenceArea.HISTORY);
        binding.put(FlowEventDumpRepository.class, PersistenceArea.HISTORY);
        binding.put(FlowEventRepository.class, PersistenceArea.HISTORY);
        binding.put(PortEventRepository.class, PersistenceArea.HISTORY);
    }

    public PersistenceArea lookup(Repository<?> repository) {
        return lookup(repository.getClass());
    }

    /**
     * Map repository class into {@link PersistenceArea}.
     */
    public PersistenceArea lookup(Class<?> klass) {
        LinkedList<Class<?>> queue = new LinkedList<>();
        queue.addFirst(klass);

        PersistenceArea result = null;
        while (! queue.isEmpty()) {
            Class<?> entry = queue.pollFirst();
            if (entry == null) {
                continue;
            }
            if (! Repository.class.isAssignableFrom(entry)) {
                continue;
            }

            result = binding.get(entry);
            if (result != null) {
                break;
            }

            queue.addAll(Arrays.asList(entry.getInterfaces()));
            queue.addLast(entry.getSuperclass());
        }
        if (result == null) {
            throw new IllegalArgumentException(String.format(
                    "Unable to lookup persistence area for class %s", klass.getName()));
        }
        return result;
    }
}<|MERGE_RESOLUTION|>--- conflicted
+++ resolved
@@ -60,13 +60,10 @@
         binding.put(FlowStatsRepository.class, PersistenceArea.COMMON);
         binding.put(YFlowRepository.class, PersistenceArea.COMMON);
         binding.put(PortRepository.class, PersistenceArea.COMMON);
-<<<<<<< HEAD
         binding.put(LacpPartnerRepository.class, PersistenceArea.COMMON);
-=======
         binding.put(HaFlowRepository.class, PersistenceArea.COMMON);
         binding.put(HaSubFlowRepository.class, PersistenceArea.COMMON);
         binding.put(HaFlowPathRepository.class, PersistenceArea.COMMON);
->>>>>>> 41a8ea4a
 
         // history
         binding.put(FlowEventActionRepository.class, PersistenceArea.HISTORY);
@@ -87,12 +84,12 @@
         queue.addFirst(klass);
 
         PersistenceArea result = null;
-        while (! queue.isEmpty()) {
+        while (!queue.isEmpty()) {
             Class<?> entry = queue.pollFirst();
             if (entry == null) {
                 continue;
             }
-            if (! Repository.class.isAssignableFrom(entry)) {
+            if (!Repository.class.isAssignableFrom(entry)) {
                 continue;
             }
 
@@ -110,4 +107,4 @@
         }
         return result;
     }
-}+}
