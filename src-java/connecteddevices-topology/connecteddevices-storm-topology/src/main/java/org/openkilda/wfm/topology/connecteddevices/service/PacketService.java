/* Copyright 2023 Telstra Open Source
 *
 *   Licensed under the Apache License, Version 2.0 (the "License");
 *   you may not use this file except in compliance with the License.
 *   You may obtain a copy of the License at
 *
 *       http://www.apache.org/licenses/LICENSE-2.0
 *
 *   Unless required by applicable law or agreed to in writing, software
 *   distributed under the License is distributed on an "AS IS" BASIS,
 *   WITHOUT WARRANTIES OR CONDITIONS OF ANY KIND, either express or implied.
 *   See the License for the specific language governing permissions and
 *   limitations under the License.
 */

package org.openkilda.wfm.topology.connecteddevices.service;

import static java.lang.String.format;
import static org.openkilda.model.ConnectedDeviceType.ARP;
import static org.openkilda.model.ConnectedDeviceType.LLDP;
import static org.openkilda.model.SwitchConnectedDevice.buildUniqueArpIndex;
import static org.openkilda.model.SwitchConnectedDevice.buildUniqueLldpIndex;
import static org.openkilda.model.cookie.Cookie.ARP_INGRESS_COOKIE;
import static org.openkilda.model.cookie.Cookie.ARP_INPUT_PRE_DROP_COOKIE;
import static org.openkilda.model.cookie.Cookie.ARP_POST_INGRESS_COOKIE;
import static org.openkilda.model.cookie.Cookie.ARP_POST_INGRESS_ONE_SWITCH_COOKIE;
import static org.openkilda.model.cookie.Cookie.ARP_POST_INGRESS_VXLAN_COOKIE;
import static org.openkilda.model.cookie.Cookie.ARP_TRANSIT_COOKIE;
import static org.openkilda.model.cookie.Cookie.LLDP_INGRESS_COOKIE;
import static org.openkilda.model.cookie.Cookie.LLDP_INPUT_PRE_DROP_COOKIE;
import static org.openkilda.model.cookie.Cookie.LLDP_POST_INGRESS_COOKIE;
import static org.openkilda.model.cookie.Cookie.LLDP_POST_INGRESS_ONE_SWITCH_COOKIE;
import static org.openkilda.model.cookie.Cookie.LLDP_POST_INGRESS_VXLAN_COOKIE;
import static org.openkilda.model.cookie.Cookie.LLDP_TRANSIT_COOKIE;

import org.openkilda.messaging.info.InfoData;
import org.openkilda.messaging.info.event.ArpInfoData;
import org.openkilda.messaging.info.event.ConnectedDevicePacketBase;
import org.openkilda.messaging.info.event.LacpInfoData;
import org.openkilda.messaging.info.event.LldpInfoData;
import org.openkilda.model.Flow;
import org.openkilda.model.LacpPartner;
import org.openkilda.model.Switch;
import org.openkilda.model.SwitchConnectedDevice;
import org.openkilda.model.SwitchId;
import org.openkilda.model.TransitVlan;
import org.openkilda.persistence.PersistenceManager;
import org.openkilda.persistence.repositories.FlowRepository;
import org.openkilda.persistence.repositories.LacpPartnerRepository;
import org.openkilda.persistence.repositories.SwitchConnectedDeviceRepository;
import org.openkilda.persistence.repositories.SwitchRepository;
import org.openkilda.persistence.repositories.TransitVlanRepository;
import org.openkilda.persistence.tx.TransactionManager;

import com.google.common.annotations.VisibleForTesting;
import lombok.Value;
import lombok.extern.slf4j.Slf4j;

import java.time.Instant;
import java.util.HashMap;
import java.util.Map;
import java.util.Optional;

@Slf4j
public class PacketService {
    public static final int FULL_PORT_VLAN = 0;

    private final TransactionManager transactionManager;
    private final SwitchRepository switchRepository;
    private final SwitchConnectedDeviceRepository switchConnectedDeviceRepository;
    private final TransitVlanRepository transitVlanRepository;
    private final FlowRepository flowRepository;

<<<<<<< HEAD
    private LacpPartnerRepository lacpPartnerRepository;
=======
    private final Map<String, SwitchConnectedDevice> switchConnectedDeviceCache = new HashMap<>();
>>>>>>> 41a8ea4a

    public PacketService(PersistenceManager persistenceManager) {
        transactionManager = persistenceManager.getTransactionManager();
        switchRepository = persistenceManager.getRepositoryFactory().createSwitchRepository();
        switchConnectedDeviceRepository = persistenceManager.getRepositoryFactory()
                .createSwitchConnectedDeviceRepository();
        transitVlanRepository = persistenceManager.getRepositoryFactory().createTransitVlanRepository();
        flowRepository = persistenceManager.getRepositoryFactory().createFlowRepository();
        lacpPartnerRepository = persistenceManager.getRepositoryFactory().createLacpPartnerRepository();
    }

    /**
     * This key is needed to balance load on Packet Bolt. If you see that some packet bolts have high load, and
     * some have low load, try to extend this key. Maximum extension is equal to
     * <code>SwitchConnectedDeviceFrame.UNIQUE_INDEX_PROPERTY</code>
     */
    public static String createMessageKey(LldpInfoData data) {
        return String.format("%s_%s_lldp", data.getSwitchId(), data.getPortNumber());
    }

    /**
     * This key is needed to balance load on Packet Bolt. If you see that some packet bolts have high load, and
     * some have low load, try to extend this key. Maximum extension is equal to
     * <code>SwitchConnectedDeviceFrame.UNIQUE_INDEX_PROPERTY</code>
     */
    public static String createMessageKey(ArpInfoData data) {
        return String.format("%s_%s_arp", data.getSwitchId(), data.getPortNumber());
    }

    /**
     * This key is needed to balance load on Packet Bolt. If you see that some packet bolts have high load, and
     * some have low load, try to extend this key. Maximum extension is equal to
     */
    public static String createMessageKey(LacpInfoData data) {
        return String.format("%s_%s_lacp", data.getSwitchId(), data.getLogicalPortNumber());
    }

    /**
     * Handle LLDP info data.
     */
    public void handleLldpData(LldpInfoData data) {
        FlowRelatedData flowRelatedData = findFlowRelatedData(data);
        if (flowRelatedData == null) {
            return;
        }

        String uniqueIndex = buildLldpUniqueIndex(data, flowRelatedData.getOriginalVlan());
        SwitchConnectedDevice device = Optional.ofNullable(switchConnectedDeviceCache.get(uniqueIndex))
                .orElseGet(() -> switchConnectedDeviceRepository.findLldpByUniqueIndex(uniqueIndex).orElse(null));

        if (device != null) {
            transactionManager.doInTransaction(() -> {
                device.setTtl(data.getTtl());
                device.setPortDescription(data.getPortDescription());
                device.setSystemName(data.getSystemName());
                device.setSystemDescription(data.getSystemDescription());
                device.setSystemCapabilities(data.getSystemCapabilities());
                device.setManagementAddress(data.getManagementAddress());
                device.setTimeLastSeen(Instant.ofEpochMilli(data.getTimestamp()));
                device.setFlowId(flowRelatedData.getFlowId());
                device.setSource(flowRelatedData.getSource());
            });
        } else {
            createLldpDevice(data, flowRelatedData);
        }
    }

    /**
     * Handle Arp info data.
     */
    public void handleArpData(ArpInfoData data) {
        FlowRelatedData flowRelatedData = findFlowRelatedData(data);
        if (flowRelatedData == null) {
            return;
        }

        String uniqueIndex = buildArpUniqueIndex(data, flowRelatedData.getOriginalVlan());
        SwitchConnectedDevice device = Optional.ofNullable(switchConnectedDeviceCache.get(uniqueIndex))
                .orElseGet(() -> switchConnectedDeviceRepository.findArpByUniqueIndex(uniqueIndex).orElse(null));

        if (device != null) {
            transactionManager.doInTransaction(() -> {
                device.setTimeLastSeen(Instant.ofEpochMilli(data.getTimestamp()));
                device.setFlowId(flowRelatedData.getFlowId());
                device.setSource(flowRelatedData.getSource());
            });
        } else {
            createArpDevice(data, flowRelatedData);
        }
    }

    /**
<<<<<<< HEAD
     * Handle lacp info data.
     */
    public void handleLacpData(LacpInfoData data) {
        transactionManager.doInTransaction(() -> {
            Optional<LacpPartner> lacpPartnerOptional = lacpPartnerRepository.findBySwitchIdAndLogicalPortNumber(
                    data.getSwitchId(), data.getLogicalPortNumber());
            org.openkilda.messaging.info.event.LacpPartner actor = data.getActor();
            if (lacpPartnerOptional.isPresent()) {
                lacpPartnerOptional.get().setSystemPriority(actor.getSystemPriority());
                lacpPartnerOptional.get().setSystemId(actor.getSystemId());
                lacpPartnerOptional.get().setKey(actor.getKey());
                lacpPartnerOptional.get().setPortPriority(actor.getPortPriority());
                lacpPartnerOptional.get().setPortNumber(actor.getPortNumber());
                lacpPartnerOptional.get().setStateActive(actor.getState().isActive());
                lacpPartnerOptional.get().setStateShortTimeout(actor.getState().isActive());
                lacpPartnerOptional.get().setStateAggregatable(actor.getState().isActive());
                lacpPartnerOptional.get().setStateSynchronised(actor.getState().isActive());
                lacpPartnerOptional.get().setStateCollecting(actor.getState().isActive());
                lacpPartnerOptional.get().setStateDistributing(actor.getState().isActive());
                lacpPartnerOptional.get().setStateDefaulted(actor.getState().isActive());
                lacpPartnerOptional.get().setStateExpired(actor.getState().isActive());
            } else {
                LacpPartner partner = LacpPartner.builder()
                        .switchId(data.getSwitchId())
                        .logicalPortNumber(data.getLogicalPortNumber())
                        .systemPriority(actor.getSystemPriority())
                        .systemId(actor.getSystemId())
                        .key(actor.getKey())
                        .portPriority(actor.getPortPriority())
                        .portNumber(actor.getPortNumber())
                        .stateActive(actor.getState().isActive())
                        .stateShortTimeout(actor.getState().isActive())
                        .stateAggregatable(actor.getState().isActive())
                        .stateSynchronised(actor.getState().isActive())
                        .stateCollecting(actor.getState().isActive())
                        .stateDistributing(actor.getState().isActive())
                        .stateDefaulted(actor.getState().isActive())
                        .stateExpired(actor.getState().isActive())
                        .build();
                lacpPartnerRepository.add(partner);
            }
        });
=======
     * This key is needed to balance load on Packet Bolt. If you see that some packet bolts have high load, and
     * some have low load, try to extend this key. Maximum extension is equal to
     * <code>SwitchConnectedDeviceFrame.UNIQUE_INDEX_PROPERTY</code>
     */
    public static String createMessageKey(LldpInfoData data) {
        return format("%s_%s_%s_%s_%s_lldp", data.getSwitchId(), data.getPortNumber(), data.getMacAddress(),
                data.getChassisId(), data.getPortId());
    }

    /**
     * This key is needed to balance load on Packet Bolt. If you see that some packet bolts have high load, and
     * some have low load, try to extend this key. Maximum extension is equal to
     * <code>SwitchConnectedDeviceFrame.UNIQUE_INDEX_PROPERTY</code>
     */
    public static String createMessageKey(ArpInfoData data) {
        return format("%s_%s_%s_%s_arp", data.getSwitchId(), data.getPortNumber(), data.getMacAddress(),
                data.getIpAddress());
>>>>>>> 41a8ea4a
    }
    
    private FlowRelatedData findFlowRelatedData(ConnectedDevicePacketBase data) {
        long cookie = data.getCookie();
        if (cookie == LLDP_POST_INGRESS_COOKIE
                || cookie == ARP_POST_INGRESS_COOKIE) {
            return findFlowRelatedDataForVlanFlow(data);
        } else if (cookie == LLDP_POST_INGRESS_VXLAN_COOKIE
                || cookie == ARP_POST_INGRESS_VXLAN_COOKIE) {
            return findFlowRelatedDataForVxlanFlow(data);
        } else if (cookie == LLDP_POST_INGRESS_ONE_SWITCH_COOKIE
                || cookie == ARP_POST_INGRESS_ONE_SWITCH_COOKIE) {
            return findFlowRelatedDataForOneSwitchFlow(data);
        } else if (cookie == LLDP_INPUT_PRE_DROP_COOKIE
                || cookie == LLDP_INGRESS_COOKIE
                || cookie == LLDP_TRANSIT_COOKIE
                || cookie == ARP_INPUT_PRE_DROP_COOKIE
                || cookie == ARP_INGRESS_COOKIE
                || cookie == ARP_TRANSIT_COOKIE) {
            int vlan = data.getVlans().isEmpty() ? 0 : data.getVlans().get(0);
            return new FlowRelatedData(vlan, null, null);
        }
        log.warn("Got {} packet from unknown rule with cookie {}. Switch {}, port {}, vlans {}",
                getPacketName(data), data.getCookie(), data.getSwitchId(), data.getPortNumber(), data.getVlans());
        return null;
    }

    @VisibleForTesting
    FlowRelatedData findFlowRelatedDataForVlanFlow(ConnectedDevicePacketBase data) {
        if (data.getVlans().isEmpty()) {
            log.warn("Got {} packet without transit VLAN: {}", getPacketName(data), data);
            return null;
        }
        int transitVlan = data.getVlans().get(0);
        Flow flow = findFlowByTransitVlan(transitVlan);

        if (flow == null) {
            return null;
        }

        int customerVlan = data.getVlans().size() > 1 ? data.getVlans().get(1) : 0;
        if (data.getSwitchId().equals(flow.getSrcSwitchId())) {
            if (flow.getSrcVlan() == FULL_PORT_VLAN) {
                // case 1:  customer vlan 0 ==> src vlan 0, transit vlan 2 ==> output vlan 2, vlans in packet: [2]
                // case 2:  customer vlan 1 ==> src vlan 0, transit vlan 2 ==> output vlan 2, vlans in packet: [2, 1]
                return new FlowRelatedData(customerVlan, flow.getFlowId(), true);
            } else {
                // case 1:  customer vlan 1 ==> src vlan 1, transit vlan 2 ==> output vlan 2, vlans in packet: [2]
                return new FlowRelatedData(flow.getSrcVlan(), flow.getFlowId(), true);
            }
        } else if (data.getSwitchId().equals(flow.getDestSwitchId())) {
            if (flow.getDestVlan() == FULL_PORT_VLAN) {
                // case 1:  customer vlan 0 ==> dst vlan 0, transit vlan 2 ==> output vlan 2, vlans in packet: [2]
                // case 2:  customer vlan 1 ==> dst vlan 0, transit vlan 2 ==> output vlan 2, vlans in packet: [2, 1]
                return new FlowRelatedData(customerVlan, flow.getFlowId(), false);
            } else {
                // case 1:  customer vlan 1 ==> dst vlan 1, transit vlan 2 ==> output vlan 2, vlans in packet: [2]
                return new FlowRelatedData(flow.getDestVlan(), flow.getFlowId(), false);
            }
        } else {
            log.warn("Got {} packet from Flow {} on non-src/non-dst switch {}. Transit vlan: {}",
                    getPacketName(data), flow.getFlowId(), data.getSwitchId(), transitVlan);
            return null;
        }
    }

    @VisibleForTesting
    FlowRelatedData findFlowRelatedDataForVxlanFlow(ConnectedDevicePacketBase data) {
        int inputVlan = data.getVlans().isEmpty() ? 0 : data.getVlans().get(0);
        Flow flow = getFlowBySwitchIdPortAndVlan(
                data.getSwitchId(), data.getPortNumber(), inputVlan, getPacketName(data));

        if (flow == null) {
            return null;
        }

        if (data.getSwitchId().equals(flow.getSrcSwitchId())) {
            return new FlowRelatedData(inputVlan, flow.getFlowId(), true);
        } else if (data.getSwitchId().equals(flow.getDestSwitchId())) {
            return new FlowRelatedData(inputVlan, flow.getFlowId(), false);
        } else {
            log.warn("Got {} packet from Flow {} on non-src/non-dst switch {}. Port number {}, input vlan {}",
                    getPacketName(data), flow.getFlowId(), data.getSwitchId(), data.getPortNumber(), inputVlan);
            return null;
        }
    }

    @VisibleForTesting
    FlowRelatedData findFlowRelatedDataForOneSwitchFlow(ConnectedDevicePacketBase data) {
        // top vlan with which we got LLDP packet in Floodlight.
        int outputVlan = data.getVlans().isEmpty() ? 0 : data.getVlans().get(0);
        // second vlan with which we got LLDP packet in Floodlight. Exists only for some full port flows.
        int customerVlan = data.getVlans().size() > 1 ? data.getVlans().get(1) : 0;
        Flow flow = getFlowBySwitchIdInPortAndOutVlan(
                data.getSwitchId(), data.getPortNumber(), outputVlan, getPacketName(data));

        if (flow == null) {
            return null;
        }

        if (!flow.isOneSwitchFlow()) {
            log.warn("Found NOT one switch flow {} by SwitchId {}, port number {}, vlan {} from {} packet",
                    flow.getFlowId(), data.getSwitchId(), data.getPortNumber(), outputVlan, getPacketName(data));
            return null;
        }

        if (flow.getSrcPort() == flow.getDestPort()) {
            return getOneSwitchOnePortFlowRelatedData(flow, outputVlan, customerVlan, data);
        }

        if (data.getPortNumber() == flow.getSrcPort()) {
            if (flow.getSrcVlan() == FULL_PORT_VLAN) {
                if (flow.getDestVlan() == FULL_PORT_VLAN) {
                    // case 1:  customer vlan 0 ==> src vlan 0, dst vlan 0 ==> output vlan 0, vlans in packet: []
                    // case 2:  customer vlan 1 ==> src vlan 0, dst vlan 0 ==> output vlan 1, vlans in packet: [1]
                    return new FlowRelatedData(outputVlan, flow.getFlowId(), true);
                } else {
                    // case 1:  customer vlan 0 ==> src vlan 0, dst vlan 2 ==> output vlan 2, vlans in packet: [2]
                    // case 2:  customer vlan 1 ==> src vlan 0, dst vlan 2 ==> output vlan 2, vlans in packet: [2, 1]
                    return new FlowRelatedData(customerVlan, flow.getFlowId(), true);
                }
            } else {
                // case 1:  customer vlan 1 ==> src vlan 1, dst vlan 2 ==> output vlan 2, vlans in packet: [2]
                return new FlowRelatedData(flow.getSrcVlan(), flow.getFlowId(), true);
            }
        } else if (data.getPortNumber() == flow.getDestPort()) {
            if (flow.getDestVlan() == FULL_PORT_VLAN) {
                if (flow.getSrcVlan() == FULL_PORT_VLAN) {
                    // case 1:  customer vlan 0 ==> dst vlan 0, src vlan 0 ==> output vlan 0, vlans in packet: []
                    // case 1:  customer vlan 1 ==> dst vlan 0, src vlan 0 ==> output vlan 1, vlans in packet: [1]
                    return new FlowRelatedData(outputVlan, flow.getFlowId(), false);
                } else {
                    // case 1:  customer vlan 0 ==> dst vlan 0, src vlan 2 ==> output vlan 2, vlans in packet: [2]
                    // case 2:  customer vlan 1 ==> dst vlan 0, src vlan 2 ==> output vlan 2, vlans in packet: [2, 1]
                    return new FlowRelatedData(customerVlan, flow.getFlowId(), false);
                }
            } else {
                // case 1:  customer vlan 1 ==> dst vlan 1, src vlan 2 ==> output vlan 2, vlans in packet: [2]
                return new FlowRelatedData(flow.getDestVlan(), flow.getFlowId(), false);
            }
        }

        log.warn("Got LLDP packet from one switch flow {} with non-src/non-dst vlan {}. SwitchId {}, "
                + "port number {}", flow.getFlowId(), outputVlan, data.getSwitchId(), data.getPortNumber());
        return null;
    }

    @VisibleForTesting
    String buildLldpUniqueIndex(LldpInfoData data, int vlan) {
        return buildUniqueLldpIndex(data.getSwitchId(), data.getPortNumber(), vlan, data.getMacAddress(),
                data.getChassisId(), data.getPortId());
    }

    @VisibleForTesting
    String buildArpUniqueIndex(ArpInfoData data, int vlan) {
        return buildUniqueArpIndex(data.getSwitchId(), data.getPortNumber(), vlan, data.getMacAddress(),
                data.getIpAddress());
    }

    private FlowRelatedData getOneSwitchOnePortFlowRelatedData(
            Flow flow, int outputVlan, int customerVlan, ConnectedDevicePacketBase data) {
        if (flow.getDestVlan() == outputVlan) {
            if (flow.getSrcVlan() == FULL_PORT_VLAN) {
                // case 1:  customer vlan 0 ==> src vlan 0, dst vlan 2 ==> output vlan 2, vlans in packet: [2]
                // case 2:  customer vlan 1 ==> src vlan 0, dst vlan 2 ==> output vlan 2, vlans in packet: [2, 1]
                return new FlowRelatedData(customerVlan, flow.getFlowId(), true);
            } else {
                // case 1:  customer vlan 1 ==> src vlan 1, dst vlan 2 ==> output vlan 2, vlans in packet: [2]
                return new FlowRelatedData(flow.getSrcVlan(), flow.getFlowId(), true);
            }
        } else if (flow.getSrcVlan() == outputVlan) {
            if (flow.getDestVlan() == FULL_PORT_VLAN) {
                // case 1:  customer vlan 0 ==> dst vlan 0, src vlan 2 ==> output vlan 2, vlans in packet: [2]
                // case 2:  customer vlan 1 ==> dst vlan 0, src vlan 2 ==> output vlan 2, vlans in packet: [2, 1]
                return new FlowRelatedData(customerVlan, flow.getFlowId(), false);
            } else {
                // case 1:  customer vlan 1 ==> dst vlan 1, src vlan 2 ==> output vlan 2, vlans in packet: [2]
                return new FlowRelatedData(flow.getDestVlan(), flow.getFlowId(), false);
            }
        }
        log.warn("Got {} data for one switch one Flow with unknown output vlan {}. Flow {} Data {}",
                getPacketName(data), outputVlan, flow.getFlowId(), data);
        return null;
    }

    private Flow findFlowByTransitVlan(int vlan) {
        Optional<TransitVlan> transitVlan = transitVlanRepository.findByVlan(vlan);

        if (!transitVlan.isPresent()) {
            log.info("Couldn't find flow encapsulation resources by Transit vlan '{}", vlan);
            return null;
        }
        Optional<Flow> flow = flowRepository.findById(transitVlan.get().getFlowId());
        if (!flow.isPresent()) {
            log.warn("Couldn't find flow by flow ID '{}", transitVlan.get().getFlowId());
            return null;
        }
        return flow.get();
    }

    private Flow getFlowBySwitchIdPortAndVlan(SwitchId switchId, int portNumber, int vlan, String packetName) {
        Optional<Flow> flow = flowRepository.findByEndpointAndVlan(switchId, portNumber, vlan);

        if (flow.isPresent()) {
            return flow.get();
        } else {
            // may be it's a full port flow
            Optional<Flow> fullPortFlow = flowRepository.findByEndpointAndVlan(switchId, portNumber, FULL_PORT_VLAN);
            if (fullPortFlow.isPresent()) {
                return fullPortFlow.get();
            } else {
                log.warn("Couldn't find Flow for {} packet on endpoint: Switch {}, port {}, vlan {}",
                        packetName, switchId, portNumber, vlan);
                return null;
            }
        }
    }

    private Flow getFlowBySwitchIdInPortAndOutVlan(SwitchId switchId, int inPort, int outVlan, String packetName) {
        Optional<Flow> flow = flowRepository.findOneSwitchFlowBySwitchIdInPortAndOutVlan(switchId, inPort, outVlan);

        if (flow.isPresent()) {
            return flow.get();
        } else {
            // may be it's a full port flow
            Optional<Flow> fullPortFlow = flowRepository.findOneSwitchFlowBySwitchIdInPortAndOutVlan(
                    switchId, inPort, FULL_PORT_VLAN);
            if (fullPortFlow.isPresent()) {
                return fullPortFlow.get();
            } else {
                log.warn("Couldn't find Flow for {} packet by: Switch {}, InPort {}, OutVlan {}",
                        packetName, switchId, inPort, outVlan);
                return null;
            }
        }
    }

    private void createLldpDevice(LldpInfoData data, FlowRelatedData flowRelatedData) {
        Optional<Switch> optionalSwitch = switchRepository.findById(data.getSwitchId());
        int vlan = flowRelatedData.getOriginalVlan();

        if (!optionalSwitch.isPresent()) {
            log.warn("Got LLDP packet from non existent switch {}. Port number '{}', vlan '{}', mac address '{}', "
                            + "chassis id '{}', port id '{}'", data.getSwitchId(), data.getPortNumber(), vlan,
                    data.getMacAddress(), data.getChassisId(), data.getPortId());
            return;
        }

        SwitchConnectedDevice connectedDevice = SwitchConnectedDevice.builder()
                .switchObj(optionalSwitch.get())
                .portNumber(data.getPortNumber())
                .vlan(vlan)
                .macAddress(data.getMacAddress())
                .type(LLDP)
                .chassisId(data.getChassisId())
                .portId(data.getPortId())
                .timeFirstSeen(Instant.ofEpochMilli(data.getTimestamp()))
                .ttl(data.getTtl())
                .portDescription(data.getPortDescription())
                .systemName(data.getSystemName())
                .systemDescription(data.getSystemDescription())
                .systemCapabilities(data.getSystemCapabilities())
                .managementAddress(data.getManagementAddress())
                .timeLastSeen(Instant.ofEpochMilli(data.getTimestamp()))
                .flowId(flowRelatedData.getFlowId())
                .source(flowRelatedData.getSource())
                .build();
        switchConnectedDeviceRepository.add(connectedDevice);
        switchConnectedDeviceCache.put(buildLldpUniqueIndex(data, vlan), connectedDevice);
    }

    private void createArpDevice(ArpInfoData data, FlowRelatedData flowRelatedData) {
        Optional<Switch> sw = switchRepository.findById(data.getSwitchId());
        int vlan = flowRelatedData.getOriginalVlan();

        if (!sw.isPresent()) {
            log.warn("Got ARP packet from non existent switch {}. Port number '{}', vlan '{}', mac address '{}', "
                            + "ip address '{}'", data.getSwitchId(), data.getPortNumber(), vlan, data.getMacAddress(),
                    data.getIpAddress());
            return;
        }

        SwitchConnectedDevice connectedDevice = SwitchConnectedDevice.builder()
                .switchObj(sw.get())
                .portNumber(data.getPortNumber())
                .vlan(vlan)
                .macAddress(data.getMacAddress())
                .type(ARP)
                .ipAddress(data.getIpAddress())
                .timeFirstSeen(Instant.ofEpochMilli(data.getTimestamp()))
                .timeLastSeen(Instant.ofEpochMilli(data.getTimestamp()))
                .flowId(flowRelatedData.getFlowId())
                .source(flowRelatedData.getSource())
                .build();
        switchConnectedDeviceRepository.add(connectedDevice);
        switchConnectedDeviceCache.put(buildArpUniqueIndex(data, vlan), connectedDevice);
    }

    private String getPacketName(InfoData data) {
        if (data instanceof LldpInfoData) {
            return "LLDP";
        } else if (data instanceof ArpInfoData) {
            return "ARP";
        } else if (data instanceof LacpInfoData) {
            return "LACP";
        } else {
            return "unknown";
        }
    }

    @Value
    static class FlowRelatedData {
        int originalVlan;
        String flowId;
        Boolean source; // device connected to source of Flow or to destination
    }
}<|MERGE_RESOLUTION|>--- conflicted
+++ resolved
@@ -15,7 +15,6 @@
 
 package org.openkilda.wfm.topology.connecteddevices.service;
 
-import static java.lang.String.format;
 import static org.openkilda.model.ConnectedDeviceType.ARP;
 import static org.openkilda.model.ConnectedDeviceType.LLDP;
 import static org.openkilda.model.SwitchConnectedDevice.buildUniqueArpIndex;
@@ -70,12 +69,8 @@
     private final SwitchConnectedDeviceRepository switchConnectedDeviceRepository;
     private final TransitVlanRepository transitVlanRepository;
     private final FlowRepository flowRepository;
-
-<<<<<<< HEAD
-    private LacpPartnerRepository lacpPartnerRepository;
-=======
     private final Map<String, SwitchConnectedDevice> switchConnectedDeviceCache = new HashMap<>();
->>>>>>> 41a8ea4a
+    private final LacpPartnerRepository lacpPartnerRepository;
 
     public PacketService(PersistenceManager persistenceManager) {
         transactionManager = persistenceManager.getTransactionManager();
@@ -166,10 +161,9 @@
             createArpDevice(data, flowRelatedData);
         }
     }
-
+    
     /**
-<<<<<<< HEAD
-     * Handle lacp info data.
+     * Handle Lacp info data.
      */
     public void handleLacpData(LacpInfoData data) {
         transactionManager.doInTransaction(() -> {
@@ -211,27 +205,8 @@
                 lacpPartnerRepository.add(partner);
             }
         });
-=======
-     * This key is needed to balance load on Packet Bolt. If you see that some packet bolts have high load, and
-     * some have low load, try to extend this key. Maximum extension is equal to
-     * <code>SwitchConnectedDeviceFrame.UNIQUE_INDEX_PROPERTY</code>
-     */
-    public static String createMessageKey(LldpInfoData data) {
-        return format("%s_%s_%s_%s_%s_lldp", data.getSwitchId(), data.getPortNumber(), data.getMacAddress(),
-                data.getChassisId(), data.getPortId());
-    }
-
-    /**
-     * This key is needed to balance load on Packet Bolt. If you see that some packet bolts have high load, and
-     * some have low load, try to extend this key. Maximum extension is equal to
-     * <code>SwitchConnectedDeviceFrame.UNIQUE_INDEX_PROPERTY</code>
-     */
-    public static String createMessageKey(ArpInfoData data) {
-        return format("%s_%s_%s_%s_arp", data.getSwitchId(), data.getPortNumber(), data.getMacAddress(),
-                data.getIpAddress());
->>>>>>> 41a8ea4a
-    }
-    
+    }
+
     private FlowRelatedData findFlowRelatedData(ConnectedDevicePacketBase data) {
         long cookie = data.getCookie();
         if (cookie == LLDP_POST_INGRESS_COOKIE
