/* Copyright 2021 Telstra Open Source
 *
 *   Licensed under the Apache License, Version 2.0 (the "License");
 *   you may not use this file except in compliance with the License.
 *   You may obtain a copy of the License at
 *
 *       http://www.apache.org/licenses/LICENSE-2.0
 *
 *   Unless required by applicable law or agreed to in writing, software
 *   distributed under the License is distributed on an "AS IS" BASIS,
 *   WITHOUT WARRANTIES OR CONDITIONS OF ANY KIND, either express or implied.
 *   See the License for the specific language governing permissions and
 *   limitations under the License.
 */

package org.openkilda.rulemanager.adapter;

import org.openkilda.model.Flow;
import org.openkilda.model.FlowEncapsulationType;
import org.openkilda.model.FlowPath;
import org.openkilda.model.FlowTransitEncapsulation;
import org.openkilda.model.KildaFeatureToggles;
import org.openkilda.model.PathId;
import org.openkilda.model.Switch;
import org.openkilda.model.SwitchId;
import org.openkilda.model.SwitchProperties;
import org.openkilda.model.TransitVlan;
import org.openkilda.model.YFlow;
import org.openkilda.persistence.PersistenceManager;
import org.openkilda.persistence.repositories.FlowPathRepository;
import org.openkilda.persistence.repositories.IslRepository;
import org.openkilda.persistence.repositories.KildaFeatureTogglesRepository;
import org.openkilda.persistence.repositories.RepositoryFactory;
import org.openkilda.persistence.repositories.SwitchPropertiesRepository;
import org.openkilda.persistence.repositories.SwitchRepository;
import org.openkilda.persistence.repositories.TransitVlanRepository;
import org.openkilda.persistence.repositories.VxlanRepository;
import org.openkilda.rulemanager.DataAdapter;

import lombok.Builder;

import java.util.HashMap;
import java.util.Map;
import java.util.Optional;
import java.util.Set;

/**
 * PersistenceDataAdapter is designed for one-time use. Create new PersistenceDataAdapter for each RuleManager API
 * call. All data is cached to provide the same result for multiple getter calls and reduce DB layer calls.
 */
public class PersistenceDataAdapter implements DataAdapter {

    private final FlowPathRepository flowPathRepository;
    private final SwitchRepository switchRepository;
    private final SwitchPropertiesRepository switchPropertiesRepository;
    private final TransitVlanRepository transitVlanRepository;
    private final VxlanRepository vxlanRepository;
    private final IslRepository islRepository;
    private final KildaFeatureTogglesRepository featureTogglesRepository;

    private final Set<PathId> pathIds;
    private final Set<SwitchId> switchIds;

    private Map<PathId, Flow> flowCache;
    private Map<PathId, FlowPath> flowPathCache;
    private Map<PathId, FlowTransitEncapsulation> encapsulationCache;
    private Map<SwitchId, Switch> switchCache;
    private Map<SwitchId, SwitchProperties> switchPropertiesCache;
    private Map<SwitchId, Set<Integer>> switchIslPortsCache;
    private KildaFeatureToggles featureToggles;
<<<<<<< HEAD
=======
    private Map<PathId, YFlow> yFlowCache;
>>>>>>> 7c20a8ae

    @Builder
    public PersistenceDataAdapter(PersistenceManager persistenceManager,
                                  Set<PathId> pathIds, Set<SwitchId> switchIds) {
        RepositoryFactory repositoryFactory = persistenceManager.getRepositoryFactory();
        flowPathRepository = repositoryFactory.createFlowPathRepository();
        switchRepository = repositoryFactory.createSwitchRepository();
        switchPropertiesRepository = repositoryFactory.createSwitchPropertiesRepository();
        transitVlanRepository = repositoryFactory.createTransitVlanRepository();
        vxlanRepository = repositoryFactory.createVxlanRepository();
        islRepository = repositoryFactory.createIslRepository();
        featureTogglesRepository = repositoryFactory.createFeatureTogglesRepository();

        this.pathIds = pathIds;
        this.switchIds = switchIds;

        encapsulationCache = new HashMap<>();
    }

    @Override
    public Map<PathId, FlowPath> getFlowPaths() {
        if (flowPathCache == null) {
            flowPathCache = flowPathRepository.findByIds(pathIds);
        }
        return flowPathCache;
    }

    @Override
    public Flow getFlow(PathId pathId) {
        if (flowCache == null) {
            flowCache = flowPathRepository.findFlowsByPathIds(pathIds);
        }
        return flowCache.get(pathId);
    }

    @Override
    public FlowTransitEncapsulation getTransitEncapsulation(PathId pathId) {
        if (encapsulationCache.get(pathId) == null) {
            Optional<TransitVlan> vlan = transitVlanRepository.findByPathId(pathId);
            if (vlan.isPresent()) {
                encapsulationCache.put(pathId, new FlowTransitEncapsulation(vlan.get().getVlan(),
                        FlowEncapsulationType.TRANSIT_VLAN));
            } else {
                vxlanRepository.findByPathId(pathId, null)
                        .stream().findFirst()
                        .ifPresent(vxlan -> encapsulationCache.put(pathId, new FlowTransitEncapsulation(vxlan.getVni(),
                                FlowEncapsulationType.VXLAN)));
            }
        }
        return encapsulationCache.get(pathId);
    }

    @Override
    public Switch getSwitch(SwitchId switchId) {
        if (switchCache == null) {
            switchCache = switchRepository.findByIds(switchIds);
        }
        return switchCache.get(switchId);
    }

    @Override
    public SwitchProperties getSwitchProperties(SwitchId switchId) {
        if (switchPropertiesCache == null) {
            switchPropertiesCache = switchPropertiesRepository.findBySwitchIds(switchIds);
        }
        return switchPropertiesCache.get(switchId);
    }

    @Override
    public KildaFeatureToggles getFeatureToggles() {
        if (featureToggles == null) {
            featureToggles = featureTogglesRepository.getOrDefault();
        }
        return featureToggles;
    }

    @Override
    public Set<Integer> getSwitchIslPorts(SwitchId switchId) {
        if (switchIslPortsCache == null) {
            switchIslPortsCache = islRepository.findIslPortsBySwitchIds(switchIds);
        }
        return switchIslPortsCache.get(switchId);
    }
<<<<<<< HEAD
=======

    @Override
    public YFlow getYFlow(PathId pathId) {
        if (yFlowCache == null) {
            yFlowCache = flowPathRepository.findYFlowsByPathIds(pathIds);
        }
        return yFlowCache.get(pathId);
    }
>>>>>>> 7c20a8ae
}<|MERGE_RESOLUTION|>--- conflicted
+++ resolved
@@ -68,10 +68,7 @@
     private Map<SwitchId, SwitchProperties> switchPropertiesCache;
     private Map<SwitchId, Set<Integer>> switchIslPortsCache;
     private KildaFeatureToggles featureToggles;
-<<<<<<< HEAD
-=======
     private Map<PathId, YFlow> yFlowCache;
->>>>>>> 7c20a8ae
 
     @Builder
     public PersistenceDataAdapter(PersistenceManager persistenceManager,
@@ -155,8 +152,6 @@
         }
         return switchIslPortsCache.get(switchId);
     }
-<<<<<<< HEAD
-=======
 
     @Override
     public YFlow getYFlow(PathId pathId) {
@@ -165,5 +160,4 @@
         }
         return yFlowCache.get(pathId);
     }
->>>>>>> 7c20a8ae
 }