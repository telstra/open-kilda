--- conflicted
+++ resolved
@@ -45,10 +45,7 @@
     Map<SwitchId, SwitchProperties> switchProperties;
     Map<SwitchId, Set<Integer>> switchIslPorts;
     KildaFeatureToggles featureToggles;
-<<<<<<< HEAD
-=======
     Map<PathId, YFlow> yFlows;
->>>>>>> 7c20a8ae
 
     @Override
     public Flow getFlow(PathId pathId) {
