/* Copyright 2019 Telstra Open Source
 *
 *   Licensed under the Apache License, Version 2.0 (the "License");
 *   you may not use this file except in compliance with the License.
 *   You may obtain a copy of the License at
 *
 *       http://www.apache.org/licenses/LICENSE-2.0
 *
 *   Unless required by applicable law or agreed to in writing, software
 *   distributed under the License is distributed on an "AS IS" BASIS,
 *   WITHOUT WARRANTIES OR CONDITIONS OF ANY KIND, either express or implied.
 *   See the License for the specific language governing permissions and
 *   limitations under the License.
 */

package org.openkilda.wfm.topology.nbworker.services;

import org.openkilda.messaging.command.flow.PathValidateRequest;
import org.openkilda.messaging.info.network.PathValidationResult;
import org.openkilda.messaging.info.network.PathsInfoData;
import org.openkilda.model.Flow;
import org.openkilda.model.FlowEncapsulationType;
import org.openkilda.model.FlowPath;
import org.openkilda.model.KildaConfiguration;
import org.openkilda.model.PathComputationStrategy;
import org.openkilda.model.PathId;
import org.openkilda.model.Switch;
import org.openkilda.model.SwitchId;
import org.openkilda.model.SwitchProperties;
import org.openkilda.pce.AvailableNetworkFactory;
import org.openkilda.pce.GetPathsResult;
import org.openkilda.pce.Path;
import org.openkilda.pce.PathComputer;
import org.openkilda.pce.PathComputerConfig;
import org.openkilda.pce.PathComputerFactory;
import org.openkilda.pce.exception.RecoverableException;
import org.openkilda.pce.exception.UnroutableFlowException;
<<<<<<< HEAD
import org.openkilda.pce.mapper.PathSegmentMapper;
import org.openkilda.persistence.repositories.FlowPathRepository;
=======
import org.openkilda.persistence.repositories.FlowRepository;
import org.openkilda.persistence.repositories.IslRepository;
>>>>>>> b91cab99
import org.openkilda.persistence.repositories.KildaConfigurationRepository;
import org.openkilda.persistence.repositories.RepositoryFactory;
import org.openkilda.persistence.repositories.SwitchPropertiesRepository;
import org.openkilda.persistence.repositories.SwitchRepository;
import org.openkilda.wfm.error.SwitchNotFoundException;
import org.openkilda.wfm.error.SwitchPropertiesNotFoundException;
import org.openkilda.wfm.share.mappers.PathMapper;
import org.openkilda.wfm.share.mappers.PathValidationDataMapper;
import org.openkilda.wfm.topology.nbworker.validators.PathValidator;

import lombok.extern.slf4j.Slf4j;

import java.time.Duration;
import java.util.Collections;
import java.util.List;
import java.util.Objects;
import java.util.Optional;
import java.util.UUID;
import java.util.stream.Collectors;

@Slf4j
public class PathsService {
    private final int defaultMaxPathCount;
    private final PathComputer pathComputer;
    private final SwitchRepository switchRepository;
<<<<<<< HEAD
    private final FlowPathRepository flowPathRepository;
    private final SwitchPropertiesRepository switchPropertiesRepository;
    private final KildaConfigurationRepository kildaConfigurationRepository;
=======
    private final SwitchPropertiesRepository switchPropertiesRepository;
    private final KildaConfigurationRepository kildaConfigurationRepository;
    private final IslRepository islRepository;
    private final FlowRepository flowRepository;
>>>>>>> b91cab99

    public PathsService(RepositoryFactory repositoryFactory, PathComputerConfig pathComputerConfig) {
        switchRepository = repositoryFactory.createSwitchRepository();
        switchPropertiesRepository = repositoryFactory.createSwitchPropertiesRepository();
        kildaConfigurationRepository = repositoryFactory.createKildaConfigurationRepository();
        this.islRepository = repositoryFactory.createIslRepository();
        this.flowRepository = repositoryFactory.createFlowRepository();
        PathComputerFactory pathComputerFactory = new PathComputerFactory(
                pathComputerConfig, new AvailableNetworkFactory(pathComputerConfig, repositoryFactory));
        pathComputer = pathComputerFactory.getPathComputer();
        defaultMaxPathCount = pathComputerConfig.getMaxPathCount();
        flowPathRepository = repositoryFactory.createFlowPathRepository();
    }

    /**
     * Get paths.
     */
    public List<PathsInfoData> getPaths(
            SwitchId srcSwitchId, SwitchId dstSwitchId, FlowEncapsulationType requestEncapsulationType,
            PathComputationStrategy requestPathComputationStrategy, Duration maxLatency, Duration maxLatencyTier2,
            Integer maxPathCount) throws RecoverableException, SwitchNotFoundException, UnroutableFlowException {

        List<Path> flowPaths = validateInputAndGetPaths(srcSwitchId, dstSwitchId, requestEncapsulationType,
                requestPathComputationStrategy, maxLatency, maxLatencyTier2, maxPathCount);

        return flowPaths.stream().map(PathMapper.INSTANCE::map)
                .map(path -> PathsInfoData.builder().path(path).build())
                .collect(Collectors.toList());
    }

    /**
     * This method finds paths between the given switches with the given constraints. This version calculates whether
     * a protected path can be created for each found path.
     *
     * @param srcSwitchId a source switch ID
     * @param dstSwitchId a destination switch ID
     * @param requestEncapsulationType encapsulation type from the request
     * @param requestPathComputationStrategy path computation strategy from the request
     * @param maxLatency max latency from the request
     * @param maxLatencyTier2 max latency tier 2 from the request
     * @param maxPathCount find no more than this number of paths
     * @return a list of paths.
     * @throws RecoverableException an exception from path computer
     * @throws SwitchNotFoundException an exception from PCE
     * @throws UnroutableFlowException an exception from PCE
     */
    public List<PathsInfoData> getPathsWithProtectedPath(
            SwitchId srcSwitchId, SwitchId dstSwitchId, FlowEncapsulationType requestEncapsulationType,
            PathComputationStrategy requestPathComputationStrategy, Duration maxLatency, Duration maxLatencyTier2,
            Integer maxPathCount)
            throws RecoverableException, SwitchNotFoundException, UnroutableFlowException {

        return validateInputAndGetPaths(srcSwitchId, dstSwitchId, requestEncapsulationType,
                requestPathComputationStrategy, maxLatency, maxLatencyTier2, maxPathCount)
                .stream()
                .map(path ->
                    Path.builder()
                            .segments(path.getSegments())
                            .isBackupPath(path.isBackupPath())
                            .minAvailableBandwidth(path.getMinAvailableBandwidth())
                            .latency(path.getLatency())
                            .srcSwitchId(path.getSrcSwitchId())
                            .destSwitchId(path.getDestSwitchId())
                            .protectedPath(getProtectedPath(path, requestEncapsulationType,
                                    requestPathComputationStrategy, maxLatency, maxLatencyTier2))
                            .build())
                .map(PathMapper.INSTANCE::map)
                .map(path -> PathsInfoData.builder().path(path).build())
                .collect(Collectors.toList());
    }

    private Path getProtectedPath(Path path, FlowEncapsulationType encapsulationType,
                                  PathComputationStrategy pathComputationStrategy,
                                  Duration maxLatency, Duration maxLatencyTier2) {
        Flow flow = createVirtualFlow(path, encapsulationType, pathComputationStrategy, maxLatency, maxLatencyTier2);

        GetPathsResult pathsResult = pathComputer.getProtectedPath(flow, Collections.emptyList());
        if (pathsResult.isSuccess() && pathsResult.getForward().equals(path)) {
            log.error("Protected path is equal to the main path!");
            throw new IllegalStateException("Protected path is equal to the main path!");
        }

        return pathsResult.isSuccess() ? pathsResult.getForward() : null;
    }

    private Flow createVirtualFlow(Path path,
                                   FlowEncapsulationType encapsulationType,
                                   PathComputationStrategy pathComputationStrategy,
                                   Duration maxLatency,
                                   Duration maxLatencyTier2) {
        String diverseGroupId = UUID.randomUUID().toString();
        if (!flowPathRepository.findByFlowGroupId(diverseGroupId).isEmpty()) {
            log.error("There is a flow with the same diverse group ID as the virtual flow. group ID: {}",
                    diverseGroupId);
        }

        Flow flow = Flow.builder()
                .description("A virtual flow for computing a protected path to this flow")
                .flowId("")
                .srcSwitch(Switch.builder().switchId(path.getSrcSwitchId()).build())
                .destSwitch(Switch.builder().switchId(path.getDestSwitchId()).build())
                .maxLatency(path.getLatency())
                .bandwidth(path.getMinAvailableBandwidth())
                .encapsulationType(encapsulationType)
                .maxLatency(maxLatency.toNanos())
                .maxLatencyTier2(maxLatencyTier2.toNanos())
                .pathComputationStrategy(pathComputationStrategy)
                .diverseGroupId(diverseGroupId)
                .build();

        flow.setForwardPath(FlowPath.builder()
                .pathId(new PathId("A virtual forward flow path for computing a protected path"))
                .latency(path.getLatency())
                .bandwidth(path.getMinAvailableBandwidth())
                .srcSwitch(Switch.builder().switchId(path.getSrcSwitchId()).build())
                .destSwitch(Switch.builder().switchId(path.getDestSwitchId()).build())
                .segments(PathSegmentMapper.INSTANCE.toPathSegmentList(path.getSegments()))
                .build());

        flow.setReversePath(FlowPath.builder()
                .pathId(new PathId("A virtual reverse flow path for computing a protected path"))
                .latency(path.getLatency())
                .bandwidth(path.getMinAvailableBandwidth())
                .srcSwitch(Switch.builder().switchId(path.getDestSwitchId()).build())
                .destSwitch(Switch.builder().switchId(path.getSrcSwitchId()).build())
                .segments(PathSegmentMapper.INSTANCE.toPathSegmentList(path.getSegments()))
                .build());

        return flow;
    }

    private List<Path> validateInputAndGetPaths(
            SwitchId srcSwitchId, SwitchId dstSwitchId, FlowEncapsulationType requestEncapsulationType,
            PathComputationStrategy requestPathComputationStrategy, Duration maxLatency, Duration maxLatencyTier2,
            Integer maxPathCount) throws RecoverableException, SwitchNotFoundException, UnroutableFlowException {
        if (Objects.equals(srcSwitchId, dstSwitchId)) {
            throw new IllegalArgumentException(
                    String.format("Source and destination switch IDs are equal: '%s'", srcSwitchId));
        }
        if (!switchRepository.exists(srcSwitchId)) {
            throw new SwitchNotFoundException(srcSwitchId);
        }
        if (!switchRepository.exists(dstSwitchId)) {
            throw new SwitchNotFoundException(dstSwitchId);
        }

        KildaConfiguration kildaConfiguration = kildaConfigurationRepository.getOrDefault();

        FlowEncapsulationType flowEncapsulationType = Optional.ofNullable(requestEncapsulationType)
                .orElse(kildaConfiguration.getFlowEncapsulationType());

        SwitchProperties srcProperties = switchPropertiesRepository.findBySwitchId(srcSwitchId).orElseThrow(
                () -> new SwitchPropertiesNotFoundException(srcSwitchId));
        if (!srcProperties.getSupportedTransitEncapsulation().contains(flowEncapsulationType)) {
            throw new IllegalArgumentException(String.format("Switch %s doesn't support %s encapsulation type. Choose "
<<<<<<< HEAD
                            + "one of the supported encapsulation types %s or update switch properties and add needed "
                            + "encapsulation type.", srcSwitchId, flowEncapsulationType,
=======
                    + "one of the supported encapsulation types %s or update switch properties and add needed "
                    + "encapsulation type.", srcSwitchId, flowEncapsulationType,
>>>>>>> b91cab99
                    srcProperties.getSupportedTransitEncapsulation()));
        }

        SwitchProperties dstProperties = switchPropertiesRepository.findBySwitchId(dstSwitchId).orElseThrow(
                () -> new SwitchPropertiesNotFoundException(dstSwitchId));
        if (!dstProperties.getSupportedTransitEncapsulation().contains(flowEncapsulationType)) {
            throw new IllegalArgumentException(String.format("Switch %s doesn't support %s encapsulation type. Choose "
<<<<<<< HEAD
                            + "one of the supported encapsulation types %s or update switch properties and add needed "
                            + "encapsulation type.", dstSwitchId, requestEncapsulationType,
=======
                    + "one of the supported encapsulation types %s or update switch properties and add needed "
                    + "encapsulation type.", dstSwitchId, requestEncapsulationType,
>>>>>>> b91cab99
                    dstProperties.getSupportedTransitEncapsulation()));
        }

        PathComputationStrategy pathComputationStrategy = Optional.ofNullable(requestPathComputationStrategy)
                .orElse(kildaConfiguration.getPathComputationStrategy());

        if (maxPathCount == null) {
            maxPathCount = defaultMaxPathCount;
        }

        if (maxPathCount <= 0) {
            throw new IllegalArgumentException(String.format("Incorrect maxPathCount: %s", maxPathCount));
        }

        return pathComputer.getNPaths(srcSwitchId, dstSwitchId, maxPathCount, flowEncapsulationType,
                pathComputationStrategy, maxLatency, maxLatencyTier2);
    }

    /**
     * This method validates a path and collects errors if any. Validations depend on the information in the request.
     * For example, if the request doesn't contain latency, the path will not be validated using max latency strategy.
     * @param request request containing the path and parameters to validate
     * @return a response with the success or the list of errors
     */
    public List<PathValidationResult> validatePath(PathValidateRequest request) {
        PathValidator pathValidator = new PathValidator(islRepository,
                flowRepository,
                switchPropertiesRepository,
                switchRepository,
                kildaConfigurationRepository.getOrDefault());

        return Collections.singletonList(pathValidator.validatePath(
                PathValidationDataMapper.INSTANCE.toPathValidationData(request.getPathValidationPayload())
        ));
    }
}<|MERGE_RESOLUTION|>--- conflicted
+++ resolved
@@ -35,13 +35,10 @@
 import org.openkilda.pce.PathComputerFactory;
 import org.openkilda.pce.exception.RecoverableException;
 import org.openkilda.pce.exception.UnroutableFlowException;
-<<<<<<< HEAD
+import org.openkilda.persistence.repositories.FlowRepository;
+import org.openkilda.persistence.repositories.IslRepository;
 import org.openkilda.pce.mapper.PathSegmentMapper;
 import org.openkilda.persistence.repositories.FlowPathRepository;
-=======
-import org.openkilda.persistence.repositories.FlowRepository;
-import org.openkilda.persistence.repositories.IslRepository;
->>>>>>> b91cab99
 import org.openkilda.persistence.repositories.KildaConfigurationRepository;
 import org.openkilda.persistence.repositories.RepositoryFactory;
 import org.openkilda.persistence.repositories.SwitchPropertiesRepository;
@@ -67,16 +64,11 @@
     private final int defaultMaxPathCount;
     private final PathComputer pathComputer;
     private final SwitchRepository switchRepository;
-<<<<<<< HEAD
-    private final FlowPathRepository flowPathRepository;
-    private final SwitchPropertiesRepository switchPropertiesRepository;
-    private final KildaConfigurationRepository kildaConfigurationRepository;
-=======
     private final SwitchPropertiesRepository switchPropertiesRepository;
     private final KildaConfigurationRepository kildaConfigurationRepository;
     private final IslRepository islRepository;
     private final FlowRepository flowRepository;
->>>>>>> b91cab99
+    private final FlowPathRepository flowPathRepository;
 
     public PathsService(RepositoryFactory repositoryFactory, PathComputerConfig pathComputerConfig) {
         switchRepository = repositoryFactory.createSwitchRepository();
@@ -232,13 +224,8 @@
                 () -> new SwitchPropertiesNotFoundException(srcSwitchId));
         if (!srcProperties.getSupportedTransitEncapsulation().contains(flowEncapsulationType)) {
             throw new IllegalArgumentException(String.format("Switch %s doesn't support %s encapsulation type. Choose "
-<<<<<<< HEAD
-                            + "one of the supported encapsulation types %s or update switch properties and add needed "
-                            + "encapsulation type.", srcSwitchId, flowEncapsulationType,
-=======
                     + "one of the supported encapsulation types %s or update switch properties and add needed "
                     + "encapsulation type.", srcSwitchId, flowEncapsulationType,
->>>>>>> b91cab99
                     srcProperties.getSupportedTransitEncapsulation()));
         }
 
@@ -246,13 +233,8 @@
                 () -> new SwitchPropertiesNotFoundException(dstSwitchId));
         if (!dstProperties.getSupportedTransitEncapsulation().contains(flowEncapsulationType)) {
             throw new IllegalArgumentException(String.format("Switch %s doesn't support %s encapsulation type. Choose "
-<<<<<<< HEAD
-                            + "one of the supported encapsulation types %s or update switch properties and add needed "
-                            + "encapsulation type.", dstSwitchId, requestEncapsulationType,
-=======
                     + "one of the supported encapsulation types %s or update switch properties and add needed "
                     + "encapsulation type.", dstSwitchId, requestEncapsulationType,
->>>>>>> b91cab99
                     dstProperties.getSupportedTransitEncapsulation()));
         }
 
