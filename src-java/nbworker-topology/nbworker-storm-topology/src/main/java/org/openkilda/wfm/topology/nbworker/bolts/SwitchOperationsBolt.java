/* Copyright 2019 Telstra Open Source
 *
 *   Licensed under the Apache License, Version 2.0 (the "License");
 *   you may not use this file except in compliance with the License.
 *   You may obtain a copy of the License at
 *
 *       http://www.apache.org/licenses/LICENSE-2.0
 *
 *   Unless required by applicable law or agreed to in writing, software
 *   distributed under the License is distributed on an "AS IS" BASIS,
 *   WITHOUT WARRANTIES OR CONDITIONS OF ANY KIND, either express or implied.
 *   See the License for the specific language governing permissions and
 *   limitations under the License.
 */

package org.openkilda.wfm.topology.nbworker.bolts;

import static java.lang.String.format;
import static org.openkilda.model.ConnectedDeviceType.ARP;
import static org.openkilda.model.ConnectedDeviceType.LLDP;

import org.openkilda.messaging.command.flow.FlowRerouteRequest;
import org.openkilda.messaging.command.switches.SwitchValidateRequest;
import org.openkilda.messaging.error.ErrorType;
import org.openkilda.messaging.error.MessageException;
import org.openkilda.messaging.info.InfoData;
import org.openkilda.messaging.info.event.DeactivateSwitchInfoData;
import org.openkilda.messaging.model.SwitchPropertiesDto;
import org.openkilda.messaging.model.ValidationFilter;
import org.openkilda.messaging.nbtopology.request.BaseRequest;
import org.openkilda.messaging.nbtopology.request.DeleteSwitchRequest;
import org.openkilda.messaging.nbtopology.request.GetAllSwitchPropertiesRequest;
<<<<<<< HEAD
import org.openkilda.messaging.nbtopology.request.GetLacpStatusRequest;
=======
import org.openkilda.messaging.nbtopology.request.GetFlowsPerPortForSwitchRequest;
>>>>>>> 41a8ea4a
import org.openkilda.messaging.nbtopology.request.GetPortPropertiesRequest;
import org.openkilda.messaging.nbtopology.request.GetSwitchConnectedDevicesRequest;
import org.openkilda.messaging.nbtopology.request.GetSwitchLacpStatusRequest;
import org.openkilda.messaging.nbtopology.request.GetSwitchLagPortsRequest;
import org.openkilda.messaging.nbtopology.request.GetSwitchPropertiesRequest;
import org.openkilda.messaging.nbtopology.request.GetSwitchRequest;
import org.openkilda.messaging.nbtopology.request.GetSwitchesRequest;
import org.openkilda.messaging.nbtopology.request.SwitchConnectionsRequest;
import org.openkilda.messaging.nbtopology.request.SwitchPatchRequest;
import org.openkilda.messaging.nbtopology.request.UpdateSwitchPropertiesRequest;
import org.openkilda.messaging.nbtopology.request.UpdateSwitchUnderMaintenanceRequest;
import org.openkilda.messaging.nbtopology.response.DeleteSwitchResponse;
import org.openkilda.messaging.nbtopology.response.GetFlowsPerPortForSwitchResponse;
import org.openkilda.messaging.nbtopology.response.GetSwitchResponse;
import org.openkilda.messaging.nbtopology.response.SwitchConnectedDeviceDto;
import org.openkilda.messaging.nbtopology.response.SwitchConnectedDevicesResponse;
import org.openkilda.messaging.nbtopology.response.SwitchConnectionsResponse;
import org.openkilda.messaging.nbtopology.response.SwitchLacpStatusResponse;
import org.openkilda.messaging.nbtopology.response.SwitchLagPortResponse;
import org.openkilda.messaging.nbtopology.response.SwitchPortConnectedDevicesDto;
import org.openkilda.messaging.nbtopology.response.SwitchPropertiesResponse;
import org.openkilda.messaging.payload.switches.PortPropertiesPayload;
import org.openkilda.model.FlowPath;
import org.openkilda.model.IslEndpoint;
import org.openkilda.model.PortProperties;
import org.openkilda.model.Switch;
import org.openkilda.model.SwitchConnectedDevice;
import org.openkilda.model.SwitchId;
import org.openkilda.persistence.PersistenceManager;
import org.openkilda.persistence.exceptions.PersistenceException;
import org.openkilda.server42.control.messaging.flowrtt.ActivateFlowMonitoringOnSwitchInfoData;
import org.openkilda.server42.control.messaging.flowrtt.DeactivateFlowMonitoringOnSwitchInfoData;
import org.openkilda.server42.control.messaging.islrtt.ActivateIslMonitoringOnSwitchInfoData;
import org.openkilda.server42.control.messaging.islrtt.DeactivateIslMonitoringOnSwitchInfoData;
import org.openkilda.wfm.CommandContext;
import org.openkilda.wfm.error.IllegalSwitchPropertiesException;
import org.openkilda.wfm.error.IllegalSwitchStateException;
import org.openkilda.wfm.error.SwitchNotFoundException;
import org.openkilda.wfm.error.SwitchPropertiesNotFoundException;
import org.openkilda.wfm.share.mappers.ConnectedDeviceMapper;
import org.openkilda.wfm.share.mappers.LacpStatusMapper;
import org.openkilda.wfm.share.mappers.LagPortMapper;
import org.openkilda.wfm.share.mappers.PortMapper;
import org.openkilda.wfm.share.metrics.TimedExecution;
import org.openkilda.wfm.share.model.Endpoint;
import org.openkilda.wfm.share.utils.KeyProvider;
import org.openkilda.wfm.topology.nbworker.StreamType;
import org.openkilda.wfm.topology.nbworker.services.FlowOperationsService;
import org.openkilda.wfm.topology.nbworker.services.ILinkOperationsServiceCarrier;
import org.openkilda.wfm.topology.nbworker.services.SwitchOperationsService;
import org.openkilda.wfm.topology.nbworker.services.SwitchOperationsServiceCarrier;

import org.apache.storm.topology.OutputFieldsDeclarer;
import org.apache.storm.tuple.Fields;
import org.apache.storm.tuple.Tuple;
import org.apache.storm.tuple.Values;

import java.time.Instant;
import java.util.ArrayList;
import java.util.Collection;
import java.util.Collections;
import java.util.Comparator;
import java.util.HashSet;
import java.util.List;
import java.util.Map;
import java.util.Map.Entry;
import java.util.Optional;
import java.util.Set;
import java.util.stream.Collectors;

public class SwitchOperationsBolt extends PersistenceOperationsBolt implements ILinkOperationsServiceCarrier,
        SwitchOperationsServiceCarrier {
    private transient SwitchOperationsService switchOperationsService;
    private transient FlowOperationsService flowOperationsService;

    public SwitchOperationsBolt(PersistenceManager persistenceManager) {
        super(persistenceManager);

        enableMeterRegistry("kilda.switch_operations", StreamType.TO_METRICS_BOLT.name());
    }

    @Override
    public void init() {
        super.init();

        this.switchOperationsService =
                new SwitchOperationsService(repositoryFactory, transactionManager, this, this);
        this.flowOperationsService = new FlowOperationsService(repositoryFactory, transactionManager);
    }

    @Override
    List<? extends InfoData> processRequest(Tuple tuple, BaseRequest request) {
        List<? extends InfoData> results;
        try {
            results = dispatchRequest(tuple, request);
        } catch (SwitchNotFoundException e) {
            throw new MessageException(
                    ErrorType.NOT_FOUND, e.getMessage(), String.format("Switch %s not found", e.getSwitchId()));
        }
        return results;
    }

    private List<? extends InfoData> dispatchRequest(Tuple tuple, BaseRequest request) throws SwitchNotFoundException {
        List<? extends InfoData> result = null;
        if (request instanceof GetSwitchesRequest) {
            result = getSwitches();
        } else if (request instanceof UpdateSwitchUnderMaintenanceRequest) {
            result = updateSwitchUnderMaintenanceFlag((UpdateSwitchUnderMaintenanceRequest) request, tuple);
        } else if (request instanceof GetSwitchRequest) {
            result = getSwitch((GetSwitchRequest) request);
        } else if (request instanceof DeleteSwitchRequest) {
            result = Collections.singletonList(deleteSwitch((DeleteSwitchRequest) request));
        } else if (request instanceof GetSwitchPropertiesRequest) {
            result = Collections.singletonList(getSwitchProperties((GetSwitchPropertiesRequest) request));
        } else if (request instanceof UpdateSwitchPropertiesRequest) {
            result = Collections.singletonList(updateSwitchProperties((UpdateSwitchPropertiesRequest) request));
        } else if (request instanceof GetPortPropertiesRequest) {
            result = Collections.singletonList(getPortProperties((GetPortPropertiesRequest) request));
        } else if (request instanceof GetSwitchConnectedDevicesRequest) {
            result = Collections.singletonList(getSwitchConnectedDevices((GetSwitchConnectedDevicesRequest) request));
        } else if (request instanceof SwitchPatchRequest) {
            result = Collections.singletonList(patchSwitch((SwitchPatchRequest) request));
        } else if (request instanceof SwitchConnectionsRequest) {
            result = Collections.singletonList(getSwitchConnections((SwitchConnectionsRequest) request));
        } else if (request instanceof GetAllSwitchPropertiesRequest) {
            result = getSwitchProperties();
        } else if (request instanceof GetSwitchLagPortsRequest) {
            result = getLagPorts((GetSwitchLagPortsRequest) request);
<<<<<<< HEAD
        } else if (request instanceof GetSwitchLacpStatusRequest) {
            result = getSwitchLacpStatus((GetSwitchLacpStatusRequest) request);
        }  else if (request instanceof GetLacpStatusRequest) {
            result = getLacpStatus((GetLacpStatusRequest) request);
        }   else {
=======
        } else if (request instanceof GetFlowsPerPortForSwitchRequest) {
            result = getSwitchFlows((GetFlowsPerPortForSwitchRequest) request);
        } else {
>>>>>>> 41a8ea4a
            unhandledInput(tuple);
        }

        return result;
    }

    @TimedExecution("switch_dump")
    private List<GetSwitchResponse> getSwitches() {
        return switchOperationsService.getAllSwitches();
    }

    @TimedExecution("get_switch")
    private List<GetSwitchResponse> getSwitch(GetSwitchRequest request) {
        SwitchId switchId = request.getSwitchId();

        try {
            return Collections.singletonList(switchOperationsService.getSwitch(switchId));
        } catch (SwitchNotFoundException e) {
            throw new MessageException(ErrorType.NOT_FOUND, e.getMessage(), "Switch was not found.");
        }
    }

    private List<GetSwitchResponse> updateSwitchUnderMaintenanceFlag(UpdateSwitchUnderMaintenanceRequest request,
                                                                     Tuple tuple) {
        SwitchId switchId = request.getSwitchId();
        boolean underMaintenance = request.isUnderMaintenance();
        boolean evacuate = request.isEvacuate();

        Switch sw;
        try {
            sw = switchOperationsService.updateSwitchUnderMaintenanceFlag(switchId, underMaintenance);
        } catch (SwitchNotFoundException e) {
            throw new MessageException(ErrorType.NOT_FOUND, e.getMessage(), "Switch was not found.");
        }

        if (underMaintenance && evacuate) {
            Collection<FlowPath> paths = flowOperationsService.getFlowPathsForSwitch(switchId);

            Set<IslEndpoint> affectedIslEndpoint = new HashSet<>(
                    switchOperationsService.getSwitchIslEndpoints(switchId));
            String reason = format("evacuated due to switch maintenance %s", switchId);
            for (FlowRerouteRequest reroute : flowOperationsService.makeRerouteRequests(
                    paths, affectedIslEndpoint, reason)) {
                CommandContext forkedContext = getCommandContext().fork(reroute.getFlowId());
                getOutput().emit(StreamType.REROUTE.toString(), tuple,
                        new Values(reroute, forkedContext.getCorrelationId()));
            }
        }

        return Collections.singletonList(new GetSwitchResponse(sw));
    }

    private DeleteSwitchResponse deleteSwitch(DeleteSwitchRequest request) {
        SwitchId switchId = request.getSwitchId();
        boolean force = request.isForce();
        boolean deleted = transactionManager.doInTransaction(() -> {
            try {
                if (!force) {
                    switchOperationsService.checkSwitchIsDeactivated(switchId);
                    switchOperationsService.checkSwitchHasNoFlows(switchId);
                    switchOperationsService.checkSwitchHasNoFlowSegments(switchId);
                    switchOperationsService.checkSwitchHasNoIsls(switchId);
                }
                return switchOperationsService.deleteSwitch(switchId, force);
            } catch (SwitchNotFoundException e) {
                String message = format("Could not delete switch '%s': '%s'", switchId, e.getMessage());
                throw new MessageException(ErrorType.NOT_FOUND, message, "Switch is not found.");
            } catch (IllegalSwitchStateException e) {
                String message = format("Could not delete switch '%s': '%s'", switchId, e.getMessage());
                throw new MessageException(ErrorType.REQUEST_INVALID, message, "Switch is in illegal state");
            }
        });

        if (deleted) {
            DeactivateSwitchInfoData data = new DeactivateSwitchInfoData(switchId);
            getOutput().emit(StreamType.DISCO.toString(), getCurrentTuple(), new Values(data, getCorrelationId()));
        }

        log.info("{} deletion of switch '{}'", deleted ? "Successful" : "Unsuccessful", switchId);
        return new DeleteSwitchResponse(deleted);
    }

    private List<SwitchPropertiesResponse> getSwitchProperties() {
        return switchOperationsService.getSwitchProperties();
    }

    private SwitchPropertiesResponse getSwitchProperties(GetSwitchPropertiesRequest request) {
        try {
            SwitchPropertiesDto found = switchOperationsService.getSwitchProperties(request.getSwitchId());
            return new SwitchPropertiesResponse(found);
        } catch (SwitchPropertiesNotFoundException e) {
            throw new MessageException(ErrorType.NOT_FOUND, e.getMessage(), "Failed to get switch properties.");
        }
    }

    private SwitchPropertiesResponse updateSwitchProperties(UpdateSwitchPropertiesRequest request) {
        try {
            SwitchPropertiesDto updated = switchOperationsService.updateSwitchProperties(request.getSwitchId(),
                    request.getSwitchProperties());
            return new SwitchPropertiesResponse(updated);
        } catch (SwitchPropertiesNotFoundException e) {
            throw new MessageException(ErrorType.NOT_FOUND, e.getMessage(), "Failed to update switch properties.");
        } catch (IllegalSwitchPropertiesException e) {
            throw new MessageException(ErrorType.PARAMETERS_INVALID, e.getMessage(),
                    "Failed to update switch properties.");
        } catch (IllegalArgumentException e) {
            throw new MessageException(ErrorType.PARAMETERS_INVALID, "Failed to update switch properties.",
                    e.getMessage());
        }
    }

    private PortPropertiesPayload getPortProperties(GetPortPropertiesRequest request) {
        try {
            PortProperties portProperties =
                    switchOperationsService.getPortProperties(request.getSwitchId(), request.getPort());
            return PortMapper.INSTANCE.map(portProperties);
        } catch (PersistenceException | SwitchNotFoundException e) {
            throw new MessageException(ErrorType.NOT_FOUND, e.getMessage(), "Couldn't get port properties");
        }
    }

    private SwitchConnectedDevicesResponse getSwitchConnectedDevices(GetSwitchConnectedDevicesRequest request) {
        Collection<SwitchConnectedDevice> devices;
        try {
            devices = switchOperationsService.getSwitchConnectedDevices(request.getSwitchId());
        } catch (SwitchNotFoundException e) {
            throw new MessageException(ErrorType.NOT_FOUND, e.getMessage(),
                    "Could not get connected devices for non existent switch");
        }


        Map<Integer, List<SwitchConnectedDevice>> deviceByPort = devices.stream()
                .filter(device -> request.getSince().isBefore(device.getTimeLastSeen())
                        || request.getSince().equals(device.getTimeLastSeen()))
                .collect(Collectors.groupingBy(SwitchConnectedDevice::getPortNumber, Collectors.toList()));

        List<SwitchPortConnectedDevicesDto> ports = new ArrayList<>();

        for (Entry<Integer, List<SwitchConnectedDevice>> entry : deviceByPort.entrySet()) {
            List<SwitchConnectedDeviceDto> lldpDevices = new ArrayList<>();
            List<SwitchConnectedDeviceDto> arpDevices = new ArrayList<>();
            for (SwitchConnectedDevice device : entry.getValue()) {
                if (device.getType() == LLDP) {
                    lldpDevices.add(ConnectedDeviceMapper.INSTANCE.map(device));
                } else if (device.getType() == ARP) {
                    arpDevices.add(ConnectedDeviceMapper.INSTANCE.map(device));
                }
            }
            lldpDevices.sort(Comparator.comparing(o -> Instant.parse(o.getTimeLastSeen())));
            arpDevices.sort(Comparator.comparing(o -> Instant.parse(o.getTimeLastSeen())));
            ports.add(new SwitchPortConnectedDevicesDto(entry.getKey(), lldpDevices, arpDevices));
        }
        return new SwitchConnectedDevicesResponse(ports);
    }

    private List<SwitchLagPortResponse> getLagPorts(GetSwitchLagPortsRequest request) {
        try {
            return switchOperationsService.getSwitchLagPorts(request.getSwitchId()).stream()
                    .map(LagPortMapper.INSTANCE::map)
                    .map(SwitchLagPortResponse::new)
                    .collect(Collectors.toList());
        } catch (SwitchNotFoundException e) {
            throw new MessageException(ErrorType.NOT_FOUND, e.getMessage(),
                    "Could not get LAG ports for non existent switch");
        }
    }

    private List<SwitchLacpStatusResponse> getSwitchLacpStatus(GetSwitchLacpStatusRequest request) {
        try {
            return switchOperationsService.getSwitchLacpStatus(request.getSwitchId()).stream()
                    .map(LacpStatusMapper.INSTANCE::map)
                    .map(SwitchLacpStatusResponse::new)
                    .collect(Collectors.toList());
        } catch (SwitchNotFoundException e) {
            throw new MessageException(ErrorType.NOT_FOUND, e.getMessage(),
                    "Could not get LACP Status for non-existent switch");
        }
    }

    private List<SwitchLacpStatusResponse> getLacpStatus(GetLacpStatusRequest request) {
        try {
            Optional<SwitchLacpStatusResponse> switchLacpStatusResponseOptional = switchOperationsService
                    .getLacpStatus(request.getSwitchId(), request.getLogicalPortNumber())
                    .map(LacpStatusMapper.INSTANCE::map)
                    .map(SwitchLacpStatusResponse::new);

            return switchLacpStatusResponseOptional.isPresent()
                    ? Collections.singletonList(switchLacpStatusResponseOptional.get())
                    : Collections.EMPTY_LIST;
        } catch (SwitchNotFoundException e) {
            throw new MessageException(ErrorType.NOT_FOUND, e.getMessage(),
                    "Could not get LACP Status for non existent switch");
        }
    }

    private GetSwitchResponse patchSwitch(SwitchPatchRequest request) {
        try {
            return new GetSwitchResponse(
                    switchOperationsService.patchSwitch(request.getSwitchId(), request.getSwitchPatch()));
        } catch (SwitchNotFoundException e) {
            throw new MessageException(ErrorType.NOT_FOUND, e.getMessage(), "Switch was not found.");
        }
    }

    private SwitchConnectionsResponse getSwitchConnections(SwitchConnectionsRequest request)
            throws SwitchNotFoundException {
        return switchOperationsService.getSwitchConnections(request.getSwitchId());
    }

    private List<GetFlowsPerPortForSwitchResponse> getSwitchFlows(GetFlowsPerPortForSwitchRequest request) {
        try {
            return Collections.singletonList(
                    switchOperationsService.getSwitchFlows(request.getSwitchId(), request.getPorts()));
        } catch (SwitchNotFoundException e) {
            throw new MessageException(ErrorType.NOT_FOUND, e.getMessage(),
                    "Could not get flows for non-existent switch");
        }
    }

    @Override
    public void requestSwitchSync(SwitchId switchId) {
        SwitchValidateRequest data = SwitchValidateRequest.builder()
                .switchId(switchId)
                .performSync(true)
                .removeExcess(true)
                .validationFilters(ValidationFilter.ALL_WITHOUT_FLOW_INFO)
                .build();
        getOutput().emit(StreamType.TO_SWITCH_MANAGER.toString(), getCurrentTuple(),
                new Values(data, KeyProvider.generateChainedKey(getCorrelationId())));
    }

    @Override
    public void enableServer42FlowRttOnSwitch(SwitchId switchId) {
        ActivateFlowMonitoringOnSwitchInfoData data = ActivateFlowMonitoringOnSwitchInfoData.builder()
                .switchId(switchId)
                .build();
        getOutput().emit(StreamType.TO_SERVER42.toString(), getCurrentTuple(),
                new Values(data, getCorrelationId()));
    }

    @Override
    public void disableServer42FlowRttOnSwitch(SwitchId switchId) {
        DeactivateFlowMonitoringOnSwitchInfoData data = DeactivateFlowMonitoringOnSwitchInfoData.builder()
                .switchId(switchId)
                .build();
        getOutput().emit(StreamType.TO_SERVER42.toString(), getCurrentTuple(),
                new Values(data, getCorrelationId()));
    }

    @Override
    public void enableServer42IslRttOnSwitch(SwitchId switchId) {
        ActivateIslMonitoringOnSwitchInfoData data = ActivateIslMonitoringOnSwitchInfoData.builder()
                .switchId(switchId)
                .build();
        getOutput().emit(StreamType.TO_SERVER42.toString(), getCurrentTuple(),
                new Values(data, getCorrelationId()));
    }

    @Override
    public void disableServer42IslRttOnSwitch(SwitchId switchId) {
        DeactivateIslMonitoringOnSwitchInfoData data = DeactivateIslMonitoringOnSwitchInfoData.builder()
                .switchId(switchId)
                .build();
        getOutput().emit(StreamType.TO_SERVER42.toString(), getCurrentTuple(),
                new Values(data, getCorrelationId()));
    }

    @Override
    public void declareOutputFields(OutputFieldsDeclarer declarer) {
        super.declareOutputFields(declarer);
        declarer.declareStream(StreamType.REROUTE.toString(),
                new Fields(MessageEncoder.FIELD_ID_PAYLOAD, MessageEncoder.FIELD_ID_CONTEXT));
        declarer.declareStream(StreamType.DISCO.toString(),
                new Fields(MessageEncoder.FIELD_ID_PAYLOAD, MessageEncoder.FIELD_ID_CONTEXT));
        declarer.declareStream(StreamType.TO_SWITCH_MANAGER.toString(),
                new Fields(MessageEncoder.FIELD_ID_PAYLOAD, MessageEncoder.FIELD_ID_CONTEXT));
        declarer.declareStream(StreamType.TO_SERVER42.toString(),
                new Fields(MessageEncoder.FIELD_ID_PAYLOAD, MessageEncoder.FIELD_ID_CONTEXT));
    }

    @Override
    public void islBfdPropertiesChanged(Endpoint source, Endpoint destination) {
        log.warn("Discard islBfdPropertiesChanged link carrier call");
    }
}<|MERGE_RESOLUTION|>--- conflicted
+++ resolved
@@ -30,11 +30,8 @@
 import org.openkilda.messaging.nbtopology.request.BaseRequest;
 import org.openkilda.messaging.nbtopology.request.DeleteSwitchRequest;
 import org.openkilda.messaging.nbtopology.request.GetAllSwitchPropertiesRequest;
-<<<<<<< HEAD
+import org.openkilda.messaging.nbtopology.request.GetFlowsPerPortForSwitchRequest;
 import org.openkilda.messaging.nbtopology.request.GetLacpStatusRequest;
-=======
-import org.openkilda.messaging.nbtopology.request.GetFlowsPerPortForSwitchRequest;
->>>>>>> 41a8ea4a
 import org.openkilda.messaging.nbtopology.request.GetPortPropertiesRequest;
 import org.openkilda.messaging.nbtopology.request.GetSwitchConnectedDevicesRequest;
 import org.openkilda.messaging.nbtopology.request.GetSwitchLacpStatusRequest;
@@ -163,17 +160,13 @@
             result = getSwitchProperties();
         } else if (request instanceof GetSwitchLagPortsRequest) {
             result = getLagPorts((GetSwitchLagPortsRequest) request);
-<<<<<<< HEAD
         } else if (request instanceof GetSwitchLacpStatusRequest) {
             result = getSwitchLacpStatus((GetSwitchLacpStatusRequest) request);
-        }  else if (request instanceof GetLacpStatusRequest) {
+        } else if (request instanceof GetLacpStatusRequest) {
             result = getLacpStatus((GetLacpStatusRequest) request);
-        }   else {
-=======
         } else if (request instanceof GetFlowsPerPortForSwitchRequest) {
             result = getSwitchFlows((GetFlowsPerPortForSwitchRequest) request);
         } else {
->>>>>>> 41a8ea4a
             unhandledInput(tuple);
         }
 
@@ -349,7 +342,7 @@
                     .collect(Collectors.toList());
         } catch (SwitchNotFoundException e) {
             throw new MessageException(ErrorType.NOT_FOUND, e.getMessage(),
-                    "Could not get LACP Status for non-existent switch");
+                    "Could not get LACP Status for non existent switch");
         }
     }
 
@@ -458,4 +451,4 @@
     public void islBfdPropertiesChanged(Endpoint source, Endpoint destination) {
         log.warn("Discard islBfdPropertiesChanged link carrier call");
     }
-}+}
