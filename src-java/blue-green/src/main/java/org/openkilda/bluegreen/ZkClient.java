--- conflicted
+++ resolved
@@ -86,11 +86,7 @@
                 .onRetry(e -> {
                     String message = format("Failed to init zk client, retrying... Attempt: %d", e.getAttemptCount());
                     if (e.getAttemptCount() <= 10) {
-<<<<<<< HEAD
-                        log.info(message, e.getLastException().getMessage());
-=======
                         log.info(message, e.getLastException());
->>>>>>> 843b230e
                     } else if (e.getAttemptCount() <= 20) {
                         log.warn(message, e.getLastException());
                     } else {
