--- conflicted
+++ resolved
@@ -8,7 +8,6 @@
 
 description = "Server42 Control Storm Topology"
 dependencies {
-<<<<<<< HEAD
     implementation(project(":network-messaging"))
     implementation(project(":base-storm-topology"))
     implementation(project(":nbworker-messaging"))
@@ -34,8 +33,11 @@
     testAnnotationProcessor("org.mapstruct:mapstruct-processor")
 
     testImplementation(project(path: ":base-storm-topology", configuration: "testArtifacts"))
-    testImplementation("org.hamcrest:hamcrest-library")
-    testImplementation("org.mockito:mockito-junit-jupiter")
+    testImplementation 'org.hamcrest:hamcrest-library'
+    testImplementation 'org.junit.jupiter:junit-jupiter-api'
+    testImplementation 'org.junit.jupiter:junit-jupiter-engine'
+    testImplementation 'org.mockito:mockito-junit-jupiter'
+    testRuntimeOnly 'org.apache.curator:curator-test'
 
     compileOnly("org.projectlombok:lombok")
     testCompileOnly("org.projectlombok:lombok")
@@ -43,47 +45,6 @@
     testAnnotationProcessor("org.projectlombok:lombok")
     annotationProcessor("org.projectlombok:lombok-mapstruct-binding")
     testAnnotationProcessor("org.projectlombok:lombok-mapstruct-binding")
-=======
-    implementation project(':network-messaging')
-    implementation project(':base-storm-topology')
-    // runtimeClasspath because 'releaseArtifacts' shouldn't go for tests.
-    runtimeClasspath project(path: ':base-storm-topology', configuration: 'releaseArtifacts')
-    testImplementation project(path: ':base-storm-topology', configuration: 'testArtifacts')
-    implementation project(':nbworker-messaging')
-    implementation project(':server42-control-messaging')
-    implementation project(':server42-messaging')
-
-    runtimeOnly project(':kilda-persistence-orientdb')
-    runtimeOnly project(':kilda-persistence-hibernate')
-    aspect project(':kilda-persistence-api')
-    testImplementation project(path: ':kilda-persistence-tinkerpop', configuration: 'testArtifacts')
-
-    compileOnly('org.apache.storm:storm-core')
-    testImplementation('org.apache.storm:storm-core')
-
-    implementation 'org.mapstruct:mapstruct'
-    implementation 'org.mapstruct:mapstruct-processor'
-    annotationProcessor 'org.mapstruct:mapstruct-processor'
-    testAnnotationProcessor 'org.mapstruct:mapstruct-processor'
-
-    testImplementation 'org.hamcrest:hamcrest-library'
-    testImplementation 'org.junit.jupiter:junit-jupiter-api'
-    testImplementation 'org.junit.jupiter:junit-jupiter-engine'
-    testImplementation 'org.mockito:mockito-junit-jupiter'
-    testRuntimeOnly 'org.apache.curator:curator-test'
-
-    testRuntimeOnly 'org.hibernate.validator:hibernate-validator'
-    testRuntimeOnly 'org.glassfish:javax.el'
-    testRuntimeOnly 'org.apache.logging.log4j:log4j-slf4j-impl'
-    testRuntimeOnly 'javax.servlet:javax.servlet-api'
-
-    compileOnly 'org.projectlombok:lombok'
-    testCompileOnly 'org.projectlombok:lombok'
-    annotationProcessor 'org.projectlombok:lombok'
-    testAnnotationProcessor 'org.projectlombok:lombok'
-    annotationProcessor 'org.projectlombok:lombok-mapstruct-binding'
-    testAnnotationProcessor 'org.projectlombok:lombok-mapstruct-binding'
->>>>>>> bf3c824a
 }
 
 jar {
