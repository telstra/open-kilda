--- conflicted
+++ resolved
@@ -108,12 +108,8 @@
 
     @KafkaHandler
     void listen(@Payload AddFlow data,
-<<<<<<< HEAD
                 @Header(KafkaHeaders.RECEIVED_KEY) String switchIdKey) {
 
-=======
-                @Header(KafkaHeaders.RECEIVED_MESSAGE_KEY) String switchIdKey) {
->>>>>>> bf3c824a
         SwitchId switchId = new SwitchId(switchIdKey);
         Flow flow = Flow.newBuilder()
                 .setFlowId(data.getFlowId())
