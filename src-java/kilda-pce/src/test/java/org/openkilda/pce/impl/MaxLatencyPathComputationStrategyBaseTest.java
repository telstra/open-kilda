/* Copyright 2019 Telstra Open Source
 *
 *   Licensed under the Apache License, Version 2.0 (the "License");
 *   you may not use this file except in compliance with the License.
 *   You may obtain a copy of the License at
 *
 *       http://www.apache.org/licenses/LICENSE-2.0
 *
 *   Unless required by applicable law or agreed to in writing, software
 *   distributed under the License is distributed on an "AS IS" BASIS,
 *   WITHOUT WARRANTIES OR CONDITIONS OF ANY KIND, either express or implied.
 *   See the License for the specific language governing permissions and
 *   limitations under the License.
 */

package org.openkilda.pce.impl;

import static java.lang.String.format;
import static org.hamcrest.CoreMatchers.equalTo;
import static org.hamcrest.CoreMatchers.not;
import static org.hamcrest.MatcherAssert.assertThat;
import static org.hamcrest.Matchers.empty;
import static org.hamcrest.Matchers.greaterThan;
import static org.junit.Assert.assertEquals;
import static org.junit.Assert.assertFalse;
import static org.junit.Assert.assertNotNull;
import static org.junit.Assert.assertTrue;
import static org.mockito.ArgumentMatchers.any;
import static org.mockito.ArgumentMatchers.eq;
import static org.mockito.Mockito.mock;
import static org.mockito.Mockito.when;

import org.openkilda.model.Flow;
import org.openkilda.model.FlowEncapsulationType;
import org.openkilda.model.IslStatus;
import org.openkilda.model.PathComputationStrategy;
import org.openkilda.model.Switch;
import org.openkilda.model.SwitchId;
import org.openkilda.pce.AvailableNetworkFactory;
import org.openkilda.pce.GetPathsResult;
import org.openkilda.pce.Path;
import org.openkilda.pce.PathComputer;
import org.openkilda.pce.exception.RecoverableException;
import org.openkilda.pce.exception.UnroutableFlowException;
import org.openkilda.pce.finder.BestWeightAndShortestPathFinder;
import org.openkilda.pce.model.Node;

import org.junit.Test;

import java.time.Duration;
import java.util.ArrayList;
import java.util.List;

public class MaxLatencyPathComputationStrategyBaseTest extends InMemoryPathComputerBaseTest {

    @Test(timeout = 10_000)
    public void shouldFindPathInHugeNetworkWithAffinity() throws UnroutableFlowException, RecoverableException {
        SwitchId srcSwitchId = new SwitchId(1);
        SwitchId dstSwitchId = new SwitchId(49);
        AvailableNetwork network = buildHugeNetworkWithAffinity(7);
        AvailableNetworkFactory mockFactory = mock(AvailableNetworkFactory.class);
        when(mockFactory.getAvailableNetwork(any(Flow.class), eq(new ArrayList<>())))
                .thenReturn(network);

        BestWeightAndShortestPathFinder pathFinder = new BestWeightAndShortestPathFinder(15);

        PathComputer pathComputer = new InMemoryPathComputer(mockFactory, pathFinder, config);
        Flow flow = Flow.builder()
                .flowId(TEST_FLOW_ID)
                .srcSwitch(Switch.builder().switchId(new SwitchId(1)).build())
                .destSwitch(Switch.builder().switchId(new SwitchId(49)).build())
                .encapsulationType(FlowEncapsulationType.TRANSIT_VLAN)
                .pathComputationStrategy(PathComputationStrategy.MAX_LATENCY)
                .maxLatency(175_000_000L)
                .bandwidth(10000)
                .ignoreBandwidth(false)
                .build();
        GetPathsResult result = pathComputer.getPath(flow);

        assertEquals(6, result.getForward().getSegments().size());
        assertEquals(srcSwitchId, result.getForward().getSegments().get(0).getSrcSwitchId());
        assertEquals(new SwitchId(9), result.getForward().getSegments().get(1).getSrcSwitchId());
        assertEquals(new SwitchId(17), result.getForward().getSegments().get(2).getSrcSwitchId());
        assertEquals(new SwitchId(25), result.getForward().getSegments().get(3).getSrcSwitchId());
        assertEquals(new SwitchId(33), result.getForward().getSegments().get(4).getSrcSwitchId());
        assertEquals(new SwitchId(41), result.getForward().getSegments().get(5).getSrcSwitchId());
        assertEquals(dstSwitchId, result.getForward().getSegments().get(5).getDestSwitchId());
    }

    /**
     * Special case: flow with MAX_LATENCY strategy and 'max-latency' set to 0 should pick path with least latency.
     */
    @Test
    public void maxLatencyStratWithZeroLatency() throws RecoverableException, UnroutableFlowException {
        // 1 - 2 - 4
        //   + 3 +
        //path 1>2>4 has less latency than 1>3>4
        createDiamond(IslStatus.ACTIVE, IslStatus.ACTIVE, 100, 100, "00:", 1, 100, 101);
        //when: request a flow with MAX_LATENCY strategy and 'max-latency' set to 0
        Flow flow = Flow.builder()
                .flowId("test flow")
                .srcSwitch(getSwitchById("00:01")).srcPort(15)
                .destSwitch(getSwitchById("00:04")).destPort(15)
                .bandwidth(500)
                .encapsulationType(FlowEncapsulationType.TRANSIT_VLAN)
                .pathComputationStrategy(PathComputationStrategy.MAX_LATENCY)
                .maxLatency(0L)
                .build();
        PathComputer pathComputer = new InMemoryPathComputer(availableNetworkFactory,
                new BestWeightAndShortestPathFinder(5), config);
        GetPathsResult pathsResult = pathComputer.getPath(flow);

        //then: system returns a path with least weight
        assertFalse(pathsResult.isBackUpPathComputationWayUsed());
        assertThat(pathsResult.getForward().getSegments().get(1).getSrcSwitchId(), equalTo(new SwitchId("00:02")));
        assertThat(pathsResult.getReverse().getSegments().get(1).getSrcSwitchId(), equalTo(new SwitchId("00:02")));
    }

    /**
     * Special case: flow with MAX_LATENCY strategy and 'max-latency' being unset(null) should pick path with least
     * latency.
     */
    @Test
    public void maxLatencyStratWithNullLatency() throws RecoverableException, UnroutableFlowException {
        // 1 - 2 - 4
        //   + 3 +
        //path 1>2>4 has less latency than 1>3>4
        createDiamond(IslStatus.ACTIVE, IslStatus.ACTIVE, 100, 100, "00:", 1, 100, 101);
        //when: request a flow with MAX_LATENCY strategy and 'max-latency' set to 0
        Flow flow = Flow.builder()
                .flowId("test flow")
                .srcSwitch(getSwitchById("00:01")).srcPort(15)
                .destSwitch(getSwitchById("00:04")).destPort(15)
                .bandwidth(500)
                .encapsulationType(FlowEncapsulationType.TRANSIT_VLAN)
                .pathComputationStrategy(PathComputationStrategy.MAX_LATENCY)
                .build();
        PathComputer pathComputer = new InMemoryPathComputer(availableNetworkFactory,
                new BestWeightAndShortestPathFinder(5), config);
        GetPathsResult pathsResult = pathComputer.getPath(flow);

        //then: system returns a path with least weight
        assertFalse(pathsResult.isBackUpPathComputationWayUsed());
        assertThat(pathsResult.getForward().getSegments().get(1).getSrcSwitchId(), equalTo(new SwitchId("00:02")));
        assertThat(pathsResult.getReverse().getSegments().get(1).getSrcSwitchId(), equalTo(new SwitchId("00:02")));
    }

    @Test
    public void shouldUseBackUpWeightWhenNoPathFoundInMaxLatencyStrat()
            throws RecoverableException, UnroutableFlowException {
        // 1 - 2 - 4
        //   + 3 +
        //path 1>2>4 has less latency than 1>3>4
        createDiamond(IslStatus.ACTIVE, IslStatus.ACTIVE, 100, 100, "00:", 1, 100, 101);

        //when: request a flow with MAX_LATENCY strategy and 'max-latency' is not enough to build a path
        Flow flow = Flow.builder()
                .flowId("test flow")
                .srcSwitch(getSwitchById("00:01")).srcPort(15)
                .destSwitch(getSwitchById("00:04")).destPort(15)
                .bandwidth(500)
                .encapsulationType(FlowEncapsulationType.TRANSIT_VLAN)
                .pathComputationStrategy(PathComputationStrategy.MAX_LATENCY)
                .maxLatency(100L)
                .maxLatencyTier2(300L)
                .build();
        PathComputer pathComputer = new InMemoryPathComputer(availableNetworkFactory,
                new BestWeightAndShortestPathFinder(5), config);
        GetPathsResult pathsResult = pathComputer.getPath(flow);

        //then: system returns a path built by 'max_latency_tier2'
        assertTrue(pathsResult.isBackUpPathComputationWayUsed());
        assertThat(pathsResult.getForward().getSegments().get(1).getSrcSwitchId(), equalTo(new SwitchId("00:03")));
        assertThat(pathsResult.getReverse().getSegments().get(1).getSrcSwitchId(), equalTo(new SwitchId("00:03")));
    }

    @Test
    public void maxLatencyIssueTest() throws Exception {
        createMaxLatencyIssueTopo();

        Flow flow = Flow.builder()
                .flowId("test flow")
                .srcSwitch(getSwitchById("00:01")).srcPort(15)
                .destSwitch(getSwitchById("00:04")).destPort(15)
                .bandwidth(500)
                .encapsulationType(FlowEncapsulationType.TRANSIT_VLAN)
                .pathComputationStrategy(PathComputationStrategy.MAX_LATENCY)
                .maxLatency(30L)
                .build();

        PathComputer pathComputer = pathComputerFactory.getPathComputer();
        GetPathsResult path = pathComputer.getPath(flow);
        assertNotNull(path);
        assertEquals(path.getForward().getSegments().size(), 3);
    }

    private void createMaxLatencyIssueTopo() {
        // A - B - C - D
        //  \ /     \ /
        String switchStart = "00:";
        int index = 1;

        Switch nodeA = createSwitch(switchStart + format("%02X", index++));
        Switch nodeB = createSwitch(switchStart + format("%02X", index++));
        Switch nodeC = createSwitch(switchStart + format("%02X", index++));
        Switch nodeD = createSwitch(switchStart + format("%02X", index));

        createBiIsl(nodeA, nodeB, IslStatus.ACTIVE, IslStatus.ACTIVE, 10, 1000, 1, 1L);
        createBiIsl(nodeB, nodeC, IslStatus.ACTIVE, IslStatus.ACTIVE, 10, 1000, 2, 1L);
        createBiIsl(nodeC, nodeD, IslStatus.ACTIVE, IslStatus.ACTIVE, 10, 1000, 3, 1L);
        createBiIsl(nodeA, nodeB, IslStatus.ACTIVE, IslStatus.ACTIVE, 10, 1000, 4, 10L);
        createBiIsl(nodeC, nodeD, IslStatus.ACTIVE, IslStatus.ACTIVE, 10, 1000, 5, 10L);
    }

    @Test
    public void nonGreedyMaxLatencyTest() throws Exception {
        // non-greedy algorithm can't find the closest path to max-latency param
        createNonGreedyMaxLatencyTopo();

        Flow flow = Flow.builder()
                .flowId("test flow")
                .srcSwitch(getSwitchById("00:01")).srcPort(15)
                .destSwitch(getSwitchById("00:06")).destPort(15)
                .bandwidth(500)
                .encapsulationType(FlowEncapsulationType.TRANSIT_VLAN)
                .pathComputationStrategy(PathComputationStrategy.MAX_LATENCY)
                .maxLatency(25L)
                .build();

        PathComputer pathComputer = pathComputerFactory.getPathComputer();
        GetPathsResult path = pathComputer.getPath(flow);
        assertNotNull(path);
        // best path is A-D-B-C-F and has 4 segments and 24 latency but non-greedy algorithm can find only path A-D-E-F
        // with 3 segments and total latency 20
        assertEquals(path.getForward().getSegments().size(), 3);
    }

    private void createNonGreedyMaxLatencyTopo() {
        // A - B - C
        //  \ /     \
        //   D - E - F
        String switchStart = "00:";
        int index = 1;

        Switch nodeA = createSwitch(switchStart + format("%02X", index++));
        Switch nodeB = createSwitch(switchStart + format("%02X", index++));
        Switch nodeC = createSwitch(switchStart + format("%02X", index++));
        Switch nodeD = createSwitch(switchStart + format("%02X", index++));
        Switch nodeE = createSwitch(switchStart + format("%02X", index++));
        Switch nodeF = createSwitch(switchStart + format("%02X", index));

        createBiIsl(nodeA, nodeB, IslStatus.ACTIVE, IslStatus.ACTIVE, 10, 1000, 1, 1L);
        createBiIsl(nodeB, nodeC, IslStatus.ACTIVE, IslStatus.ACTIVE, 10, 1000, 2, 7L);
        createBiIsl(nodeA, nodeD, IslStatus.ACTIVE, IslStatus.ACTIVE, 10, 1000, 3, 3L);
        createBiIsl(nodeB, nodeD, IslStatus.ACTIVE, IslStatus.ACTIVE, 10, 1000, 4, 10L);
        createBiIsl(nodeD, nodeE, IslStatus.ACTIVE, IslStatus.ACTIVE, 10, 1000, 5, 5L);
        createBiIsl(nodeE, nodeF, IslStatus.ACTIVE, IslStatus.ACTIVE, 10, 1000, 6, 12L);
        createBiIsl(nodeC, nodeF, IslStatus.ACTIVE, IslStatus.ACTIVE, 10, 1000, 7, 4L);
    }

    @Test
    public void shouldUseSlowLinkInsidePath() throws Exception {
        createTwoLinksInsidePathTopo();

        Flow flow = Flow.builder()
                .flowId("test flow")
                .srcSwitch(getSwitchById("00:01")).srcPort(15)
                .destSwitch(getSwitchById("00:06")).destPort(15)
                .bandwidth(500)
                .encapsulationType(FlowEncapsulationType.TRANSIT_VLAN)
                .pathComputationStrategy(PathComputationStrategy.MAX_LATENCY)
                .maxLatency(30L)
                .build();

        PathComputer pathComputer = pathComputerFactory.getPathComputer();
        GetPathsResult path = pathComputer.getPath(flow);
        assertNotNull(path);
        assertEquals(path.getForward().getSegments().size(), 5);
        assertEquals(path.getForward().getLatency(), 14);
    }

    private void createTwoLinksInsidePathTopo() {
        // A - B - C - D - E - F
        //          \ /
        String switchStart = "00:";
        int index = 1;

        Switch nodeA = createSwitch(switchStart + format("%02X", index++));
        Switch nodeB = createSwitch(switchStart + format("%02X", index++));
        Switch nodeC = createSwitch(switchStart + format("%02X", index++));
        Switch nodeD = createSwitch(switchStart + format("%02X", index++));
        Switch nodeE = createSwitch(switchStart + format("%02X", index++));
        Switch nodeF = createSwitch(switchStart + format("%02X", index));

        createBiIsl(nodeA, nodeB, IslStatus.ACTIVE, IslStatus.ACTIVE, 10, 1000, 1, 1L);
        createBiIsl(nodeB, nodeC, IslStatus.ACTIVE, IslStatus.ACTIVE, 10, 1000, 2, 1L);
        createBiIsl(nodeC, nodeD, IslStatus.ACTIVE, IslStatus.ACTIVE, 10, 1000, 3, 1L);
        createBiIsl(nodeD, nodeE, IslStatus.ACTIVE, IslStatus.ACTIVE, 10, 1000, 4, 1L);
        createBiIsl(nodeE, nodeF, IslStatus.ACTIVE, IslStatus.ACTIVE, 10, 1000, 5, 1L);
        createBiIsl(nodeC, nodeD, IslStatus.ACTIVE, IslStatus.ACTIVE, 10, 1000, 6, 10L);
    }

    @Test
    public void maxLatencyShouldChooseCorrectWayTest() throws Exception {
        createThreeWaysTopo();

        Flow flow = Flow.builder()
                .flowId("test flow")
                .srcSwitch(getSwitchById("00:01")).srcPort(15)
                .destSwitch(getSwitchById("00:05")).destPort(15)
                .bandwidth(500)
                .encapsulationType(FlowEncapsulationType.TRANSIT_VLAN)
                .pathComputationStrategy(PathComputationStrategy.MAX_LATENCY)
                .maxLatency(25L)
                .build();

        PathComputer pathComputer = pathComputerFactory.getPathComputer();
        GetPathsResult path = pathComputer.getPath(flow);
        assertNotNull(path);
        assertEquals(path.getForward().getSegments().size(), 2);
        assertEquals(path.getForward().getSegments().get(1).getSrcSwitchId(), new SwitchId("00:03"));
    }

    @Test
    public void shouldNotFindPathsGreaterThenMaxLatency() throws Exception {
        createThreeWaysTopo();
        PathComputer pathComputer = new InMemoryPathComputer(availableNetworkFactory,
                new BestWeightAndShortestPathFinder(200), config);
        long maxLatencyNs = 20;
        List<Path> paths = pathComputer.getNPaths(
                getSwitchById("00:01").getSwitchId(),
                getSwitchById("00:05").getSwitchId(),
                10,
                FlowEncapsulationType.TRANSIT_VLAN,
                PathComputationStrategy.MAX_LATENCY,
                Duration.ofNanos(maxLatencyNs),
                null
        );

        assertThat(paths, not(empty()));
        paths.forEach(path -> assertThat(path.getLatency(), not(greaterThan(maxLatencyNs))));
    }

    @Test
    public void affinityOvercomeDiversity() throws Exception {
        affinityOvercomeDiversity(PathComputationStrategy.MAX_LATENCY);
    }

    private void createThreeWaysTopo() {
        //   / - B - \
        //  A  - C - E
        //   \ - D - /
        String switchStart = "00:";
        int index = 1;

        Switch nodeA = createSwitch(switchStart + format("%02X", index++));
        Switch nodeB = createSwitch(switchStart + format("%02X", index++));
        Switch nodeC = createSwitch(switchStart + format("%02X", index++));
        Switch nodeD = createSwitch(switchStart + format("%02X", index++));
        Switch nodeE = createSwitch(switchStart + format("%02X", index));

        createBiIsl(nodeA, nodeB, IslStatus.ACTIVE, IslStatus.ACTIVE, 10, 1000, 1, 1L);
        createBiIsl(nodeB, nodeE, IslStatus.ACTIVE, IslStatus.ACTIVE, 10, 1000, 2, 10L);
        createBiIsl(nodeA, nodeC, IslStatus.ACTIVE, IslStatus.ACTIVE, 10, 1000, 3, 1L);
        createBiIsl(nodeC, nodeE, IslStatus.ACTIVE, IslStatus.ACTIVE, 10, 1000, 4, 20L);
        createBiIsl(nodeA, nodeD, IslStatus.ACTIVE, IslStatus.ACTIVE, 10, 1000, 5, 1L);
        createBiIsl(nodeD, nodeE, IslStatus.ACTIVE, IslStatus.ACTIVE, 10, 1000, 6, 30L);
    }
<<<<<<< HEAD
=======

    /**
     * Creates topology where each not connected to each node from previous row.
     * All edges, except diagonal edges from top left to bottom right has affinityCounter = 1.
     * Main diagonal has affinityCounter = 0.
     */
    private AvailableNetwork buildHugeNetworkWithAffinity(int size) {
        long latency = 1000000L;
        AvailableNetwork network = new AvailableNetwork();
        Node[][] nodeField = new Node[size][size];

        int switchCount = 1;
        int portCount = 1;
        for (int line = 0; line < size; line++) {
            for (int row = 0; row < size; row++) {
                nodeField[line][row] = network.getOrAddNode(new SwitchId(switchCount++), null);
                if (line == 0) {
                    continue;
                }

                for (int i = 0; i < size; i++) {
                    int affinityCounter = row == line ? 0 : 1;
                    addBidirectionalLink(
                            network, nodeField[line][row].getSwitchId(), nodeField[line - 1][i].getSwitchId(),
                            portCount++, portCount++, latency++, affinityCounter);
                }

            }
        }
        return network;
    }
>>>>>>> abf312d8
}<|MERGE_RESOLUTION|>--- conflicted
+++ resolved
@@ -366,8 +366,6 @@
         createBiIsl(nodeA, nodeD, IslStatus.ACTIVE, IslStatus.ACTIVE, 10, 1000, 5, 1L);
         createBiIsl(nodeD, nodeE, IslStatus.ACTIVE, IslStatus.ACTIVE, 10, 1000, 6, 30L);
     }
-<<<<<<< HEAD
-=======
 
     /**
      * Creates topology where each not connected to each node from previous row.
@@ -399,5 +397,4 @@
         }
         return network;
     }
->>>>>>> abf312d8
 }