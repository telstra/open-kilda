--- conflicted
+++ resolved
@@ -199,13 +199,10 @@
     @Default("100")
     int getYFlowReadRetryDelayMillis();
 
-<<<<<<< HEAD
-=======
     @Key("y_flow.validation.speaker.timeout.seconds")
     @Default("10")
     int getYFlowValidationSpeakerTimeoutSeconds();
 
->>>>>>> 7c20a8ae
     @Key("burst.coefficient")
     @Default("1.05")
     double getFlowMeterBurstCoefficient();
