/* Copyright 2023 Telstra Open Source
 *
 *   Licensed under the Apache License, Version 2.0 (the "License");
 *   you may not use this file except in compliance with the License.
 *   You may obtain a copy of the License at
 *
 *       http://www.apache.org/licenses/LICENSE-2.0
 *
 *   Unless required by applicable law or agreed to in writing, software
 *   distributed under the License is distributed on an "AS IS" BASIS,
 *   WITHOUT WARRANTIES OR CONDITIONS OF ANY KIND, either express or implied.
 *   See the License for the specific language governing permissions and
 *   limitations under the License.
 */

package org.openkilda.wfm.topology.flowhs;

import static org.openkilda.wfm.share.hubandspoke.CoordinatorBolt.FIELDS_KEY;
import static org.openkilda.wfm.topology.flowhs.FlowHsTopology.Stream.ROUTER_TO_FLOW_CREATE_HUB;
import static org.openkilda.wfm.topology.flowhs.FlowHsTopology.Stream.ROUTER_TO_FLOW_CREATE_MIRROR_POINT_HUB;
import static org.openkilda.wfm.topology.flowhs.FlowHsTopology.Stream.ROUTER_TO_FLOW_DELETE_HUB;
import static org.openkilda.wfm.topology.flowhs.FlowHsTopology.Stream.ROUTER_TO_FLOW_DELETE_MIRROR_POINT_HUB;
import static org.openkilda.wfm.topology.flowhs.FlowHsTopology.Stream.ROUTER_TO_FLOW_PATH_SWAP_HUB;
import static org.openkilda.wfm.topology.flowhs.FlowHsTopology.Stream.ROUTER_TO_FLOW_REROUTE_HUB;
import static org.openkilda.wfm.topology.flowhs.FlowHsTopology.Stream.ROUTER_TO_FLOW_SWAP_ENDPOINTS_HUB;
import static org.openkilda.wfm.topology.flowhs.FlowHsTopology.Stream.ROUTER_TO_FLOW_UPDATE_HUB;
import static org.openkilda.wfm.topology.flowhs.FlowHsTopology.Stream.ROUTER_TO_HA_FLOW_UPDATE_HUB;
import static org.openkilda.wfm.topology.flowhs.FlowHsTopology.Stream.ROUTER_TO_YFLOW_READ;
import static org.openkilda.wfm.topology.flowhs.FlowHsTopology.Stream.ROUTER_TO_YFLOW_REROUTE_HUB;
import static org.openkilda.wfm.topology.flowhs.FlowHsTopology.Stream.ROUTER_TO_YFLOW_UPDATE_HUB;
import static org.openkilda.wfm.topology.flowhs.FlowHsTopology.Stream.SPEAKER_WORKER_REQUEST_SENDER;
import static org.openkilda.wfm.topology.flowhs.FlowHsTopology.Stream.SPEAKER_WORKER_TO_HUB;
import static org.openkilda.wfm.topology.flowhs.FlowHsTopology.Stream.SPEAKER_WORKER_TO_HUB_HA_FLOW_VALIDATION;
import static org.openkilda.wfm.topology.flowhs.FlowHsTopology.Stream.SPEAKER_WORKER_TO_HUB_VALIDATION;
import static org.openkilda.wfm.topology.flowhs.FlowHsTopology.Stream.SPEAKER_WORKER_TO_HUB_YFLOW_VALIDATION;
import static org.openkilda.wfm.topology.flowhs.FlowHsTopology.Stream.SWAP_ENDPOINTS_HUB_TO_ROUTER_BOLT;
import static org.openkilda.wfm.topology.flowhs.FlowHsTopology.Stream.UPDATE_HUB_TO_SWAP_ENDPOINTS_HUB;
import static org.openkilda.wfm.topology.flowhs.bolts.RouterBolt.FLOW_ID_FIELD;

import org.openkilda.messaging.AbstractMessage;
import org.openkilda.messaging.Message;
import org.openkilda.pce.PathComputerConfig;
import org.openkilda.persistence.PersistenceManager;
import org.openkilda.rulemanager.RuleManagerConfig;
import org.openkilda.wfm.LaunchEnvironment;
import org.openkilda.wfm.kafka.AbstractMessageSerializer;
import org.openkilda.wfm.kafka.MessageSerializer;
import org.openkilda.wfm.share.flow.resources.FlowResourcesConfig;
import org.openkilda.wfm.share.hubandspoke.CoordinatorBolt;
import org.openkilda.wfm.share.hubandspoke.CoordinatorSpout;
import org.openkilda.wfm.share.hubandspoke.HubBolt;
import org.openkilda.wfm.share.hubandspoke.WorkerBolt.Config;
import org.openkilda.wfm.share.zk.ZkStreams;
import org.openkilda.wfm.share.zk.ZooKeeperBolt;
import org.openkilda.wfm.share.zk.ZooKeeperSpout;
import org.openkilda.wfm.topology.AbstractTopology;
import org.openkilda.wfm.topology.flowhs.bolts.FlowCreateHubBolt;
import org.openkilda.wfm.topology.flowhs.bolts.FlowCreateHubBolt.FlowCreateConfig;
import org.openkilda.wfm.topology.flowhs.bolts.FlowDeleteHubBolt;
import org.openkilda.wfm.topology.flowhs.bolts.FlowDeleteHubBolt.FlowDeleteConfig;
import org.openkilda.wfm.topology.flowhs.bolts.FlowMirrorPointCreateHubBolt;
import org.openkilda.wfm.topology.flowhs.bolts.FlowMirrorPointCreateHubBolt.FlowMirrorPointCreateConfig;
import org.openkilda.wfm.topology.flowhs.bolts.FlowMirrorPointDeleteHubBolt;
import org.openkilda.wfm.topology.flowhs.bolts.FlowMirrorPointDeleteHubBolt.FlowMirrorPointDeleteConfig;
import org.openkilda.wfm.topology.flowhs.bolts.FlowPathSwapHubBolt;
import org.openkilda.wfm.topology.flowhs.bolts.FlowPathSwapHubBolt.FlowPathSwapConfig;
import org.openkilda.wfm.topology.flowhs.bolts.FlowRerouteHubBolt;
import org.openkilda.wfm.topology.flowhs.bolts.FlowRerouteHubBolt.FlowRerouteConfig;
import org.openkilda.wfm.topology.flowhs.bolts.FlowSwapEndpointsHubBolt;
import org.openkilda.wfm.topology.flowhs.bolts.FlowSyncHubBolt;
import org.openkilda.wfm.topology.flowhs.bolts.FlowUpdateHubBolt;
import org.openkilda.wfm.topology.flowhs.bolts.FlowUpdateHubBolt.FlowUpdateConfig;
import org.openkilda.wfm.topology.flowhs.bolts.FlowValidationHubBolt;
import org.openkilda.wfm.topology.flowhs.bolts.HaFlowCreateHubBolt;
import org.openkilda.wfm.topology.flowhs.bolts.HaFlowCreateHubBolt.HaFlowCreateConfig;
import org.openkilda.wfm.topology.flowhs.bolts.HaFlowDeleteHubBolt;
import org.openkilda.wfm.topology.flowhs.bolts.HaFlowDeleteHubBolt.HaFlowDeleteConfig;
import org.openkilda.wfm.topology.flowhs.bolts.HaFlowReadBolt;
import org.openkilda.wfm.topology.flowhs.bolts.HaFlowReadBolt.HaFlowReadConfig;
import org.openkilda.wfm.topology.flowhs.bolts.HaFlowUpdateHubBolt;
<<<<<<< HEAD
=======
import org.openkilda.wfm.topology.flowhs.bolts.HaFlowUpdateHubBolt.HaFlowUpdateConfig;
>>>>>>> 604884d8
import org.openkilda.wfm.topology.flowhs.bolts.HaFlowValidationHubBolt;
import org.openkilda.wfm.topology.flowhs.bolts.RouterBolt;
import org.openkilda.wfm.topology.flowhs.bolts.SpeakerWorkerBolt;
import org.openkilda.wfm.topology.flowhs.bolts.SpeakerWorkerForDumpsBolt;
import org.openkilda.wfm.topology.flowhs.bolts.SyncHubBoltBase;
import org.openkilda.wfm.topology.flowhs.bolts.YFlowCreateHubBolt;
import org.openkilda.wfm.topology.flowhs.bolts.YFlowCreateHubBolt.YFlowCreateConfig;
import org.openkilda.wfm.topology.flowhs.bolts.YFlowDeleteHubBolt;
import org.openkilda.wfm.topology.flowhs.bolts.YFlowDeleteHubBolt.YFlowDeleteConfig;
import org.openkilda.wfm.topology.flowhs.bolts.YFlowPathSwapHubBolt;
import org.openkilda.wfm.topology.flowhs.bolts.YFlowPathSwapHubBolt.YFlowPathSwapConfig;
import org.openkilda.wfm.topology.flowhs.bolts.YFlowReadBolt;
import org.openkilda.wfm.topology.flowhs.bolts.YFlowReadBolt.YFlowReadConfig;
import org.openkilda.wfm.topology.flowhs.bolts.YFlowRerouteHubBolt;
import org.openkilda.wfm.topology.flowhs.bolts.YFlowRerouteHubBolt.YFlowRerouteConfig;
import org.openkilda.wfm.topology.flowhs.bolts.YFlowSyncHubBolt;
import org.openkilda.wfm.topology.flowhs.bolts.YFlowUpdateHubBolt;
import org.openkilda.wfm.topology.flowhs.bolts.YFlowUpdateHubBolt.YFlowUpdateConfig;
import org.openkilda.wfm.topology.flowhs.bolts.YFlowValidationHubBolt;
import org.openkilda.wfm.topology.utils.KafkaRecordTranslator;

import org.apache.storm.generated.StormTopology;
import org.apache.storm.kafka.bolt.KafkaBolt;
import org.apache.storm.kafka.spout.KafkaSpoutConfig;
import org.apache.storm.kafka.spout.KafkaSpoutConfig.ProcessingGuarantee;
import org.apache.storm.topology.TopologyBuilder;
import org.apache.storm.tuple.Fields;

import java.time.Duration;
import java.util.concurrent.TimeUnit;

public class FlowHsTopology extends AbstractTopology<FlowHsTopologyConfig> {
    private static final Fields FLOW_FIELD = new Fields(FLOW_ID_FIELD);

    public FlowHsTopology(LaunchEnvironment env) {
        super(env, "flowhs-topology", FlowHsTopologyConfig.class);
    }

    @Override
    public StormTopology createTopology() {
        TopologyBuilder tb = new TopologyBuilder();

        inputSpout(tb);
        inputRouter(tb);

        PersistenceManager persistenceManager = new PersistenceManager(configurationProvider);

        flowCreateHub(tb, persistenceManager);
        flowUpdateHub(tb, persistenceManager);
        flowRerouteHub(tb, persistenceManager);
        flowDeleteHub(tb, persistenceManager);
        flowSyncHub(tb, persistenceManager);
        flowSwapProtectedHub(tb, persistenceManager);
        flowSwapEndpointsHub(tb, persistenceManager);
        flowCreateMirrorPointHub(tb, persistenceManager);
        flowDeleteMirrorPointHub(tb, persistenceManager);
        flowValidationHub(tb, persistenceManager);
        yFlowCreateHub(tb, persistenceManager);
        yFlowUpdateHub(tb, persistenceManager);
        yFlowRerouteHub(tb, persistenceManager);
        yFlowDeleteHub(tb, persistenceManager);
        yFlowSyncHub(tb, persistenceManager);
        yFlowReadBolt(tb, persistenceManager);
        yFlowValidationHub(tb, persistenceManager);
        yFlowPathSwapHub(tb, persistenceManager);
        haFlowCreateHub(tb, persistenceManager);
        haFlowUpdateHub(tb, persistenceManager);
        haFlowDeleteHub(tb, persistenceManager);
        haFlowReadBolt(tb, persistenceManager);
        haFlowValidationHub(tb, persistenceManager);

        speakerSpout(tb);
        speakerWorkers(tb);
        flowValidationSpeakerWorker(tb);
        yFlowValidationSpeakerWorker(tb);
        haFlowValidationSpeakerWorker(tb);
        speakerOutput(tb);
        speakerOutputForDumps(tb);

        coordinator(tb);

        northboundOutput(tb);
        rerouteTopologyOutput(tb);
        pingOutput(tb);
        server42ControlTopologyOutput(tb);
        flowMonitoringTopologyOutput(tb);
        statsTopologyOutput(tb);

        history(tb);

        zkSpout(tb);
        zkBolt(tb);

        metrics(tb);

        return tb.createTopology();
    }

    private void zkSpout(TopologyBuilder topologyBuilder) {
        ZooKeeperSpout zooKeeperSpout = new ZooKeeperSpout(getConfig().getBlueGreenMode(), getZkTopoName(),
                getZookeeperConfig());
        declareSpout(topologyBuilder, zooKeeperSpout, ZooKeeperSpout.SPOUT_ID);
    }

    private void zkBolt(TopologyBuilder topologyBuilder) {
        ZooKeeperBolt zooKeeperBolt = new ZooKeeperBolt(getConfig().getBlueGreenMode(), getZkTopoName(),
                getZookeeperConfig(),
                getBoltInstancesCount(ComponentId.FLOW_CREATE_HUB.name(), ComponentId.FLOW_UPDATE_HUB.name(),
                        ComponentId.FLOW_DELETE_HUB.name(), FlowSyncHubBolt.BOLT_ID,
                        ComponentId.FLOW_PATH_SWAP_HUB.name(),
                        ComponentId.FLOW_REROUTE_HUB.name(), ComponentId.FLOW_SWAP_ENDPOINTS_HUB.name(),
                        ComponentId.FLOW_ROUTER_BOLT.name(), ComponentId.FLOW_CREATE_MIRROR_POINT_HUB.name(),
                        ComponentId.FLOW_DELETE_MIRROR_POINT_HUB.name(),
                        ComponentId.FLOW_VALIDATION_HUB.name(),
                        ComponentId.YFLOW_CREATE_HUB.name(),
                        ComponentId.YFLOW_UPDATE_HUB.name(),
                        ComponentId.YFLOW_REROUTE_HUB.name(),
                        YFlowSyncHubBolt.BOLT_ID,
                        ComponentId.YFLOW_DELETE_HUB.name(),
                        ComponentId.YFLOW_READ_BOLT.name(),
                        ComponentId.YFLOW_VALIDATION_HUB.name(),
                        ComponentId.YFLOW_PATH_SWAP_HUB.name(),
                        ComponentId.HA_FLOW_CREATE_HUB.name(),
                        ComponentId.HA_FLOW_UPDATE_HUB.name(),
                        ComponentId.HA_FLOW_DELETE_HUB.name(),
                        ComponentId.HA_FLOW_READ_BOLT.name(),
                        ComponentId.HA_FLOW_VALIDATION_HUB.name()));
        declareBolt(topologyBuilder, zooKeeperBolt, ZooKeeperBolt.BOLT_ID)
                .allGrouping(ComponentId.FLOW_CREATE_HUB.name(), ZkStreams.ZK.toString())
                .allGrouping(ComponentId.FLOW_UPDATE_HUB.name(), ZkStreams.ZK.toString())
                .allGrouping(ComponentId.FLOW_DELETE_HUB.name(), ZkStreams.ZK.toString())
                .allGrouping(FlowSyncHubBolt.BOLT_ID, FlowSyncHubBolt.STREAM_ZK)
                .allGrouping(ComponentId.FLOW_PATH_SWAP_HUB.name(), ZkStreams.ZK.toString())
                .allGrouping(ComponentId.FLOW_REROUTE_HUB.name(), ZkStreams.ZK.toString())
                .allGrouping(ComponentId.FLOW_SWAP_ENDPOINTS_HUB.name(), ZkStreams.ZK.toString())
                .allGrouping(ComponentId.FLOW_ROUTER_BOLT.name(), ZkStreams.ZK.toString())
                .allGrouping(ComponentId.FLOW_CREATE_MIRROR_POINT_HUB.name(), ZkStreams.ZK.toString())
                .allGrouping(ComponentId.FLOW_DELETE_MIRROR_POINT_HUB.name(), ZkStreams.ZK.toString())
                .allGrouping(ComponentId.FLOW_VALIDATION_HUB.name(), ZkStreams.ZK.toString())
                .allGrouping(ComponentId.YFLOW_CREATE_HUB.name(), ZkStreams.ZK.toString())
                .allGrouping(ComponentId.YFLOW_UPDATE_HUB.name(), ZkStreams.ZK.toString())
                .allGrouping(ComponentId.YFLOW_REROUTE_HUB.name(), ZkStreams.ZK.toString())
                .allGrouping(YFlowSyncHubBolt.BOLT_ID, YFlowSyncHubBolt.STREAM_ZK)
                .allGrouping(ComponentId.YFLOW_DELETE_HUB.name(), ZkStreams.ZK.toString())
                .allGrouping(ComponentId.YFLOW_READ_BOLT.name(), ZkStreams.ZK.toString())
                .allGrouping(ComponentId.YFLOW_VALIDATION_HUB.name(), ZkStreams.ZK.toString())
                .allGrouping(ComponentId.YFLOW_PATH_SWAP_HUB.name(), ZkStreams.ZK.toString())
                .allGrouping(ComponentId.HA_FLOW_CREATE_HUB.name(), ZkStreams.ZK.toString())
                .allGrouping(ComponentId.HA_FLOW_UPDATE_HUB.name(), ZkStreams.ZK.toString())
                .allGrouping(ComponentId.HA_FLOW_DELETE_HUB.name(), ZkStreams.ZK.toString())
                .allGrouping(ComponentId.HA_FLOW_READ_BOLT.name(), ZkStreams.ZK.toString())
                .allGrouping(ComponentId.HA_FLOW_VALIDATION_HUB.name(), ZkStreams.ZK.toString());
    }

    private void inputSpout(TopologyBuilder topologyBuilder) {
        String spoutId = ComponentId.FLOW_SPOUT.name();
        KafkaSpoutConfig<String, Message> spoutConfig = getKafkaSpoutConfigBuilder(
                getConfig().getKafkaFlowHsTopic(), spoutId)
                .setProcessingGuarantee(ProcessingGuarantee.AT_MOST_ONCE)
                .setTupleTrackingEnforced(true)
                .build();
        declareKafkaSpout(topologyBuilder, spoutConfig, spoutId);
    }

    private void inputRouter(TopologyBuilder topologyBuilder) {
        declareBolt(topologyBuilder, new RouterBolt(ZooKeeperSpout.SPOUT_ID), ComponentId.FLOW_ROUTER_BOLT.name())
                .shuffleGrouping(ComponentId.FLOW_SPOUT.name())
                .shuffleGrouping(ComponentId.FLOW_SWAP_ENDPOINTS_HUB.name(), SWAP_ENDPOINTS_HUB_TO_ROUTER_BOLT.name())
                .allGrouping(ZooKeeperSpout.SPOUT_ID);
    }

    private void flowCreateHub(TopologyBuilder topologyBuilder, PersistenceManager persistenceManager) {
        int hubTimeout = (int) TimeUnit.SECONDS.toMillis(topologyConfig.getCreateHubTimeoutSeconds());
        FlowCreateConfig config = getFlowCreateConfig(hubTimeout);

        PathComputerConfig pathComputerConfig = configurationProvider.getConfiguration(PathComputerConfig.class);
        FlowResourcesConfig flowResourcesConfig = configurationProvider.getConfiguration(FlowResourcesConfig.class);
        FlowCreateHubBolt hubBolt = new FlowCreateHubBolt(config, persistenceManager, pathComputerConfig,
                flowResourcesConfig);
        declareBolt(topologyBuilder, hubBolt, ComponentId.FLOW_CREATE_HUB.name())
                .fieldsGrouping(ComponentId.FLOW_ROUTER_BOLT.name(), ROUTER_TO_FLOW_CREATE_HUB.name(), FLOW_FIELD)
                .directGrouping(ComponentId.SPEAKER_WORKER.name(), Stream.SPEAKER_WORKER_TO_HUB.name())
                .allGrouping(ZooKeeperSpout.SPOUT_ID)
                .directGrouping(CoordinatorBolt.ID);
    }

    private FlowCreateConfig getFlowCreateConfig(int hubTimeout) {
        return FlowCreateConfig.flowCreateBuilder()
                .flowCreationRetriesLimit(topologyConfig.getCreateHubRetries())
                .pathAllocationRetriesLimit(topologyConfig.getPathAllocationRetriesLimit())
                .pathAllocationRetryDelay(topologyConfig.getPathAllocationRetryDelay())
                .speakerCommandRetriesLimit(topologyConfig.getCreateSpeakerCommandRetries())
                .autoAck(true)
                .timeoutMs(hubTimeout)
                .requestSenderComponent(ComponentId.FLOW_ROUTER_BOLT.name())
                .workerComponent(ComponentId.SPEAKER_WORKER.name())
                .lifeCycleEventComponent(ZooKeeperSpout.SPOUT_ID)
                .build();
    }

    private void flowUpdateHub(TopologyBuilder topologyBuilder, PersistenceManager persistenceManager) {
        int hubTimeout = (int) TimeUnit.SECONDS.toMillis(topologyConfig.getUpdateHubTimeoutSeconds());

        FlowUpdateConfig config = FlowUpdateConfig.flowUpdateBuilder()
                .pathAllocationRetriesLimit(topologyConfig.getPathAllocationRetriesLimit())
                .pathAllocationRetryDelay(topologyConfig.getPathAllocationRetryDelay())
                .speakerCommandRetriesLimit(topologyConfig.getUpdateSpeakerCommandRetries())
                .resourceAllocationRetriesLimit(topologyConfig.getResourceAllocationRetriesLimit())
                .autoAck(true)
                .timeoutMs(hubTimeout)
                .requestSenderComponent(ComponentId.FLOW_ROUTER_BOLT.name())
                .workerComponent(ComponentId.SPEAKER_WORKER.name())
                .lifeCycleEventComponent(ZooKeeperSpout.SPOUT_ID)
                .build();

        PathComputerConfig pathComputerConfig = configurationProvider.getConfiguration(PathComputerConfig.class);
        FlowResourcesConfig flowResourcesConfig = configurationProvider.getConfiguration(FlowResourcesConfig.class);
        FlowUpdateHubBolt hubBolt = new FlowUpdateHubBolt(config, persistenceManager, pathComputerConfig,
                flowResourcesConfig);
        declareBolt(topologyBuilder, hubBolt, ComponentId.FLOW_UPDATE_HUB.name())
                .fieldsGrouping(ComponentId.FLOW_ROUTER_BOLT.name(), ROUTER_TO_FLOW_UPDATE_HUB.name(), FLOW_FIELD)
                .directGrouping(ComponentId.SPEAKER_WORKER.name(), SPEAKER_WORKER_TO_HUB.name())
                .allGrouping(ZooKeeperSpout.SPOUT_ID)
                .directGrouping(CoordinatorBolt.ID);
    }

    private void flowSwapProtectedHub(TopologyBuilder topologyBuilder, PersistenceManager persistenceManager) {
        int hubTimeout = (int) TimeUnit.SECONDS.toMillis(topologyConfig.getPathSwapHubTimeoutSeconds());

        FlowPathSwapConfig config = FlowPathSwapConfig.flowPathSwapBuilder()
                .speakerCommandRetriesLimit(topologyConfig.getPathSwapSpeakerCommandRetries())
                .autoAck(true)
                .timeoutMs(hubTimeout)
                .requestSenderComponent(ComponentId.FLOW_ROUTER_BOLT.name())
                .workerComponent(ComponentId.SPEAKER_WORKER.name())
                .lifeCycleEventComponent(ZooKeeperSpout.SPOUT_ID)
                .build();

        FlowResourcesConfig flowResourcesConfig = configurationProvider.getConfiguration(FlowResourcesConfig.class);
        RuleManagerConfig ruleManagerConfig = configurationProvider.getConfiguration(RuleManagerConfig.class);
        FlowPathSwapHubBolt hubBolt = new FlowPathSwapHubBolt(config, persistenceManager, flowResourcesConfig,
                ruleManagerConfig);
        declareBolt(topologyBuilder, hubBolt, ComponentId.FLOW_PATH_SWAP_HUB.name())
                .fieldsGrouping(ComponentId.FLOW_ROUTER_BOLT.name(), ROUTER_TO_FLOW_PATH_SWAP_HUB.name(), FLOW_FIELD)
                .directGrouping(ComponentId.SPEAKER_WORKER.name(), SPEAKER_WORKER_TO_HUB.name())
                .allGrouping(ZooKeeperSpout.SPOUT_ID)
                .directGrouping(CoordinatorBolt.ID);
    }

    private void flowRerouteHub(TopologyBuilder topologyBuilder, PersistenceManager persistenceManager) {
        int hubTimeout = (int) TimeUnit.SECONDS.toMillis(topologyConfig.getRerouteHubTimeoutSeconds());

        FlowRerouteConfig config = FlowRerouteConfig.flowRerouteBuilder()
                .pathAllocationRetriesLimit(topologyConfig.getPathAllocationRetriesLimit())
                .pathAllocationRetryDelay(topologyConfig.getPathAllocationRetryDelay())
                .speakerCommandRetriesLimit(topologyConfig.getRerouteSpeakerCommandRetries())
                .resourceAllocationRetriesLimit(topologyConfig.getResourceAllocationRetriesLimit())
                .autoAck(true)
                .timeoutMs(hubTimeout)
                .requestSenderComponent(ComponentId.FLOW_ROUTER_BOLT.name())
                .workerComponent(ComponentId.SPEAKER_WORKER.name())
                .lifeCycleEventComponent(ZooKeeperSpout.SPOUT_ID)
                .build();

        PathComputerConfig pathComputerConfig = configurationProvider.getConfiguration(PathComputerConfig.class);
        FlowResourcesConfig flowResourcesConfig = configurationProvider.getConfiguration(FlowResourcesConfig.class);
        FlowRerouteHubBolt hubBolt = new FlowRerouteHubBolt(config, persistenceManager, pathComputerConfig,
                flowResourcesConfig);
        declareBolt(topologyBuilder, hubBolt, ComponentId.FLOW_REROUTE_HUB.name())
                .fieldsGrouping(ComponentId.FLOW_ROUTER_BOLT.name(), ROUTER_TO_FLOW_REROUTE_HUB.name(), FLOW_FIELD)
                .directGrouping(ComponentId.SPEAKER_WORKER.name(), SPEAKER_WORKER_TO_HUB.name())
                .allGrouping(ZooKeeperSpout.SPOUT_ID)
                .directGrouping(CoordinatorBolt.ID);
    }

    private void flowDeleteHub(TopologyBuilder topologyBuilder, PersistenceManager persistenceManager) {
        int hubTimeout = (int) TimeUnit.SECONDS.toMillis(topologyConfig.getDeleteHubTimeoutSeconds());

        FlowDeleteConfig config = FlowDeleteConfig.flowDeleteBuilder()
                .speakerCommandRetriesLimit(topologyConfig.getDeleteSpeakerCommandRetries())
                .autoAck(true)
                .timeoutMs(hubTimeout)
                .requestSenderComponent(ComponentId.FLOW_ROUTER_BOLT.name())
                .workerComponent(ComponentId.SPEAKER_WORKER.name())
                .lifeCycleEventComponent(ZooKeeperSpout.SPOUT_ID)
                .build();

        FlowResourcesConfig flowResourcesConfig = configurationProvider.getConfiguration(FlowResourcesConfig.class);
        FlowDeleteHubBolt hubBolt = new FlowDeleteHubBolt(config, persistenceManager, flowResourcesConfig);
        declareBolt(topologyBuilder, hubBolt, ComponentId.FLOW_DELETE_HUB.name())
                .fieldsGrouping(ComponentId.FLOW_ROUTER_BOLT.name(), ROUTER_TO_FLOW_DELETE_HUB.name(), FLOW_FIELD)
                .directGrouping(ComponentId.SPEAKER_WORKER.name(), SPEAKER_WORKER_TO_HUB.name())
                .allGrouping(ZooKeeperSpout.SPOUT_ID)
                .directGrouping(CoordinatorBolt.ID);
    }

    private void flowSyncHub(TopologyBuilder topologyBuilder, PersistenceManager persistenceManager) {
        FlowResourcesConfig flowResourcesConfig = configurationProvider.getConfiguration(FlowResourcesConfig.class);
        FlowSyncHubBolt hubBolt = new FlowSyncHubBolt(newSyncHubConfig(), persistenceManager, flowResourcesConfig);
        declareBolt(topologyBuilder, hubBolt, FlowSyncHubBolt.BOLT_ID)
                .fieldsGrouping(ComponentId.FLOW_ROUTER_BOLT.name(), Stream.ROUTER_TO_FLOW_SYNC_HUB.name(), FLOW_FIELD)
                .directGrouping(ComponentId.SPEAKER_WORKER.name(), Stream.SPEAKER_WORKER_TO_HUB.name())
                .allGrouping(ZooKeeperSpout.SPOUT_ID)
                .directGrouping(CoordinatorBolt.ID);
    }

    private void flowSwapEndpointsHub(TopologyBuilder topologyBuilder, PersistenceManager persistenceManager) {
        int hubTimeout = (int) TimeUnit.SECONDS.toMillis(topologyConfig.getSwapEndpointsHubTimeoutSeconds());

        HubBolt.Config config = HubBolt.Config.builder()
                .requestSenderComponent(ComponentId.FLOW_ROUTER_BOLT.name())
                .workerComponent(ComponentId.FLOW_UPDATE_HUB.name())
                .timeoutMs(hubTimeout)
                .lifeCycleEventComponent(ZooKeeperSpout.SPOUT_ID)
                .build();

        FlowSwapEndpointsHubBolt hubBolt = new FlowSwapEndpointsHubBolt(config, persistenceManager);
        declareBolt(topologyBuilder, hubBolt, ComponentId.FLOW_SWAP_ENDPOINTS_HUB.name())
                .fieldsGrouping(ComponentId.FLOW_ROUTER_BOLT.name(),
                        ROUTER_TO_FLOW_SWAP_ENDPOINTS_HUB.name(), FIELDS_KEY)
                .fieldsGrouping(ComponentId.FLOW_UPDATE_HUB.name(),
                        UPDATE_HUB_TO_SWAP_ENDPOINTS_HUB.name(), FIELDS_KEY)
                .allGrouping(ZooKeeperSpout.SPOUT_ID)
                .directGrouping(CoordinatorBolt.ID);
    }

    private void flowCreateMirrorPointHub(TopologyBuilder topologyBuilder, PersistenceManager persistenceManager) {
        int hubTimeout = (int) TimeUnit.SECONDS.toMillis(topologyConfig.getCreateMirrorPointHubTimeoutSeconds());

        FlowMirrorPointCreateConfig config = FlowMirrorPointCreateConfig.flowMirrorPointCreateBuilder()
                .pathAllocationRetriesLimit(topologyConfig.getPathAllocationRetriesLimit())
                .pathAllocationRetryDelay(topologyConfig.getPathAllocationRetryDelay())
                .speakerCommandRetriesLimit(topologyConfig.getCreateMirrorPointSpeakerCommandRetries())
                .resourceAllocationRetriesLimit(topologyConfig.getResourceAllocationRetriesLimit())
                .autoAck(true)
                .timeoutMs(hubTimeout)
                .requestSenderComponent(ComponentId.FLOW_ROUTER_BOLT.name())
                .workerComponent(ComponentId.SPEAKER_WORKER.name())
                .lifeCycleEventComponent(ZooKeeperSpout.SPOUT_ID)
                .build();

        PathComputerConfig pathComputerConfig = configurationProvider.getConfiguration(PathComputerConfig.class);
        FlowResourcesConfig flowResourcesConfig = configurationProvider.getConfiguration(FlowResourcesConfig.class);
        RuleManagerConfig ruleManagerConfig = configurationProvider.getConfiguration(RuleManagerConfig.class);
        FlowMirrorPointCreateHubBolt hubBolt = new FlowMirrorPointCreateHubBolt(config, persistenceManager,
                pathComputerConfig, flowResourcesConfig, ruleManagerConfig);
        declareBolt(topologyBuilder, hubBolt, ComponentId.FLOW_CREATE_MIRROR_POINT_HUB.name())
                .fieldsGrouping(ComponentId.FLOW_ROUTER_BOLT.name(),
                        ROUTER_TO_FLOW_CREATE_MIRROR_POINT_HUB.name(), FLOW_FIELD)
                .directGrouping(ComponentId.SPEAKER_WORKER.name(), SPEAKER_WORKER_TO_HUB.name())
                .allGrouping(ZooKeeperSpout.SPOUT_ID)
                .directGrouping(CoordinatorBolt.ID);
    }

    private void flowDeleteMirrorPointHub(TopologyBuilder topologyBuilder, PersistenceManager persistenceManager) {
        int hubTimeout = (int) TimeUnit.SECONDS.toMillis(topologyConfig.getDeleteMirrorPointHubTimeoutSeconds());

        FlowMirrorPointDeleteConfig config = FlowMirrorPointDeleteConfig.flowMirrorPointDeleteBuilder()
                .speakerCommandRetriesLimit(topologyConfig.getDeleteMirrorPointSpeakerCommandRetries())
                .autoAck(true)
                .timeoutMs(hubTimeout)
                .requestSenderComponent(ComponentId.FLOW_ROUTER_BOLT.name())
                .workerComponent(ComponentId.SPEAKER_WORKER.name())
                .lifeCycleEventComponent(ZooKeeperSpout.SPOUT_ID)
                .build();

        FlowResourcesConfig flowResourcesConfig = configurationProvider.getConfiguration(FlowResourcesConfig.class);
        RuleManagerConfig ruleManagerConfig = configurationProvider.getConfiguration(RuleManagerConfig.class);
        FlowMirrorPointDeleteHubBolt hubBolt = new FlowMirrorPointDeleteHubBolt(config, persistenceManager,
                flowResourcesConfig, ruleManagerConfig);
        declareBolt(topologyBuilder, hubBolt, ComponentId.FLOW_DELETE_MIRROR_POINT_HUB.name())
                .fieldsGrouping(ComponentId.FLOW_ROUTER_BOLT.name(),
                        ROUTER_TO_FLOW_DELETE_MIRROR_POINT_HUB.name(), FLOW_FIELD)
                .directGrouping(ComponentId.SPEAKER_WORKER.name(), SPEAKER_WORKER_TO_HUB.name())
                .allGrouping(ZooKeeperSpout.SPOUT_ID)
                .directGrouping(CoordinatorBolt.ID);
    }

    private void flowValidationHub(TopologyBuilder topologyBuilder, PersistenceManager persistenceManager) {
        int hubTimeout = (int) TimeUnit.SECONDS.toMillis(topologyConfig.getValidationHubTimeoutSeconds());

        HubBolt.Config config = HubBolt.Config.builder()
                .requestSenderComponent(ComponentId.FLOW_ROUTER_BOLT.name())
                .workerComponent(ComponentId.FLOW_VALIDATION_SPEAKER_WORKER.name())
                .lifeCycleEventComponent(ZooKeeperSpout.SPOUT_ID)
                .timeoutMs(hubTimeout)
                .build();

        FlowValidationHubBolt hubBolt = new FlowValidationHubBolt(config,
                configurationProvider.getConfiguration(RuleManagerConfig.class), persistenceManager);
        declareBolt(topologyBuilder, hubBolt, ComponentId.FLOW_VALIDATION_HUB.name())
                .fieldsGrouping(ComponentId.FLOW_ROUTER_BOLT.name(),
                        Stream.ROUTER_TO_FLOW_VALIDATION_HUB.name(), FIELDS_KEY)
                .directGrouping(ComponentId.FLOW_VALIDATION_SPEAKER_WORKER.name(),
                        Stream.SPEAKER_WORKER_TO_HUB_VALIDATION.name())
                .allGrouping(ZooKeeperSpout.SPOUT_ID)
                .directGrouping(CoordinatorBolt.ID);
    }

    private void yFlowCreateHub(TopologyBuilder topologyBuilder, PersistenceManager persistenceManager) {
        int hubTimeout = (int) TimeUnit.SECONDS.toMillis(topologyConfig.getCreateHubTimeoutSeconds());
        FlowCreateConfig config = getFlowCreateConfig(hubTimeout);

        YFlowCreateConfig yFlowCreateConfig = YFlowCreateConfig.builder()
                .speakerCommandRetriesLimit(topologyConfig.getYFlowCreateSpeakerCommandRetriesLimit())
                .autoAck(true)
                .timeoutMs(hubTimeout)
                .requestSenderComponent(ComponentId.FLOW_ROUTER_BOLT.name())
                .workerComponent(ComponentId.SPEAKER_WORKER.name())
                .lifeCycleEventComponent(ZooKeeperSpout.SPOUT_ID)
                .build();

        PathComputerConfig pathComputerConfig = configurationProvider.getConfiguration(PathComputerConfig.class);
        FlowResourcesConfig flowResourcesConfig = configurationProvider.getConfiguration(FlowResourcesConfig.class);
        RuleManagerConfig ruleManagerConfig = configurationProvider.getConfiguration(RuleManagerConfig.class);

        YFlowCreateHubBolt hubBolt = new YFlowCreateHubBolt(yFlowCreateConfig, config, persistenceManager,
                pathComputerConfig, flowResourcesConfig, ruleManagerConfig);
        declareBolt(topologyBuilder, hubBolt, ComponentId.YFLOW_CREATE_HUB.name())
                .fieldsGrouping(ComponentId.FLOW_ROUTER_BOLT.name(),
                        Stream.ROUTER_TO_YFLOW_CREATE_HUB.name(), FLOW_FIELD)
                .directGrouping(ComponentId.SPEAKER_WORKER.name(), SPEAKER_WORKER_TO_HUB.name())
                .allGrouping(ZooKeeperSpout.SPOUT_ID)
                .directGrouping(CoordinatorBolt.ID);
    }

    private void yFlowUpdateHub(TopologyBuilder topologyBuilder, PersistenceManager persistenceManager) {
        int hubTimeout = (int) TimeUnit.SECONDS.toMillis(topologyConfig.getUpdateHubTimeoutSeconds());

        FlowUpdateConfig flowUpdateConfig = FlowUpdateConfig.flowUpdateBuilder()
                .resourceAllocationRetriesLimit(topologyConfig.getResourceAllocationRetriesLimit())
                .pathAllocationRetriesLimit(topologyConfig.getPathAllocationRetriesLimit())
                .pathAllocationRetryDelay(topologyConfig.getPathAllocationRetryDelay())
                .speakerCommandRetriesLimit(topologyConfig.getCreateSpeakerCommandRetries())
                .autoAck(true)
                .timeoutMs(hubTimeout)
                .requestSenderComponent(ComponentId.FLOW_ROUTER_BOLT.name())
                .workerComponent(ComponentId.SPEAKER_WORKER.name())
                .lifeCycleEventComponent(ZooKeeperSpout.SPOUT_ID)
                .build();

        YFlowUpdateConfig yflowUpdateConfig = YFlowUpdateConfig.builder()
                .speakerCommandRetriesLimit(topologyConfig.getCreateSpeakerCommandRetries())
                .autoAck(true)
                .timeoutMs(hubTimeout)
                .requestSenderComponent(ComponentId.FLOW_ROUTER_BOLT.name())
                .workerComponent(ComponentId.SPEAKER_WORKER.name())
                .lifeCycleEventComponent(ZooKeeperSpout.SPOUT_ID)
                .build();

        PathComputerConfig pathComputerConfig = configurationProvider.getConfiguration(PathComputerConfig.class);
        FlowResourcesConfig flowResourcesConfig = configurationProvider.getConfiguration(FlowResourcesConfig.class);
        RuleManagerConfig ruleManagerConfig = configurationProvider.getConfiguration(RuleManagerConfig.class);

        YFlowUpdateHubBolt hubBolt = new YFlowUpdateHubBolt(yflowUpdateConfig, flowUpdateConfig, persistenceManager,
                pathComputerConfig, flowResourcesConfig, ruleManagerConfig);
        declareBolt(topologyBuilder, hubBolt, ComponentId.YFLOW_UPDATE_HUB.name())
                .fieldsGrouping(ComponentId.FLOW_ROUTER_BOLT.name(), ROUTER_TO_YFLOW_UPDATE_HUB.name(), FLOW_FIELD)
                .directGrouping(ComponentId.SPEAKER_WORKER.name(), SPEAKER_WORKER_TO_HUB.name())
                .allGrouping(ZooKeeperSpout.SPOUT_ID)
                .directGrouping(CoordinatorBolt.ID);
    }

    private void yFlowRerouteHub(TopologyBuilder topologyBuilder, PersistenceManager persistenceManager) {
        int hubTimeout = (int) TimeUnit.SECONDS.toMillis(topologyConfig.getRerouteHubTimeoutSeconds());

        FlowRerouteConfig flowRerouteConfig = FlowRerouteConfig.flowRerouteBuilder()
                .resourceAllocationRetriesLimit(topologyConfig.getResourceAllocationRetriesLimit())
                .pathAllocationRetriesLimit(topologyConfig.getPathAllocationRetriesLimit())
                .pathAllocationRetryDelay(topologyConfig.getPathAllocationRetryDelay())
                .speakerCommandRetriesLimit(topologyConfig.getCreateSpeakerCommandRetries())
                .autoAck(true)
                .timeoutMs(hubTimeout)
                .requestSenderComponent(ComponentId.FLOW_ROUTER_BOLT.name())
                .workerComponent(ComponentId.SPEAKER_WORKER.name())
                .lifeCycleEventComponent(ZooKeeperSpout.SPOUT_ID)
                .build();

        YFlowRerouteConfig yFlowRerouteConfig = YFlowRerouteConfig.builder()
                .speakerCommandRetriesLimit(topologyConfig.getCreateSpeakerCommandRetries())
                .autoAck(true)
                .timeoutMs(hubTimeout)
                .requestSenderComponent(ComponentId.FLOW_ROUTER_BOLT.name())
                .workerComponent(ComponentId.SPEAKER_WORKER.name())
                .lifeCycleEventComponent(ZooKeeperSpout.SPOUT_ID)
                .build();

        PathComputerConfig pathComputerConfig = configurationProvider.getConfiguration(PathComputerConfig.class);
        FlowResourcesConfig flowResourcesConfig = configurationProvider.getConfiguration(FlowResourcesConfig.class);
        RuleManagerConfig ruleManagerConfig = configurationProvider.getConfiguration(RuleManagerConfig.class);

        YFlowRerouteHubBolt hubBolt = new YFlowRerouteHubBolt(yFlowRerouteConfig, flowRerouteConfig, persistenceManager,
                pathComputerConfig, flowResourcesConfig, ruleManagerConfig);
        declareBolt(topologyBuilder, hubBolt, ComponentId.YFLOW_REROUTE_HUB.name())
                .fieldsGrouping(ComponentId.FLOW_ROUTER_BOLT.name(), ROUTER_TO_YFLOW_REROUTE_HUB.name(), FLOW_FIELD)
                .directGrouping(ComponentId.SPEAKER_WORKER.name(), SPEAKER_WORKER_TO_HUB.name())
                .allGrouping(ZooKeeperSpout.SPOUT_ID)
                .directGrouping(CoordinatorBolt.ID);
    }

    private void yFlowDeleteHub(TopologyBuilder topologyBuilder, PersistenceManager persistenceManager) {
        int hubTimeout = (int) TimeUnit.SECONDS.toMillis(topologyConfig.getDeleteHubTimeoutSeconds());

        YFlowDeleteConfig config = YFlowDeleteConfig.builder()
                .speakerCommandRetriesLimit(topologyConfig.getYFlowDeleteSpeakerCommandRetriesLimit())
                .autoAck(true)
                .timeoutMs(hubTimeout)
                .requestSenderComponent(ComponentId.FLOW_ROUTER_BOLT.name())
                .workerComponent(ComponentId.SPEAKER_WORKER.name())
                .lifeCycleEventComponent(ZooKeeperSpout.SPOUT_ID)
                .build();

        FlowResourcesConfig flowResourcesConfig = configurationProvider.getConfiguration(FlowResourcesConfig.class);
        RuleManagerConfig ruleManagerConfig = configurationProvider.getConfiguration(RuleManagerConfig.class);

        YFlowDeleteHubBolt hubBolt = new YFlowDeleteHubBolt(config, persistenceManager, flowResourcesConfig,
                ruleManagerConfig);
        declareBolt(topologyBuilder, hubBolt, ComponentId.YFLOW_DELETE_HUB.name())
                .fieldsGrouping(ComponentId.FLOW_ROUTER_BOLT.name(),
                        Stream.ROUTER_TO_YFLOW_DELETE_HUB.name(), FLOW_FIELD)
                .directGrouping(ComponentId.SPEAKER_WORKER.name(), SPEAKER_WORKER_TO_HUB.name())
                .allGrouping(ZooKeeperSpout.SPOUT_ID)
                .directGrouping(CoordinatorBolt.ID);
    }

    private void yFlowSyncHub(TopologyBuilder topologyBuilder, PersistenceManager persistenceManager) {
        FlowResourcesConfig flowResourcesConfig = configurationProvider.getConfiguration(FlowResourcesConfig.class);
        RuleManagerConfig ruleManagerConfig = configurationProvider.getConfiguration(RuleManagerConfig.class);
        YFlowSyncHubBolt hubBolt = new YFlowSyncHubBolt(
                newSyncHubConfig(), persistenceManager, flowResourcesConfig, ruleManagerConfig);
        declareBolt(topologyBuilder, hubBolt, YFlowSyncHubBolt.BOLT_ID)
                .fieldsGrouping(ComponentId.FLOW_ROUTER_BOLT.name(), Stream.ROUTER_TO_YFLOW_SYNC_HUB.name(), FLOW_FIELD)
                .directGrouping(ComponentId.SPEAKER_WORKER.name(), Stream.SPEAKER_WORKER_TO_HUB.name())
                .allGrouping(ZooKeeperSpout.SPOUT_ID)
                .directGrouping(CoordinatorBolt.ID);
    }

    private void yFlowReadBolt(TopologyBuilder topologyBuilder, PersistenceManager persistenceManager) {
        YFlowReadConfig yFlowReadConfig = YFlowReadConfig.builder()
                .readOperationRetriesLimit(topologyConfig.getFlowReadRetriesLimit())
                .readOperationRetryDelay(Duration.ofMillis(topologyConfig.getFlowReadRetryDelayMillis()))
                .lifeCycleEventComponent(ZooKeeperSpout.SPOUT_ID)
                .build();

        YFlowReadBolt bolt = new YFlowReadBolt(yFlowReadConfig, persistenceManager);
        declareBolt(topologyBuilder, bolt, ComponentId.YFLOW_READ_BOLT.name())
                .fieldsGrouping(ComponentId.FLOW_ROUTER_BOLT.name(), ROUTER_TO_YFLOW_READ.name(), FIELDS_KEY)
                .allGrouping(ZooKeeperSpout.SPOUT_ID);
    }

    private void yFlowValidationHub(TopologyBuilder topologyBuilder, PersistenceManager persistenceManager) {
        int hubTimeout = (int) TimeUnit.SECONDS.toMillis(topologyConfig.getValidationHubTimeoutSeconds());

        HubBolt.Config config = HubBolt.Config.builder()
                .requestSenderComponent(ComponentId.FLOW_ROUTER_BOLT.name())
                .workerComponent(ComponentId.YFLOW_VALIDATION_SPEAKER_WORKER.name())
                .lifeCycleEventComponent(ZooKeeperSpout.SPOUT_ID)
                .timeoutMs(hubTimeout)
                .build();

        FlowResourcesConfig flowResourcesConfig = configurationProvider.getConfiguration(FlowResourcesConfig.class);
        YFlowValidationHubBolt hubBolt = new YFlowValidationHubBolt(config,
                configurationProvider.getConfiguration(RuleManagerConfig.class),
                persistenceManager, flowResourcesConfig,
                topologyConfig.getFlowMeterMinBurstSizeInKbits(),
                topologyConfig.getFlowMeterBurstCoefficient());
        declareBolt(topologyBuilder, hubBolt, ComponentId.YFLOW_VALIDATION_HUB.name())
                .fieldsGrouping(ComponentId.FLOW_ROUTER_BOLT.name(),
                        Stream.ROUTER_TO_YFLOW_VALIDATION_HUB.name(), FLOW_FIELD)
                .directGrouping(ComponentId.YFLOW_VALIDATION_SPEAKER_WORKER.name(),
                        SPEAKER_WORKER_TO_HUB_YFLOW_VALIDATION.name())
                .allGrouping(ZooKeeperSpout.SPOUT_ID)
                .directGrouping(CoordinatorBolt.ID);
    }

    private void yFlowPathSwapHub(TopologyBuilder topologyBuilder, PersistenceManager persistenceManager) {
        int hubTimeout = (int) TimeUnit.SECONDS.toMillis(topologyConfig.getYFlowPathSwapHubTimeoutSeconds());

        YFlowPathSwapConfig config = YFlowPathSwapConfig.builder()
                .speakerCommandRetriesLimit(topologyConfig.getYFlowPathSwapSpeakerCommandRetriesLimit())
                .autoAck(true)
                .timeoutMs(hubTimeout)
                .requestSenderComponent(ComponentId.FLOW_ROUTER_BOLT.name())
                .workerComponent(ComponentId.SPEAKER_WORKER.name())
                .lifeCycleEventComponent(ZooKeeperSpout.SPOUT_ID)
                .build();

        FlowResourcesConfig flowResourcesConfig = configurationProvider.getConfiguration(FlowResourcesConfig.class);
        RuleManagerConfig ruleManagerConfig = configurationProvider.getConfiguration(RuleManagerConfig.class);

        YFlowPathSwapHubBolt hubBolt = new YFlowPathSwapHubBolt(config, persistenceManager, flowResourcesConfig,
                ruleManagerConfig);
        declareBolt(topologyBuilder, hubBolt, ComponentId.YFLOW_PATH_SWAP_HUB.name())
                .fieldsGrouping(ComponentId.FLOW_ROUTER_BOLT.name(),
                        Stream.ROUTER_TO_YFLOW_PATH_SWAP_HUB.name(), FLOW_FIELD)
                .directGrouping(ComponentId.SPEAKER_WORKER.name(), SPEAKER_WORKER_TO_HUB.name())
                .allGrouping(ZooKeeperSpout.SPOUT_ID)
                .directGrouping(CoordinatorBolt.ID);
    }


    private void haFlowCreateHub(TopologyBuilder topologyBuilder, PersistenceManager persistenceManager) {
        int hubTimeout = (int) TimeUnit.SECONDS.toMillis(topologyConfig.getCreateHubTimeoutSeconds());

        HaFlowCreateConfig config = HaFlowCreateConfig.haFlowCreateBuilder()
                .haFlowCreationRetriesLimit(topologyConfig.getCreateHubRetries())
                .pathAllocationRetriesLimit(topologyConfig.getPathAllocationRetriesLimit())
                .pathAllocationRetryDelay(topologyConfig.getPathAllocationRetryDelay())
                .speakerCommandRetriesLimit(topologyConfig.getCreateSpeakerCommandRetries())
                .autoAck(true)
                .timeoutMs(hubTimeout)
                .requestSenderComponent(ComponentId.FLOW_ROUTER_BOLT.name())
                .workerComponent(ComponentId.SPEAKER_WORKER.name())
                .lifeCycleEventComponent(ZooKeeperSpout.SPOUT_ID)
                .build();

        PathComputerConfig pathComputerConfig = configurationProvider.getConfiguration(PathComputerConfig.class);
        FlowResourcesConfig flowResourcesConfig = configurationProvider.getConfiguration(FlowResourcesConfig.class);
        RuleManagerConfig ruleManagerConfig = configurationProvider.getConfiguration(RuleManagerConfig.class);
        HaFlowCreateHubBolt hubBolt = new HaFlowCreateHubBolt(
                config, persistenceManager, pathComputerConfig, flowResourcesConfig, ruleManagerConfig);
        declareBolt(topologyBuilder, hubBolt, ComponentId.HA_FLOW_CREATE_HUB.name())
                .fieldsGrouping(ComponentId.FLOW_ROUTER_BOLT.name(),
                        Stream.ROUTER_TO_HA_FLOW_CREATE_HUB.name(), FLOW_FIELD)
                .directGrouping(ComponentId.SPEAKER_WORKER.name(), SPEAKER_WORKER_TO_HUB.name())
                .allGrouping(ZooKeeperSpout.SPOUT_ID)
                .directGrouping(CoordinatorBolt.ID);
    }

    private void haFlowUpdateHub(TopologyBuilder topologyBuilder, PersistenceManager persistenceManager) {
        int hubTimeout = (int) TimeUnit.SECONDS.toMillis(topologyConfig.getUpdateHubTimeoutSeconds());

        HaFlowUpdateConfig config = HaFlowUpdateConfig.haFlowUpdateBuilder()
                .pathAllocationRetriesLimit(topologyConfig.getPathAllocationRetriesLimit())
                .pathAllocationRetryDelay(topologyConfig.getPathAllocationRetryDelay())
                .speakerCommandRetriesLimit(topologyConfig.getUpdateSpeakerCommandRetries())
                .resourceAllocationRetriesLimit(topologyConfig.getResourceAllocationRetriesLimit())
                .autoAck(true)
                .timeoutMs(hubTimeout)
                .requestSenderComponent(ComponentId.FLOW_ROUTER_BOLT.name())
                .workerComponent(ComponentId.SPEAKER_WORKER.name())
                .lifeCycleEventComponent(ZooKeeperSpout.SPOUT_ID)
                .build();

        PathComputerConfig pathComputerConfig = configurationProvider.getConfiguration(PathComputerConfig.class);
        FlowResourcesConfig flowResourcesConfig = configurationProvider.getConfiguration(FlowResourcesConfig.class);
        RuleManagerConfig ruleManagerConfig = configurationProvider.getConfiguration(RuleManagerConfig.class);
        HaFlowUpdateHubBolt hubBolt = new HaFlowUpdateHubBolt(config, persistenceManager, pathComputerConfig,
                flowResourcesConfig, ruleManagerConfig);
        declareBolt(topologyBuilder, hubBolt, ComponentId.HA_FLOW_UPDATE_HUB.name())
                .fieldsGrouping(ComponentId.FLOW_ROUTER_BOLT.name(), ROUTER_TO_HA_FLOW_UPDATE_HUB.name(), FLOW_FIELD)
                .directGrouping(ComponentId.SPEAKER_WORKER.name(), SPEAKER_WORKER_TO_HUB.name())
                .allGrouping(ZooKeeperSpout.SPOUT_ID)
                .directGrouping(CoordinatorBolt.ID);
    }

    private void haFlowDeleteHub(TopologyBuilder topologyBuilder, PersistenceManager persistenceManager) {
        int hubTimeout = (int) TimeUnit.SECONDS.toMillis(topologyConfig.getDeleteHubTimeoutSeconds());

        HaFlowDeleteConfig config = HaFlowDeleteConfig.haFlowDeleteBuilder()
                .speakerCommandRetriesLimit(topologyConfig.getDeleteSpeakerCommandRetries())
                .autoAck(true)
                .timeoutMs(hubTimeout)
                .requestSenderComponent(ComponentId.FLOW_ROUTER_BOLT.name())
                .workerComponent(ComponentId.SPEAKER_WORKER.name())
                .lifeCycleEventComponent(ZooKeeperSpout.SPOUT_ID)
                .build();

        FlowResourcesConfig flowResourcesConfig = configurationProvider.getConfiguration(FlowResourcesConfig.class);
        RuleManagerConfig ruleManagerConfig = configurationProvider.getConfiguration(RuleManagerConfig.class);

        HaFlowDeleteHubBolt hubBolt = new HaFlowDeleteHubBolt(
                config, persistenceManager, flowResourcesConfig, ruleManagerConfig);
        declareBolt(topologyBuilder, hubBolt, ComponentId.HA_FLOW_DELETE_HUB.name())
                .fieldsGrouping(ComponentId.FLOW_ROUTER_BOLT.name(),
                        Stream.ROUTER_TO_HA_FLOW_DELETE_HUB.name(), FLOW_FIELD)
                .directGrouping(ComponentId.SPEAKER_WORKER.name(), SPEAKER_WORKER_TO_HUB.name())
                .allGrouping(ZooKeeperSpout.SPOUT_ID)
                .directGrouping(CoordinatorBolt.ID);
    }

    private void haFlowReadBolt(TopologyBuilder topologyBuilder, PersistenceManager persistenceManager) {
        HaFlowReadConfig config = HaFlowReadConfig.builder()
                .readOperationRetriesLimit(topologyConfig.getFlowReadRetriesLimit())
                .readOperationRetryDelay(Duration.ofMillis(topologyConfig.getFlowReadRetryDelayMillis()))
                .lifeCycleEventComponent(ZooKeeperSpout.SPOUT_ID)
                .build();
        HaFlowReadBolt bolt = new HaFlowReadBolt(config, persistenceManager);
        declareBolt(topologyBuilder, bolt, ComponentId.HA_FLOW_READ_BOLT.name())
                .fieldsGrouping(ComponentId.FLOW_ROUTER_BOLT.name(), Stream.ROUTER_TO_HA_FLOW_READ.name(), FIELDS_KEY)
                .allGrouping(ZooKeeperSpout.SPOUT_ID);
    }

    private void haFlowValidationHub(TopologyBuilder topologyBuilder, PersistenceManager persistenceManager) {
        int hubTimeout = (int) TimeUnit.SECONDS.toMillis(topologyConfig.getValidationHubTimeoutSeconds());

        HubBolt.Config config = HubBolt.Config.builder()
                .requestSenderComponent(ComponentId.FLOW_ROUTER_BOLT.name())
                .workerComponent(ComponentId.HA_FLOW_VALIDATION_SPEAKER_WORKER.name())
                .lifeCycleEventComponent(ZooKeeperSpout.SPOUT_ID)
                .timeoutMs(hubTimeout)
                .build();

        FlowResourcesConfig flowResourcesConfig = configurationProvider.getConfiguration(FlowResourcesConfig.class);
        HaFlowValidationHubBolt hubBolt = new HaFlowValidationHubBolt(config,
                configurationProvider.getConfiguration(RuleManagerConfig.class),
                persistenceManager);
        declareBolt(topologyBuilder, hubBolt, ComponentId.HA_FLOW_VALIDATION_HUB.name())
                .fieldsGrouping(ComponentId.FLOW_ROUTER_BOLT.name(),
                        Stream.ROUTER_TO_HA_FLOW_VALIDATION_HUB.name(), FLOW_FIELD)
                .directGrouping(ComponentId.HA_FLOW_VALIDATION_SPEAKER_WORKER.name(),
                        SPEAKER_WORKER_TO_HUB_HA_FLOW_VALIDATION.name())
                .allGrouping(ZooKeeperSpout.SPOUT_ID)
                .directGrouping(CoordinatorBolt.ID);
    }

    private void speakerSpout(TopologyBuilder topologyBuilder) {
        declareKafkaSpoutForAbstractMessage(topologyBuilder, getConfig().getKafkaFlowSpeakerWorkerTopic(),
                ComponentId.SPEAKER_WORKER_SPOUT.name());
    }

    private void speakerWorkers(TopologyBuilder topologyBuilder) {
        int speakerTimeout = (int) TimeUnit.SECONDS.toMillis(topologyConfig.getSpeakerTimeoutSeconds());
        SpeakerWorkerBolt speakerWorker = new SpeakerWorkerBolt(Config.builder()
                .autoAck(true)
                .defaultTimeout(speakerTimeout)
                .workerSpoutComponent(ComponentId.SPEAKER_WORKER_SPOUT.name())
                .hubComponent(ComponentId.FLOW_CREATE_HUB.name())
                .hubComponent(ComponentId.FLOW_UPDATE_HUB.name())
                .hubComponent(ComponentId.FLOW_PATH_SWAP_HUB.name())
                .hubComponent(ComponentId.FLOW_REROUTE_HUB.name())
                .hubComponent(ComponentId.FLOW_DELETE_HUB.name())
                .hubComponent(FlowSyncHubBolt.BOLT_ID)
                .hubComponent(ComponentId.FLOW_CREATE_MIRROR_POINT_HUB.name())
                .hubComponent(ComponentId.FLOW_DELETE_MIRROR_POINT_HUB.name())
                .hubComponent(ComponentId.YFLOW_CREATE_HUB.name())
                .hubComponent(ComponentId.YFLOW_UPDATE_HUB.name())
                .hubComponent(ComponentId.YFLOW_REROUTE_HUB.name())
                .hubComponent(ComponentId.YFLOW_DELETE_HUB.name())
                .hubComponent(YFlowSyncHubBolt.BOLT_ID)
                .hubComponent(ComponentId.YFLOW_PATH_SWAP_HUB.name())
                .hubComponent(ComponentId.HA_FLOW_CREATE_HUB.name())
                .hubComponent(ComponentId.HA_FLOW_UPDATE_HUB.name())
                .hubComponent(ComponentId.HA_FLOW_DELETE_HUB.name())
                .streamToHub(SPEAKER_WORKER_TO_HUB.name())
                .build());
        declareBolt(topologyBuilder, speakerWorker, ComponentId.SPEAKER_WORKER.name())
                .fieldsGrouping(ComponentId.SPEAKER_WORKER_SPOUT.name(), FIELDS_KEY)
                .fieldsGrouping(ComponentId.FLOW_CREATE_HUB.name(), Stream.HUB_TO_SPEAKER_WORKER.name(), FIELDS_KEY)
                .fieldsGrouping(ComponentId.FLOW_UPDATE_HUB.name(), Stream.HUB_TO_SPEAKER_WORKER.name(), FIELDS_KEY)
                .fieldsGrouping(ComponentId.FLOW_PATH_SWAP_HUB.name(), Stream.HUB_TO_SPEAKER_WORKER.name(), FIELDS_KEY)
                .fieldsGrouping(ComponentId.FLOW_REROUTE_HUB.name(), Stream.HUB_TO_SPEAKER_WORKER.name(), FIELDS_KEY)
                .fieldsGrouping(ComponentId.FLOW_DELETE_HUB.name(), Stream.HUB_TO_SPEAKER_WORKER.name(), FIELDS_KEY)
                .fieldsGrouping(FlowSyncHubBolt.BOLT_ID, FlowSyncHubBolt.STREAM_WORKER, FIELDS_KEY)
                .fieldsGrouping(ComponentId.FLOW_CREATE_MIRROR_POINT_HUB.name(), Stream.HUB_TO_SPEAKER_WORKER.name(),
                        FIELDS_KEY)
                .fieldsGrouping(ComponentId.FLOW_DELETE_MIRROR_POINT_HUB.name(), Stream.HUB_TO_SPEAKER_WORKER.name(),
                        FIELDS_KEY)
                .fieldsGrouping(ComponentId.YFLOW_CREATE_HUB.name(), Stream.HUB_TO_SPEAKER_WORKER.name(), FIELDS_KEY)
                .fieldsGrouping(ComponentId.YFLOW_UPDATE_HUB.name(), Stream.HUB_TO_SPEAKER_WORKER.name(), FIELDS_KEY)
                .fieldsGrouping(ComponentId.YFLOW_REROUTE_HUB.name(), Stream.HUB_TO_SPEAKER_WORKER.name(), FIELDS_KEY)
                .fieldsGrouping(YFlowSyncHubBolt.BOLT_ID, YFlowSyncHubBolt.STREAM_WORKER, FIELDS_KEY)
                .fieldsGrouping(ComponentId.YFLOW_DELETE_HUB.name(), Stream.HUB_TO_SPEAKER_WORKER.name(), FIELDS_KEY)
                .fieldsGrouping(ComponentId.YFLOW_PATH_SWAP_HUB.name(), Stream.HUB_TO_SPEAKER_WORKER.name(), FIELDS_KEY)
                .fieldsGrouping(ComponentId.HA_FLOW_CREATE_HUB.name(), Stream.HUB_TO_SPEAKER_WORKER.name(), FIELDS_KEY)
                .fieldsGrouping(ComponentId.HA_FLOW_UPDATE_HUB.name(), Stream.HUB_TO_SPEAKER_WORKER.name(), FIELDS_KEY)
                .fieldsGrouping(ComponentId.HA_FLOW_DELETE_HUB.name(), Stream.HUB_TO_SPEAKER_WORKER.name(), FIELDS_KEY)
                .directGrouping(CoordinatorBolt.ID);
    }

    private void flowValidationSpeakerWorker(TopologyBuilder topologyBuilder) {
        int speakerTimeout = (int) TimeUnit.SECONDS.toMillis(topologyConfig.getValidationSpeakerTimeoutSeconds());
        Config speakerWorkerConfig = Config.builder()
                .hubComponent(ComponentId.FLOW_VALIDATION_HUB.name())
                .streamToHub(SPEAKER_WORKER_TO_HUB_VALIDATION.name())
                .workerSpoutComponent(ComponentId.SPEAKER_WORKER_SPOUT.name())
                .defaultTimeout(speakerTimeout)
                .build();
        SpeakerWorkerForDumpsBolt speakerWorker = new SpeakerWorkerForDumpsBolt(speakerWorkerConfig);
        declareBolt(topologyBuilder, speakerWorker, ComponentId.FLOW_VALIDATION_SPEAKER_WORKER.name())
                .fieldsGrouping(ComponentId.SPEAKER_WORKER_SPOUT.name(), FIELDS_KEY)
                .fieldsGrouping(ComponentId.FLOW_VALIDATION_HUB.name(), Stream.HUB_TO_SPEAKER_WORKER.name(), FIELDS_KEY)
                .directGrouping(CoordinatorBolt.ID);
    }

    private void yFlowValidationSpeakerWorker(TopologyBuilder topologyBuilder) {
        int speakerTimeout = (int) TimeUnit.SECONDS.toMillis(topologyConfig.getYFlowValidationSpeakerTimeoutSeconds());
        Config speakerWorkerConfig = Config.builder()
                .hubComponent(ComponentId.YFLOW_VALIDATION_HUB.name())
                .streamToHub(SPEAKER_WORKER_TO_HUB_YFLOW_VALIDATION.name())
                .workerSpoutComponent(ComponentId.SPEAKER_WORKER_SPOUT.name())
                .defaultTimeout(speakerTimeout)
                .build();
        SpeakerWorkerForDumpsBolt speakerWorker = new SpeakerWorkerForDumpsBolt(speakerWorkerConfig);
        declareBolt(topologyBuilder, speakerWorker, ComponentId.YFLOW_VALIDATION_SPEAKER_WORKER.name())
                .fieldsGrouping(ComponentId.SPEAKER_WORKER_SPOUT.name(), FIELDS_KEY)
                .fieldsGrouping(ComponentId.YFLOW_VALIDATION_HUB.name(), Stream.HUB_TO_SPEAKER_WORKER.name(),
                        FIELDS_KEY)
                .directGrouping(CoordinatorBolt.ID);
    }

    private void haFlowValidationSpeakerWorker(TopologyBuilder topologyBuilder) {
        int speakerTimeout = (int) TimeUnit.SECONDS.toMillis(topologyConfig.getHaFlowValidationSpeakerTimeoutSeconds());
        Config speakerWorkerConfig = Config.builder()
                .hubComponent(ComponentId.HA_FLOW_VALIDATION_HUB.name())
                .streamToHub(SPEAKER_WORKER_TO_HUB_HA_FLOW_VALIDATION.name())
                .workerSpoutComponent(ComponentId.SPEAKER_WORKER_SPOUT.name())
                .defaultTimeout(speakerTimeout)
                .build();
        SpeakerWorkerForDumpsBolt speakerWorker = new SpeakerWorkerForDumpsBolt(speakerWorkerConfig);
        declareBolt(topologyBuilder, speakerWorker, ComponentId.HA_FLOW_VALIDATION_SPEAKER_WORKER.name())
                .fieldsGrouping(ComponentId.SPEAKER_WORKER_SPOUT.name(), FIELDS_KEY)
                .fieldsGrouping(ComponentId.HA_FLOW_VALIDATION_HUB.name(), Stream.HUB_TO_SPEAKER_WORKER.name(),
                        FIELDS_KEY)
                .directGrouping(CoordinatorBolt.ID);
    }

    private void speakerOutput(TopologyBuilder topologyBuilder) {
        KafkaBolt<String, AbstractMessage> flKafkaBolt = makeKafkaBolt(
                getConfig().getKafkaSpeakerFlowTopic(), AbstractMessageSerializer.class);
        declareBolt(topologyBuilder, flKafkaBolt, ComponentId.SPEAKER_REQUEST_SENDER.name())
                .shuffleGrouping(ComponentId.SPEAKER_WORKER.name(),
                        Stream.SPEAKER_WORKER_REQUEST_SENDER.name());
    }

    private void speakerOutputForDumps(TopologyBuilder topologyBuilder) {
        declareBolt(topologyBuilder, buildKafkaBolt(topologyConfig.getKafkaSpeakerTopic()),
                ComponentId.SPEAKER_DUMP_REQUEST_SENDER.name())
                .shuffleGrouping(ComponentId.FLOW_VALIDATION_SPEAKER_WORKER.name(),
                        SPEAKER_WORKER_REQUEST_SENDER.name())
                .shuffleGrouping(ComponentId.YFLOW_VALIDATION_SPEAKER_WORKER.name(),
                        SPEAKER_WORKER_REQUEST_SENDER.name())
                .shuffleGrouping(ComponentId.HA_FLOW_VALIDATION_SPEAKER_WORKER.name(),
                        SPEAKER_WORKER_REQUEST_SENDER.name());
    }

    private void coordinator(TopologyBuilder topologyBuilder) {
        declareSpout(topologyBuilder, new CoordinatorSpout(), CoordinatorSpout.ID);
        declareBolt(topologyBuilder, new CoordinatorBolt(), CoordinatorBolt.ID)
                .allGrouping(CoordinatorSpout.ID)
                .fieldsGrouping(ComponentId.SPEAKER_WORKER.name(), CoordinatorBolt.INCOME_STREAM, FIELDS_KEY)
                .fieldsGrouping(ComponentId.FLOW_VALIDATION_SPEAKER_WORKER.name(),
                        CoordinatorBolt.INCOME_STREAM, FIELDS_KEY)
                .fieldsGrouping(ComponentId.FLOW_CREATE_HUB.name(), CoordinatorBolt.INCOME_STREAM, FIELDS_KEY)
                .fieldsGrouping(ComponentId.FLOW_UPDATE_HUB.name(), CoordinatorBolt.INCOME_STREAM, FIELDS_KEY)
                .fieldsGrouping(ComponentId.FLOW_PATH_SWAP_HUB.name(), CoordinatorBolt.INCOME_STREAM, FIELDS_KEY)
                .fieldsGrouping(ComponentId.FLOW_REROUTE_HUB.name(), CoordinatorBolt.INCOME_STREAM, FIELDS_KEY)
                .fieldsGrouping(ComponentId.FLOW_DELETE_HUB.name(), CoordinatorBolt.INCOME_STREAM, FIELDS_KEY)
                .fieldsGrouping(FlowSyncHubBolt.BOLT_ID, CoordinatorBolt.INCOME_STREAM, FIELDS_KEY)
                .fieldsGrouping(ComponentId.FLOW_SWAP_ENDPOINTS_HUB.name(), CoordinatorBolt.INCOME_STREAM, FIELDS_KEY)
                .fieldsGrouping(ComponentId.FLOW_VALIDATION_HUB.name(), CoordinatorBolt.INCOME_STREAM, FIELDS_KEY)
                .fieldsGrouping(ComponentId.YFLOW_CREATE_HUB.name(), CoordinatorBolt.INCOME_STREAM, FIELDS_KEY)
                .fieldsGrouping(ComponentId.YFLOW_UPDATE_HUB.name(), CoordinatorBolt.INCOME_STREAM, FIELDS_KEY)
                .fieldsGrouping(ComponentId.YFLOW_DELETE_HUB.name(), CoordinatorBolt.INCOME_STREAM, FIELDS_KEY)
                .fieldsGrouping(YFlowSyncHubBolt.BOLT_ID, CoordinatorBolt.INCOME_STREAM, FIELDS_KEY)
                .fieldsGrouping(ComponentId.YFLOW_VALIDATION_HUB.name(), CoordinatorBolt.INCOME_STREAM, FIELDS_KEY)
                .fieldsGrouping(ComponentId.YFLOW_VALIDATION_SPEAKER_WORKER.name(),
                        CoordinatorBolt.INCOME_STREAM, FIELDS_KEY)
                .fieldsGrouping(ComponentId.YFLOW_PATH_SWAP_HUB.name(), CoordinatorBolt.INCOME_STREAM, FIELDS_KEY)
                .fieldsGrouping(ComponentId.HA_FLOW_CREATE_HUB.name(), CoordinatorBolt.INCOME_STREAM, FIELDS_KEY)
<<<<<<< HEAD
=======
                .fieldsGrouping(ComponentId.HA_FLOW_UPDATE_HUB.name(), CoordinatorBolt.INCOME_STREAM, FIELDS_KEY)
>>>>>>> 604884d8
                .fieldsGrouping(ComponentId.HA_FLOW_DELETE_HUB.name(), CoordinatorBolt.INCOME_STREAM, FIELDS_KEY)
                .fieldsGrouping(ComponentId.HA_FLOW_VALIDATION_HUB.name(), CoordinatorBolt.INCOME_STREAM, FIELDS_KEY)
                .fieldsGrouping(ComponentId.HA_FLOW_VALIDATION_SPEAKER_WORKER.name(),
                        CoordinatorBolt.INCOME_STREAM, FIELDS_KEY);
    }

    private void northboundOutput(TopologyBuilder topologyBuilder) {
        KafkaBolt nbKafkaBolt = buildKafkaBolt(getConfig().getKafkaNorthboundTopic());
        declareBolt(topologyBuilder, nbKafkaBolt, ComponentId.NB_RESPONSE_SENDER.name())
                .shuffleGrouping(ComponentId.FLOW_CREATE_HUB.name(), Stream.HUB_TO_NB_RESPONSE_SENDER.name())
                .shuffleGrouping(ComponentId.FLOW_UPDATE_HUB.name(), Stream.HUB_TO_NB_RESPONSE_SENDER.name())
                .shuffleGrouping(ComponentId.FLOW_PATH_SWAP_HUB.name(), Stream.HUB_TO_NB_RESPONSE_SENDER.name())
                .shuffleGrouping(ComponentId.FLOW_REROUTE_HUB.name(), Stream.HUB_TO_NB_RESPONSE_SENDER.name())
                .shuffleGrouping(ComponentId.FLOW_DELETE_HUB.name(), Stream.HUB_TO_NB_RESPONSE_SENDER.name())
                .shuffleGrouping(FlowSyncHubBolt.BOLT_ID, FlowSyncHubBolt.STREAM_NB_RESPONSE)
                .shuffleGrouping(ComponentId.FLOW_SWAP_ENDPOINTS_HUB.name(), Stream.HUB_TO_NB_RESPONSE_SENDER.name())
                .shuffleGrouping(ComponentId.FLOW_CREATE_MIRROR_POINT_HUB.name(),
                        Stream.HUB_TO_NB_RESPONSE_SENDER.name())
                .shuffleGrouping(ComponentId.FLOW_DELETE_MIRROR_POINT_HUB.name(),
                        Stream.HUB_TO_NB_RESPONSE_SENDER.name())
                .shuffleGrouping(ComponentId.FLOW_VALIDATION_HUB.name(),
                        Stream.HUB_TO_NB_RESPONSE_SENDER.name())
                .shuffleGrouping(ComponentId.YFLOW_CREATE_HUB.name(), Stream.HUB_TO_NB_RESPONSE_SENDER.name())
                .shuffleGrouping(ComponentId.YFLOW_UPDATE_HUB.name(), Stream.HUB_TO_NB_RESPONSE_SENDER.name())
                .shuffleGrouping(ComponentId.YFLOW_REROUTE_HUB.name(), Stream.HUB_TO_NB_RESPONSE_SENDER.name())
                .shuffleGrouping(ComponentId.YFLOW_DELETE_HUB.name(), Stream.HUB_TO_NB_RESPONSE_SENDER.name())
                .shuffleGrouping(YFlowSyncHubBolt.BOLT_ID, YFlowSyncHubBolt.STREAM_NB_RESPONSE)
                .shuffleGrouping(ComponentId.YFLOW_READ_BOLT.name())
                .shuffleGrouping(ComponentId.YFLOW_VALIDATION_HUB.name(), Stream.HUB_TO_NB_RESPONSE_SENDER.name())
                .shuffleGrouping(ComponentId.YFLOW_PATH_SWAP_HUB.name(), Stream.HUB_TO_NB_RESPONSE_SENDER.name())
                .shuffleGrouping(ComponentId.HA_FLOW_CREATE_HUB.name(), Stream.HUB_TO_NB_RESPONSE_SENDER.name())
                .shuffleGrouping(ComponentId.HA_FLOW_UPDATE_HUB.name(), Stream.HUB_TO_NB_RESPONSE_SENDER.name())
                .shuffleGrouping(ComponentId.HA_FLOW_DELETE_HUB.name(), Stream.HUB_TO_NB_RESPONSE_SENDER.name())
                .shuffleGrouping(ComponentId.HA_FLOW_READ_BOLT.name())
                .shuffleGrouping(ComponentId.HA_FLOW_VALIDATION_HUB.name(),
                        Stream.HUB_TO_NB_RESPONSE_SENDER.name());
    }

    private void rerouteTopologyOutput(TopologyBuilder topologyBuilder) {
        KafkaBolt rerouteKafkaBolt = buildKafkaBolt(getConfig().getKafkaRerouteTopic());
        declareBolt(topologyBuilder, rerouteKafkaBolt, ComponentId.REROUTE_RESPONSE_SENDER.name())
                .shuffleGrouping(ComponentId.FLOW_REROUTE_HUB.name(), Stream.HUB_TO_REROUTE_RESPONSE_SENDER.name())
                .shuffleGrouping(ComponentId.YFLOW_REROUTE_HUB.name(), Stream.HUB_TO_REROUTE_RESPONSE_SENDER.name())
                .shuffleGrouping(ComponentId.FLOW_PATH_SWAP_HUB.name(), Stream.HUB_TO_REROUTE_RESPONSE_SENDER.name());
    }

    private void pingOutput(TopologyBuilder topologyBuilder) {
        KafkaBolt pingKafkaBolt = buildKafkaBolt(getConfig().getKafkaPingTopic());
        declareBolt(topologyBuilder, pingKafkaBolt, ComponentId.FLOW_PING_SENDER.name())
                .shuffleGrouping(ComponentId.FLOW_CREATE_HUB.name(), Stream.HUB_TO_PING_SENDER.name())
                .shuffleGrouping(ComponentId.FLOW_UPDATE_HUB.name(), Stream.HUB_TO_PING_SENDER.name())
                .shuffleGrouping(ComponentId.FLOW_DELETE_HUB.name(), Stream.HUB_TO_PING_SENDER.name())
                .shuffleGrouping(FlowSyncHubBolt.BOLT_ID, FlowSyncHubBolt.STREAM_PING_REQUEST)
                .shuffleGrouping(ComponentId.FLOW_REROUTE_HUB.name(), Stream.HUB_TO_PING_SENDER.name())
                .shuffleGrouping(ComponentId.FLOW_PATH_SWAP_HUB.name(), Stream.HUB_TO_PING_SENDER.name())
                .shuffleGrouping(ComponentId.YFLOW_CREATE_HUB.name(), Stream.HUB_TO_PING_SENDER.name())
                .shuffleGrouping(ComponentId.YFLOW_UPDATE_HUB.name(), Stream.HUB_TO_PING_SENDER.name())
                .shuffleGrouping(ComponentId.YFLOW_REROUTE_HUB.name(), Stream.HUB_TO_PING_SENDER.name())
                .shuffleGrouping(ComponentId.YFLOW_DELETE_HUB.name(), Stream.HUB_TO_PING_SENDER.name())
                .shuffleGrouping(YFlowSyncHubBolt.BOLT_ID, YFlowSyncHubBolt.STREAM_PING_REQUEST);
    }

    private void server42ControlTopologyOutput(TopologyBuilder topologyBuilder) {
        KafkaBolt server42ControlKafkaBolt = buildKafkaBolt(getConfig().getKafkaFlowHsServer42StormNotifyTopic());
        declareBolt(topologyBuilder, server42ControlKafkaBolt, ComponentId.SERVER42_CONTROL_TOPOLOGY_SENDER.name())
                .shuffleGrouping(ComponentId.FLOW_CREATE_HUB.name(),
                        Stream.HUB_TO_SERVER42_CONTROL_TOPOLOGY_SENDER.name())
                .shuffleGrouping(ComponentId.FLOW_UPDATE_HUB.name(),
                        Stream.HUB_TO_SERVER42_CONTROL_TOPOLOGY_SENDER.name())
                .shuffleGrouping(ComponentId.FLOW_DELETE_HUB.name(),
                        Stream.HUB_TO_SERVER42_CONTROL_TOPOLOGY_SENDER.name())
                .shuffleGrouping(ComponentId.YFLOW_CREATE_HUB.name(),
                        Stream.HUB_TO_SERVER42_CONTROL_TOPOLOGY_SENDER.name())
                .shuffleGrouping(ComponentId.YFLOW_UPDATE_HUB.name(),
                        Stream.HUB_TO_SERVER42_CONTROL_TOPOLOGY_SENDER.name())
                .shuffleGrouping(ComponentId.YFLOW_REROUTE_HUB.name(),
                        Stream.HUB_TO_SERVER42_CONTROL_TOPOLOGY_SENDER.name())
                .shuffleGrouping(ComponentId.YFLOW_DELETE_HUB.name(),
                        Stream.HUB_TO_SERVER42_CONTROL_TOPOLOGY_SENDER.name());
    }

    private void flowMonitoringTopologyOutput(TopologyBuilder topologyBuilder) {
        KafkaBolt flowMonitoringKafkaBolt = buildKafkaBolt(getConfig().getFlowHsFlowMonitoringNotifyTopic());
        declareBolt(topologyBuilder, flowMonitoringKafkaBolt, ComponentId.FLOW_MONITORING_TOPOLOGY_SENDER.name())
                .shuffleGrouping(ComponentId.FLOW_CREATE_HUB.name(),
                        Stream.HUB_TO_FLOW_MONITORING_TOPOLOGY_SENDER.name())
                .shuffleGrouping(ComponentId.FLOW_UPDATE_HUB.name(),
                        Stream.HUB_TO_FLOW_MONITORING_TOPOLOGY_SENDER.name())
                .shuffleGrouping(ComponentId.FLOW_PATH_SWAP_HUB.name(),
                        Stream.HUB_TO_FLOW_MONITORING_TOPOLOGY_SENDER.name())
                .shuffleGrouping(ComponentId.FLOW_REROUTE_HUB.name(),
                        Stream.HUB_TO_FLOW_MONITORING_TOPOLOGY_SENDER.name())
                .shuffleGrouping(ComponentId.FLOW_DELETE_HUB.name(),
                        Stream.HUB_TO_FLOW_MONITORING_TOPOLOGY_SENDER.name())
                .shuffleGrouping(FlowSyncHubBolt.BOLT_ID, FlowSyncHubBolt.STREAM_FLOW_MONITORING)
                .shuffleGrouping(ComponentId.YFLOW_CREATE_HUB.name(),
                        Stream.HUB_TO_FLOW_MONITORING_TOPOLOGY_SENDER.name())
                .shuffleGrouping(ComponentId.YFLOW_UPDATE_HUB.name(),
                        Stream.HUB_TO_FLOW_MONITORING_TOPOLOGY_SENDER.name())
                .shuffleGrouping(ComponentId.YFLOW_REROUTE_HUB.name(),
                        Stream.HUB_TO_FLOW_MONITORING_TOPOLOGY_SENDER.name())
                .shuffleGrouping(ComponentId.YFLOW_DELETE_HUB.name(),
                        Stream.HUB_TO_FLOW_MONITORING_TOPOLOGY_SENDER.name())
                .shuffleGrouping(YFlowSyncHubBolt.BOLT_ID, YFlowSyncHubBolt.STREAM_FLOW_MONITORING)
                .shuffleGrouping(ComponentId.HA_FLOW_CREATE_HUB.name(),
                        Stream.HUB_TO_FLOW_MONITORING_TOPOLOGY_SENDER.name())
                .shuffleGrouping(ComponentId.HA_FLOW_UPDATE_HUB.name(),
                        Stream.HUB_TO_FLOW_MONITORING_TOPOLOGY_SENDER.name())
                .shuffleGrouping(ComponentId.HA_FLOW_DELETE_HUB.name(),
                        Stream.HUB_TO_FLOW_MONITORING_TOPOLOGY_SENDER.name());
    }

    private void statsTopologyOutput(TopologyBuilder topologyBuilder) {
        KafkaBolt statsNotifyKafkaBolt = buildKafkaBolt(getConfig().getFlowStatsNotifyTopic());
        declareBolt(topologyBuilder, statsNotifyKafkaBolt, ComponentId.STATS_TOPOLOGY_SENDER.name())
                .shuffleGrouping(ComponentId.FLOW_CREATE_HUB.name(),
                        Stream.HUB_TO_STATS_TOPOLOGY_SENDER.name())
                .shuffleGrouping(ComponentId.FLOW_UPDATE_HUB.name(),
                        Stream.HUB_TO_STATS_TOPOLOGY_SENDER.name())
                .shuffleGrouping(ComponentId.FLOW_REROUTE_HUB.name(),
                        Stream.HUB_TO_STATS_TOPOLOGY_SENDER.name())
                .shuffleGrouping(ComponentId.FLOW_DELETE_HUB.name(),
                        Stream.HUB_TO_STATS_TOPOLOGY_SENDER.name())
                .shuffleGrouping(FlowSyncHubBolt.BOLT_ID, FlowSyncHubBolt.STREAM_STATS)
                .shuffleGrouping(ComponentId.YFLOW_CREATE_HUB.name(),
                        Stream.HUB_TO_STATS_TOPOLOGY_SENDER.name())
                .shuffleGrouping(ComponentId.YFLOW_UPDATE_HUB.name(),
                        Stream.HUB_TO_STATS_TOPOLOGY_SENDER.name())
                .shuffleGrouping(ComponentId.YFLOW_REROUTE_HUB.name(),
                        Stream.HUB_TO_STATS_TOPOLOGY_SENDER.name())
                .shuffleGrouping(ComponentId.YFLOW_DELETE_HUB.name(),
                        Stream.HUB_TO_STATS_TOPOLOGY_SENDER.name())
                .shuffleGrouping(YFlowSyncHubBolt.BOLT_ID, YFlowSyncHubBolt.STREAM_STATS)
                .shuffleGrouping(ComponentId.FLOW_CREATE_MIRROR_POINT_HUB.name(),
                        Stream.HUB_TO_STATS_TOPOLOGY_SENDER.name())
                .shuffleGrouping(ComponentId.FLOW_DELETE_MIRROR_POINT_HUB.name(),
                        Stream.HUB_TO_STATS_TOPOLOGY_SENDER.name());
    }

    private void history(TopologyBuilder topologyBuilder) {
        KafkaBolt<String, Message> kafkaBolt = makeKafkaBolt(
                topologyConfig.getKafkaHistoryTopic(), MessageSerializer.class);
        Fields grouping = new Fields(KafkaRecordTranslator.FIELD_ID_KEY);
        declareBolt(topologyBuilder, kafkaBolt, ComponentId.HISTORY_BOLT.name())
                .fieldsGrouping(ComponentId.FLOW_CREATE_HUB.name(), Stream.HUB_TO_HISTORY_TOPOLOGY_SENDER.name(),
                        grouping)
                .fieldsGrouping(ComponentId.FLOW_UPDATE_HUB.name(), Stream.HUB_TO_HISTORY_TOPOLOGY_SENDER.name(),
                        grouping)
                .fieldsGrouping(ComponentId.FLOW_REROUTE_HUB.name(), Stream.HUB_TO_HISTORY_TOPOLOGY_SENDER.name(),
                        grouping)
                .fieldsGrouping(ComponentId.FLOW_DELETE_HUB.name(), Stream.HUB_TO_HISTORY_TOPOLOGY_SENDER.name(),
                        grouping)
                .fieldsGrouping(FlowSyncHubBolt.BOLT_ID, FlowSyncHubBolt.STREAM_HISTORY, grouping)
                .fieldsGrouping(ComponentId.FLOW_PATH_SWAP_HUB.name(), Stream.HUB_TO_HISTORY_TOPOLOGY_SENDER.name(),
                        grouping)
                .fieldsGrouping(ComponentId.FLOW_SWAP_ENDPOINTS_HUB.name(),
                        Stream.HUB_TO_HISTORY_TOPOLOGY_SENDER.name(), grouping)
                .fieldsGrouping(
                        ComponentId.FLOW_CREATE_MIRROR_POINT_HUB.name(), Stream.HUB_TO_HISTORY_TOPOLOGY_SENDER.name(),
                        grouping)
                .fieldsGrouping(
                        ComponentId.FLOW_DELETE_MIRROR_POINT_HUB.name(), Stream.HUB_TO_HISTORY_TOPOLOGY_SENDER.name(),
                        grouping)
                .fieldsGrouping(
                        ComponentId.YFLOW_CREATE_HUB.name(), Stream.HUB_TO_HISTORY_TOPOLOGY_SENDER.name(), grouping)
                .fieldsGrouping(
                        ComponentId.YFLOW_UPDATE_HUB.name(), Stream.HUB_TO_HISTORY_TOPOLOGY_SENDER.name(), grouping)
                .fieldsGrouping(
                        ComponentId.YFLOW_REROUTE_HUB.name(), Stream.HUB_TO_HISTORY_TOPOLOGY_SENDER.name(), grouping)
                .fieldsGrouping(
                        ComponentId.YFLOW_DELETE_HUB.name(), Stream.HUB_TO_HISTORY_TOPOLOGY_SENDER.name(), grouping)
                .fieldsGrouping(YFlowSyncHubBolt.BOLT_ID, YFlowSyncHubBolt.STREAM_HISTORY, grouping)
                .fieldsGrouping(
                        ComponentId.YFLOW_PATH_SWAP_HUB.name(), Stream.HUB_TO_HISTORY_TOPOLOGY_SENDER.name(), grouping)
                .fieldsGrouping(
                        ComponentId.HA_FLOW_CREATE_HUB.name(), Stream.HUB_TO_HISTORY_TOPOLOGY_SENDER.name(), grouping)
                .fieldsGrouping(
                        ComponentId.HA_FLOW_UPDATE_HUB.name(), Stream.HUB_TO_HISTORY_TOPOLOGY_SENDER.name(), grouping)
                .fieldsGrouping(
                        ComponentId.HA_FLOW_DELETE_HUB.name(), Stream.HUB_TO_HISTORY_TOPOLOGY_SENDER.name(), grouping);
    }

    @Override
    protected String getZkTopoName() {
        return "flowhs";
    }

    private void metrics(TopologyBuilder topologyBuilder) {
        String openTsdbTopic = topologyConfig.getKafkaTopics().getOtsdbTopic();
        KafkaBolt kafkaBolt = createKafkaBolt(openTsdbTopic);
        declareBolt(topologyBuilder, kafkaBolt, ComponentId.METRICS_BOLT.name())
                .shuffleGrouping(ComponentId.FLOW_CREATE_HUB.name(), Stream.HUB_TO_METRICS_BOLT.name())
                .shuffleGrouping(ComponentId.FLOW_DELETE_HUB.name(), Stream.HUB_TO_METRICS_BOLT.name())
                .shuffleGrouping(ComponentId.FLOW_PATH_SWAP_HUB.name(), Stream.HUB_TO_METRICS_BOLT.name())
                .shuffleGrouping(ComponentId.FLOW_REROUTE_HUB.name(), Stream.HUB_TO_METRICS_BOLT.name())
                .shuffleGrouping(ComponentId.FLOW_UPDATE_HUB.name(), Stream.HUB_TO_METRICS_BOLT.name())
                .shuffleGrouping(ComponentId.FLOW_VALIDATION_HUB.name(), Stream.HUB_TO_METRICS_BOLT.name())
                .shuffleGrouping(ComponentId.YFLOW_CREATE_HUB.name(), Stream.HUB_TO_METRICS_BOLT.name())
                .shuffleGrouping(ComponentId.YFLOW_UPDATE_HUB.name(), Stream.HUB_TO_METRICS_BOLT.name())
                .shuffleGrouping(ComponentId.YFLOW_REROUTE_HUB.name(), Stream.HUB_TO_METRICS_BOLT.name())
                .shuffleGrouping(ComponentId.YFLOW_DELETE_HUB.name(), Stream.HUB_TO_METRICS_BOLT.name())
                .shuffleGrouping(ComponentId.YFLOW_VALIDATION_HUB.name(), Stream.HUB_TO_METRICS_BOLT.name())
                .shuffleGrouping(ComponentId.YFLOW_PATH_SWAP_HUB.name(), Stream.HUB_TO_METRICS_BOLT.name())
                .shuffleGrouping(ComponentId.HA_FLOW_CREATE_HUB.name(), Stream.HUB_TO_METRICS_BOLT.name())
<<<<<<< HEAD
=======
                .shuffleGrouping(ComponentId.HA_FLOW_UPDATE_HUB.name(), Stream.HUB_TO_METRICS_BOLT.name())
>>>>>>> 604884d8
                .shuffleGrouping(ComponentId.HA_FLOW_DELETE_HUB.name(), Stream.HUB_TO_METRICS_BOLT.name())
                .shuffleGrouping(ComponentId.HA_FLOW_VALIDATION_HUB.name(), Stream.HUB_TO_METRICS_BOLT.name());
    }

    private SyncHubBoltBase.SyncHubConfig newSyncHubConfig() {
        int hubTimeout = (int) TimeUnit.SECONDS.toMillis(topologyConfig.getSyncHubTimeoutSeconds());

        return FlowSyncHubBolt.SyncHubConfig.syncHubConfigBuilder()
                .speakerCommandRetriesLimit(topologyConfig.getSyncSpeakerCommandRetries())
                .requestSenderComponent(ComponentId.FLOW_ROUTER_BOLT.name())
                .workerComponent(ComponentId.SPEAKER_WORKER.name())
                .lifeCycleEventComponent(ZooKeeperSpout.SPOUT_ID)
                .timeoutMs(hubTimeout)
                .autoAck(true)
                .build();
    }

    public enum ComponentId {
        FLOW_SPOUT("flow.spout"),
        SPEAKER_WORKER_SPOUT("fl.worker.spout"),

        FLOW_ROUTER_BOLT("flow.router.bolt"),

        FLOW_CREATE_HUB("flow.create.hub.bolt"),
        FLOW_UPDATE_HUB("flow.update.hub.bolt"),
        FLOW_PATH_SWAP_HUB("flow.pathswap.hub.bolt"),
        FLOW_REROUTE_HUB("flow.reroute.hub.bolt"),
        FLOW_DELETE_HUB("flow.delete.hub.bolt"),
        FLOW_SYNC_HUB("flow.sync.hub.bolt"),
        FLOW_SWAP_ENDPOINTS_HUB("flow.swap.endpoints.hub.bolt"),
        FLOW_CREATE_MIRROR_POINT_HUB("flow.create.mirror.point.hub.bolt"),
        FLOW_DELETE_MIRROR_POINT_HUB("flow.create.mirror.point.hub.bolt"),
        FLOW_VALIDATION_HUB("flow.validation.hub.bolt"),

        SPEAKER_WORKER("speaker.worker.bolt"),
        FLOW_VALIDATION_SPEAKER_WORKER("flow.validation.worker.bolt"),

        YFLOW_CREATE_HUB("y_flow.create.hub.bolt"),
        YFLOW_UPDATE_HUB("y_flow.update.hub.bolt"),
        YFLOW_REROUTE_HUB("y_flow.reroute.hub.bolt"),
        YFLOW_DELETE_HUB("y_flow.delete.hub.bolt"),
        YFLOW_SYNC_HUB("y_flow.sync.hub.bolt"),
        YFLOW_READ_BOLT("y_flow.read.bolt"),
        YFLOW_VALIDATION_HUB("y_flow.validation.hub.bolt"),
        YFLOW_PATH_SWAP_HUB("y_flow.pathswap.hub.bolt"),

        YFLOW_VALIDATION_SPEAKER_WORKER("y_flow.validation.worker.bolt"),

        HA_FLOW_CREATE_HUB("ha_flow.create.hub.bolt"),
        HA_FLOW_UPDATE_HUB("ha_flow.update.hub.bolt"),
        HA_FLOW_DELETE_HUB("ha_flow.delete.hub.bolt"),
        HA_FLOW_READ_BOLT("ha_flow.read.bolt"),
        HA_FLOW_VALIDATION_SPEAKER_WORKER("ha_flow.validation.worker.bolt"),
        HA_FLOW_VALIDATION_HUB("ha_flow.validation.hub.bolt"),

        NB_RESPONSE_SENDER("nb.kafka.bolt"),
        REROUTE_RESPONSE_SENDER("reroute.kafka.bolt"),
        RESPONSE_SENDER("response.kafka.bolt"),
        FLOW_PING_SENDER("ping.kafka.bolt"),
        SERVER42_CONTROL_TOPOLOGY_SENDER("server42.control.kafka.bolt"),
        FLOW_MONITORING_TOPOLOGY_SENDER("flow.monitoring.kafka.bolt"),
        STATS_TOPOLOGY_SENDER("stats.kafka.bolt"),

        SPEAKER_REQUEST_SENDER("speaker.kafka.bolt"),
        SPEAKER_DUMP_REQUEST_SENDER("speaker.dumps.kafka.bolt"),

        HISTORY_BOLT("flow.history.bolt"),

        METRICS_BOLT("metrics.bolt");

        private final String value;

        ComponentId(String value) {
            this.value = value;
        }

        @Override
        public String toString() {
            return value;
        }

    }

    public enum Stream {
        ROUTER_TO_FLOW_CREATE_HUB,
        ROUTER_TO_FLOW_UPDATE_HUB,
        ROUTER_TO_FLOW_PATH_SWAP_HUB,
        ROUTER_TO_FLOW_REROUTE_HUB,
        ROUTER_TO_FLOW_DELETE_HUB,
        ROUTER_TO_FLOW_SYNC_HUB,
        ROUTER_TO_FLOW_SWAP_ENDPOINTS_HUB,
        ROUTER_TO_FLOW_CREATE_MIRROR_POINT_HUB,
        ROUTER_TO_FLOW_DELETE_MIRROR_POINT_HUB,
        ROUTER_TO_FLOW_VALIDATION_HUB,
        ROUTER_TO_YFLOW_CREATE_HUB,
        ROUTER_TO_YFLOW_UPDATE_HUB,
        ROUTER_TO_YFLOW_REROUTE_HUB,
        ROUTER_TO_YFLOW_DELETE_HUB,
        ROUTER_TO_YFLOW_SYNC_HUB,
        ROUTER_TO_YFLOW_READ,
        ROUTER_TO_YFLOW_VALIDATION_HUB,
        ROUTER_TO_YFLOW_PATH_SWAP_HUB,
        ROUTER_TO_HA_FLOW_CREATE_HUB,
        ROUTER_TO_HA_FLOW_UPDATE_HUB,
        ROUTER_TO_HA_FLOW_DELETE_HUB,
        ROUTER_TO_HA_FLOW_READ,
        ROUTER_TO_HA_FLOW_VALIDATION_HUB,

        HUB_TO_SPEAKER_WORKER,
        HUB_TO_HISTORY_TOPOLOGY_SENDER,
        HUB_TO_METRICS_BOLT,

        SPEAKER_WORKER_TO_HUB,
        SPEAKER_WORKER_TO_HUB_VALIDATION,
        SPEAKER_WORKER_TO_HUB_YFLOW_VALIDATION,
        SPEAKER_WORKER_TO_HUB_HA_FLOW_VALIDATION,

        SWAP_ENDPOINTS_HUB_TO_ROUTER_BOLT,
        UPDATE_HUB_TO_SWAP_ENDPOINTS_HUB,

        SPEAKER_WORKER_REQUEST_SENDER,
        HUB_TO_NB_RESPONSE_SENDER,
        HUB_TO_REROUTE_RESPONSE_SENDER,
        HUB_TO_RESPONSE_SENDER,
        HUB_TO_PING_SENDER,
        HUB_TO_SERVER42_CONTROL_TOPOLOGY_SENDER,
        HUB_TO_FLOW_MONITORING_TOPOLOGY_SENDER,
        HUB_TO_STATS_TOPOLOGY_SENDER
    }

    /**
     * Launches and sets up the topology.
     *
     * @param args the command-line arguments.
     */
    public static void main(String[] args) {
        try {
            LaunchEnvironment env = new LaunchEnvironment(args);
            new FlowHsTopology(env).setup();
        } catch (Exception e) {
            System.exit(handleLaunchException(e));
        }
    }
}<|MERGE_RESOLUTION|>--- conflicted
+++ resolved
@@ -78,10 +78,7 @@
 import org.openkilda.wfm.topology.flowhs.bolts.HaFlowReadBolt;
 import org.openkilda.wfm.topology.flowhs.bolts.HaFlowReadBolt.HaFlowReadConfig;
 import org.openkilda.wfm.topology.flowhs.bolts.HaFlowUpdateHubBolt;
-<<<<<<< HEAD
-=======
 import org.openkilda.wfm.topology.flowhs.bolts.HaFlowUpdateHubBolt.HaFlowUpdateConfig;
->>>>>>> 604884d8
 import org.openkilda.wfm.topology.flowhs.bolts.HaFlowValidationHubBolt;
 import org.openkilda.wfm.topology.flowhs.bolts.RouterBolt;
 import org.openkilda.wfm.topology.flowhs.bolts.SpeakerWorkerBolt;
@@ -942,10 +939,7 @@
                         CoordinatorBolt.INCOME_STREAM, FIELDS_KEY)
                 .fieldsGrouping(ComponentId.YFLOW_PATH_SWAP_HUB.name(), CoordinatorBolt.INCOME_STREAM, FIELDS_KEY)
                 .fieldsGrouping(ComponentId.HA_FLOW_CREATE_HUB.name(), CoordinatorBolt.INCOME_STREAM, FIELDS_KEY)
-<<<<<<< HEAD
-=======
                 .fieldsGrouping(ComponentId.HA_FLOW_UPDATE_HUB.name(), CoordinatorBolt.INCOME_STREAM, FIELDS_KEY)
->>>>>>> 604884d8
                 .fieldsGrouping(ComponentId.HA_FLOW_DELETE_HUB.name(), CoordinatorBolt.INCOME_STREAM, FIELDS_KEY)
                 .fieldsGrouping(ComponentId.HA_FLOW_VALIDATION_HUB.name(), CoordinatorBolt.INCOME_STREAM, FIELDS_KEY)
                 .fieldsGrouping(ComponentId.HA_FLOW_VALIDATION_SPEAKER_WORKER.name(),
@@ -1150,10 +1144,7 @@
                 .shuffleGrouping(ComponentId.YFLOW_VALIDATION_HUB.name(), Stream.HUB_TO_METRICS_BOLT.name())
                 .shuffleGrouping(ComponentId.YFLOW_PATH_SWAP_HUB.name(), Stream.HUB_TO_METRICS_BOLT.name())
                 .shuffleGrouping(ComponentId.HA_FLOW_CREATE_HUB.name(), Stream.HUB_TO_METRICS_BOLT.name())
-<<<<<<< HEAD
-=======
                 .shuffleGrouping(ComponentId.HA_FLOW_UPDATE_HUB.name(), Stream.HUB_TO_METRICS_BOLT.name())
->>>>>>> 604884d8
                 .shuffleGrouping(ComponentId.HA_FLOW_DELETE_HUB.name(), Stream.HUB_TO_METRICS_BOLT.name())
                 .shuffleGrouping(ComponentId.HA_FLOW_VALIDATION_HUB.name(), Stream.HUB_TO_METRICS_BOLT.name());
     }
