/* Copyright 2021 Telstra Open Source
 *
 *   Licensed under the Apache License, Version 2.0 (the "License");
 *   you may not use this file except in compliance with the License.
 *   You may obtain a copy of the License at
 *
 *       http://www.apache.org/licenses/LICENSE-2.0
 *
 *   Unless required by applicable law or agreed to in writing, software
 *   distributed under the License is distributed on an "AS IS" BASIS,
 *   WITHOUT WARRANTIES OR CONDITIONS OF ANY KIND, either express or implied.
 *   See the License for the specific language governing permissions and
 *   limitations under the License.
 */

package org.openkilda.wfm.topology.flowhs.bolts;

import static org.openkilda.wfm.topology.flowhs.FlowHsTopology.Stream.HUB_TO_FLOW_MONITORING_TOPOLOGY_SENDER;
import static org.openkilda.wfm.topology.flowhs.FlowHsTopology.Stream.HUB_TO_HISTORY_BOLT;
import static org.openkilda.wfm.topology.flowhs.FlowHsTopology.Stream.HUB_TO_METRICS_BOLT;
import static org.openkilda.wfm.topology.flowhs.FlowHsTopology.Stream.HUB_TO_NB_RESPONSE_SENDER;
import static org.openkilda.wfm.topology.flowhs.FlowHsTopology.Stream.HUB_TO_PING_SENDER;
import static org.openkilda.wfm.topology.flowhs.FlowHsTopology.Stream.HUB_TO_REROUTE_RESPONSE_SENDER;
import static org.openkilda.wfm.topology.flowhs.FlowHsTopology.Stream.HUB_TO_SERVER42_CONTROL_TOPOLOGY_SENDER;
import static org.openkilda.wfm.topology.flowhs.FlowHsTopology.Stream.HUB_TO_SPEAKER_WORKER;
import static org.openkilda.wfm.topology.flowhs.FlowHsTopology.Stream.HUB_TO_STATS_TOPOLOGY_SENDER;
import static org.openkilda.wfm.topology.utils.KafkaRecordTranslator.FIELD_ID_PAYLOAD;

import org.openkilda.bluegreen.LifecycleEvent;
import org.openkilda.floodlight.api.request.SpeakerRequest;
import org.openkilda.floodlight.api.response.SpeakerResponse;
import org.openkilda.messaging.Message;
import org.openkilda.messaging.command.CommandData;
import org.openkilda.messaging.command.CommandMessage;
import org.openkilda.messaging.command.flow.PeriodicPingCommand;
import org.openkilda.messaging.command.yflow.YFlowRerouteRequest;
import org.openkilda.messaging.info.InfoMessage;
import org.openkilda.messaging.info.reroute.RerouteResultInfoData;
import org.openkilda.messaging.info.reroute.error.RerouteError;
import org.openkilda.messaging.info.stats.UpdateFlowPathInfo;
import org.openkilda.pce.AvailableNetworkFactory;
import org.openkilda.pce.PathComputer;
import org.openkilda.pce.PathComputerConfig;
import org.openkilda.pce.PathComputerFactory;
import org.openkilda.persistence.PersistenceManager;
import org.openkilda.rulemanager.RuleManager;
import org.openkilda.rulemanager.RuleManagerConfig;
import org.openkilda.rulemanager.RuleManagerImpl;
import org.openkilda.server42.control.messaging.flowrtt.ActivateFlowMonitoringInfoData;
import org.openkilda.wfm.error.PipelineException;
import org.openkilda.wfm.share.flow.resources.FlowResourcesConfig;
import org.openkilda.wfm.share.flow.resources.FlowResourcesManager;
import org.openkilda.wfm.share.history.bolt.HistoryBolt;
import org.openkilda.wfm.share.history.model.FlowHistoryHolder;
import org.openkilda.wfm.share.hubandspoke.HubBolt;
import org.openkilda.wfm.share.utils.KeyProvider;
import org.openkilda.wfm.share.zk.ZkStreams;
import org.openkilda.wfm.share.zk.ZooKeeperBolt;
import org.openkilda.wfm.topology.flowhs.FlowHsTopology.Stream;
import org.openkilda.wfm.topology.flowhs.bolts.FlowRerouteHubBolt.FlowRerouteConfig;
import org.openkilda.wfm.topology.flowhs.exception.DuplicateKeyException;
import org.openkilda.wfm.topology.flowhs.exception.UnknownKeyException;
import org.openkilda.wfm.topology.flowhs.mapper.RequestedFlowMapper;
import org.openkilda.wfm.topology.flowhs.model.RequestedFlow;
import org.openkilda.wfm.topology.flowhs.service.FlowRerouteHubCarrier;
import org.openkilda.wfm.topology.flowhs.service.FlowRerouteService;
import org.openkilda.wfm.topology.flowhs.service.yflow.YFlowRerouteHubCarrier;
import org.openkilda.wfm.topology.flowhs.service.yflow.YFlowRerouteService;
import org.openkilda.wfm.topology.utils.MessageKafkaTranslator;

import lombok.AllArgsConstructor;
import lombok.Getter;
import lombok.NonNull;
import lombok.experimental.Delegate;
import lombok.experimental.SuperBuilder;
import org.apache.storm.topology.OutputFieldsDeclarer;
import org.apache.storm.tuple.Fields;
import org.apache.storm.tuple.Tuple;
import org.apache.storm.tuple.Values;

public class YFlowRerouteHubBolt extends HubBolt implements YFlowRerouteHubCarrier, FlowRerouteHubCarrier {
    private final YFlowRerouteConfig yFlowRerouteConfig;
    private final FlowRerouteConfig flowRerouteConfig;
    private final PathComputerConfig pathComputerConfig;
    private final FlowResourcesConfig flowResourcesConfig;
    private final RuleManagerConfig ruleManagerConfig;

    private transient YFlowRerouteService yFlowRerouteService;
    private transient FlowRerouteService flowRerouteService;
    private String currentKey;

    private LifecycleEvent deferredShutdownEvent;

    public YFlowRerouteHubBolt(@NonNull YFlowRerouteConfig yFlowRerouteConfig,
                               @NonNull FlowRerouteConfig flowRerouteConfig,
                               @NonNull PersistenceManager persistenceManager,
                               @NonNull PathComputerConfig pathComputerConfig,
<<<<<<< HEAD
                               @NonNull FlowResourcesConfig flowResourcesConfig) {
=======
                               @NonNull FlowResourcesConfig flowResourcesConfig,
                               @NonNull RuleManagerConfig ruleManagerConfig) {
>>>>>>> 7c20a8ae
        super(persistenceManager, yFlowRerouteConfig);

        this.yFlowRerouteConfig = yFlowRerouteConfig;
        this.flowRerouteConfig = flowRerouteConfig;
        this.pathComputerConfig = pathComputerConfig;
        this.flowResourcesConfig = flowResourcesConfig;
        this.ruleManagerConfig = ruleManagerConfig;

        enableMeterRegistry("kilda.y_flow_reroute", HUB_TO_METRICS_BOLT.name());
    }

    @Override
    protected void init() {
        FlowResourcesManager resourcesManager = new FlowResourcesManager(persistenceManager, flowResourcesConfig);
        AvailableNetworkFactory availableNetworkFactory =
                new AvailableNetworkFactory(pathComputerConfig, persistenceManager.getRepositoryFactory());
        PathComputer pathComputer =
                new PathComputerFactory(pathComputerConfig, availableNetworkFactory).getPathComputer();
        RuleManager ruleManager = new RuleManagerImpl(ruleManagerConfig);

        flowRerouteService = new FlowRerouteService(
                new FlowRerouteHubCarrierIsolatingResponsesAndLifecycleEvents(this),
                persistenceManager, pathComputer, resourcesManager,
                flowRerouteConfig.getPathAllocationRetriesLimit(), flowRerouteConfig.getPathAllocationRetryDelay(),
                flowRerouteConfig.getResourceAllocationRetriesLimit(),
                flowRerouteConfig.getSpeakerCommandRetriesLimit());

        yFlowRerouteService = new YFlowRerouteService(this, persistenceManager, pathComputer, resourcesManager,
                ruleManager, flowRerouteService, yFlowRerouteConfig.getResourceAllocationRetriesLimit(),
                yFlowRerouteConfig.getSpeakerCommandRetriesLimit());
    }

    @Override
    protected boolean deactivate(LifecycleEvent event) {
        if (yFlowRerouteService.deactivate() && flowRerouteService.deactivate()) {
            return true;
        }
        deferredShutdownEvent = event;
        return false;
    }

    @Override
    protected void activate() {
        flowRerouteService.activate();
        yFlowRerouteService.activate();
    }
<<<<<<< HEAD
    
=======

>>>>>>> 7c20a8ae
    @Override
    protected void onRequest(Tuple input) throws PipelineException {
        currentKey = pullKey(input);
        YFlowRerouteRequest payload = pullValue(input, FIELD_ID_PAYLOAD, YFlowRerouteRequest.class);
        try {
            yFlowRerouteService.handleRequest(currentKey, pullContext(input), payload);
        } catch (DuplicateKeyException e) {
            log.error("Failed to handle a request with key {}. {}", currentKey, e.getMessage());
        }
    }

    @Override
    protected void onWorkerResponse(Tuple input) throws PipelineException {
        String operationKey = pullKey(input);
        currentKey = KeyProvider.getParentKey(operationKey);
        SpeakerResponse speakerResponse = pullValue(input, FIELD_ID_PAYLOAD, SpeakerResponse.class);
        try {
            yFlowRerouteService.handleAsyncResponse(currentKey, speakerResponse);
        } catch (UnknownKeyException e) {
            log.error("Received a response with unknown key {}.", currentKey);
        }
    }

    @Override
    public void onTimeout(String key, Tuple tuple) {
        currentKey = key;
        try {
            yFlowRerouteService.handleTimeout(key);
        } catch (UnknownKeyException e) {
            log.error("Failed to handle a timeout event for unknown key {}.", currentKey);
        }
    }

    @Override
<<<<<<< HEAD
    public void sendSpeakerRequest(@NonNull FlowSegmentRequest command) {
=======
    public void sendSpeakerRequest(@NonNull SpeakerRequest command) {
>>>>>>> 7c20a8ae
        String commandKey = KeyProvider.joinKeys(command.getCommandId().toString(), currentKey);

        Values values = new Values(commandKey, command);
        emitWithContext(HUB_TO_SPEAKER_WORKER.name(), getCurrentTuple(), values);
    }

    @Override
    public void sendNorthboundResponse(@NonNull Message message) {
        emitWithContext(Stream.HUB_TO_NB_RESPONSE_SENDER.name(), getCurrentTuple(), new Values(currentKey, message));
    }

    @Override
    public void sendHistoryUpdate(@NonNull FlowHistoryHolder historyHolder) {
        emit(Stream.HUB_TO_HISTORY_BOLT.name(), getCurrentTuple(), HistoryBolt.newInputTuple(
                historyHolder, getCommandContext()));
    }

    @Override
    public void cancelTimeoutCallback(String key) {
        cancelCallback(key);
    }

    @Override
    public void sendYFlowRerouteResultStatus(String flowId, RerouteError rerouteError, String correlationId) {
        RerouteResultInfoData rerouteResult = RerouteResultInfoData.builder()
                .flowId(flowId)
                .success(rerouteError == null)
                .rerouteError(rerouteError)
                .build();
        Message message = new InfoMessage(rerouteResult, System.currentTimeMillis(), correlationId);
        emitWithContext(Stream.HUB_TO_REROUTE_RESPONSE_SENDER.name(), getCurrentTuple(),
                new Values(currentKey, message));
    }

    @Override
    public void sendRerouteResultStatus(String flowId, RerouteError rerouteError, String correlationId) {
        // do not need to send response to reroute topology by calling this method
    }

    @Override
    public void sendInactive() {
        getOutput().emit(ZkStreams.ZK.toString(), new Values(deferredShutdownEvent, getCommandContext()));
        deferredShutdownEvent = null;
    }

    @Override
    public void sendPeriodicPingNotification(String flowId, boolean enabled) {
        PeriodicPingCommand payload = new PeriodicPingCommand(flowId, enabled);
        Message message = new CommandMessage(payload, getCommandContext().getCreateTime(),
                getCommandContext().getCorrelationId());
        emitWithContext(Stream.HUB_TO_PING_SENDER.name(), getCurrentTuple(), new Values(currentKey, message));
    }

    @Override
    public void sendActivateFlowMonitoring(@NonNull RequestedFlow flow) {
        ActivateFlowMonitoringInfoData payload = RequestedFlowMapper.INSTANCE.toActivateFlowMonitoringInfoData(flow);

        Message message = new InfoMessage(payload, getCommandContext().getCreateTime(),
                getCommandContext().getCorrelationId());
        emitWithContext(HUB_TO_SERVER42_CONTROL_TOPOLOGY_SENDER.name(), getCurrentTuple(),
                new Values(flow.getFlowId(), message));
    }

    @Override
    public void sendNotifyFlowMonitor(@NonNull CommandData flowCommand) {
        String correlationId = getCommandContext().getCorrelationId();
        Message message = new CommandMessage(flowCommand, System.currentTimeMillis(), correlationId);

        emitWithContext(HUB_TO_FLOW_MONITORING_TOPOLOGY_SENDER.name(), getCurrentTuple(),
                new Values(correlationId, message));
    }

    @Override
    public void sendNotifyFlowStats(@NonNull UpdateFlowPathInfo flowPathInfo) {
        Message message = new InfoMessage(flowPathInfo, System.currentTimeMillis(),
                getCommandContext().getCorrelationId());

        emitWithContext(HUB_TO_STATS_TOPOLOGY_SENDER.name(), getCurrentTuple(),
                new Values(flowPathInfo.getFlowId(), message));
    }

    @Override
    public void declareOutputFields(OutputFieldsDeclarer declarer) {
        super.declareOutputFields(declarer);

        declarer.declareStream(HUB_TO_SPEAKER_WORKER.name(), MessageKafkaTranslator.STREAM_FIELDS);
        declarer.declareStream(HUB_TO_NB_RESPONSE_SENDER.name(), MessageKafkaTranslator.STREAM_FIELDS);
        declarer.declareStream(HUB_TO_HISTORY_BOLT.name(), HistoryBolt.INPUT_FIELDS);
        declarer.declareStream(HUB_TO_PING_SENDER.name(), MessageKafkaTranslator.STREAM_FIELDS);
        declarer.declareStream(HUB_TO_SERVER42_CONTROL_TOPOLOGY_SENDER.name(), MessageKafkaTranslator.STREAM_FIELDS);
        declarer.declareStream(ZkStreams.ZK.toString(),
                new Fields(ZooKeeperBolt.FIELD_ID_STATE, ZooKeeperBolt.FIELD_ID_CONTEXT));
        declarer.declareStream(HUB_TO_FLOW_MONITORING_TOPOLOGY_SENDER.name(), MessageKafkaTranslator.STREAM_FIELDS);
        declarer.declareStream(HUB_TO_STATS_TOPOLOGY_SENDER.name(), MessageKafkaTranslator.STREAM_FIELDS);
        declarer.declareStream(HUB_TO_REROUTE_RESPONSE_SENDER.name(), MessageKafkaTranslator.STREAM_FIELDS);
    }

    @Getter
    @SuperBuilder
    public static class YFlowRerouteConfig extends Config {
        private int resourceAllocationRetriesLimit;
        private int speakerCommandRetriesLimit;

        public YFlowRerouteConfig(String requestSenderComponent, String workerComponent, String lifeCycleEventComponent,
                                  int timeoutMs, boolean autoAck, int resourceAllocationRetriesLimit,
                                  int speakerCommandRetriesLimit) {
            super(requestSenderComponent, workerComponent, lifeCycleEventComponent, timeoutMs, autoAck);
            this.resourceAllocationRetriesLimit = resourceAllocationRetriesLimit;
            this.speakerCommandRetriesLimit = speakerCommandRetriesLimit;
        }
    }

    @AllArgsConstructor
    private static class FlowRerouteHubCarrierIsolatingResponsesAndLifecycleEvents implements FlowRerouteHubCarrier {
        @Delegate(excludes = CarrierMethodsToIsolateResponsesAndLifecycleEvents.class)
        FlowRerouteHubCarrier delegate;

        @Override
        public void sendNorthboundResponse(Message message) {
            // Isolating, so nothing to do.
        }

        @Override
        public void sendInactive() {
            // Isolating, so nothing to do.
        }
    }

    private interface CarrierMethodsToIsolateResponsesAndLifecycleEvents {
        void sendNorthboundResponse(Message message);

        void sendInactive();
    }
}<|MERGE_RESOLUTION|>--- conflicted
+++ resolved
@@ -95,12 +95,8 @@
                                @NonNull FlowRerouteConfig flowRerouteConfig,
                                @NonNull PersistenceManager persistenceManager,
                                @NonNull PathComputerConfig pathComputerConfig,
-<<<<<<< HEAD
-                               @NonNull FlowResourcesConfig flowResourcesConfig) {
-=======
                                @NonNull FlowResourcesConfig flowResourcesConfig,
                                @NonNull RuleManagerConfig ruleManagerConfig) {
->>>>>>> 7c20a8ae
         super(persistenceManager, yFlowRerouteConfig);
 
         this.yFlowRerouteConfig = yFlowRerouteConfig;
@@ -147,11 +143,7 @@
         flowRerouteService.activate();
         yFlowRerouteService.activate();
     }
-<<<<<<< HEAD
-    
-=======
-
->>>>>>> 7c20a8ae
+
     @Override
     protected void onRequest(Tuple input) throws PipelineException {
         currentKey = pullKey(input);
@@ -186,11 +178,7 @@
     }
 
     @Override
-<<<<<<< HEAD
-    public void sendSpeakerRequest(@NonNull FlowSegmentRequest command) {
-=======
     public void sendSpeakerRequest(@NonNull SpeakerRequest command) {
->>>>>>> 7c20a8ae
         String commandKey = KeyProvider.joinKeys(command.getCommandId().toString(), currentKey);
 
         Values values = new Values(commandKey, command);
