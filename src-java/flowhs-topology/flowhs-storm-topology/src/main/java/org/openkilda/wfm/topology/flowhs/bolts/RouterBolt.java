/* Copyright 2021 Telstra Open Source
 *
 *   Licensed under the Apache License, Version 2.0 (the "License");
 *   you may not use this file except in compliance with the License.
 *   You may obtain a copy of the License at
 *
 *       http://www.apache.org/licenses/LICENSE-2.0
 *
 *   Unless required by applicable law or agreed to in writing, software
 *   distributed under the License is distributed on an "AS IS" BASIS,
 *   WITHOUT WARRANTIES OR CONDITIONS OF ANY KIND, either express or implied.
 *   See the License for the specific language governing permissions and
 *   limitations under the License.
 */

package org.openkilda.wfm.topology.flowhs.bolts;

import static java.lang.String.format;
import static java.util.Collections.emptySet;
import static org.openkilda.wfm.topology.flowhs.FlowHsTopology.Stream.ROUTER_TO_FLOW_CREATE_HUB;
import static org.openkilda.wfm.topology.flowhs.FlowHsTopology.Stream.ROUTER_TO_FLOW_CREATE_MIRROR_POINT_HUB;
import static org.openkilda.wfm.topology.flowhs.FlowHsTopology.Stream.ROUTER_TO_FLOW_DELETE_HUB;
import static org.openkilda.wfm.topology.flowhs.FlowHsTopology.Stream.ROUTER_TO_FLOW_DELETE_MIRROR_POINT_HUB;
import static org.openkilda.wfm.topology.flowhs.FlowHsTopology.Stream.ROUTER_TO_FLOW_PATH_SWAP_HUB;
import static org.openkilda.wfm.topology.flowhs.FlowHsTopology.Stream.ROUTER_TO_FLOW_REROUTE_HUB;
import static org.openkilda.wfm.topology.flowhs.FlowHsTopology.Stream.ROUTER_TO_FLOW_SWAP_ENDPOINTS_HUB;
import static org.openkilda.wfm.topology.flowhs.FlowHsTopology.Stream.ROUTER_TO_FLOW_UPDATE_HUB;
import static org.openkilda.wfm.topology.flowhs.FlowHsTopology.Stream.ROUTER_TO_FLOW_VALIDATION_HUB;
import static org.openkilda.wfm.topology.flowhs.FlowHsTopology.Stream.ROUTER_TO_YFLOW_CREATE_HUB;
import static org.openkilda.wfm.topology.flowhs.FlowHsTopology.Stream.ROUTER_TO_YFLOW_DELETE_HUB;
import static org.openkilda.wfm.topology.flowhs.FlowHsTopology.Stream.ROUTER_TO_YFLOW_READ;
import static org.openkilda.wfm.topology.flowhs.FlowHsTopology.Stream.ROUTER_TO_YFLOW_REROUTE_HUB;
import static org.openkilda.wfm.topology.flowhs.FlowHsTopology.Stream.ROUTER_TO_YFLOW_UPDATE_HUB;
import static org.openkilda.wfm.topology.flowhs.FlowHsTopology.Stream.ROUTER_TO_YFLOW_VALIDATION_HUB;
import static org.openkilda.wfm.topology.utils.KafkaRecordTranslator.FIELD_ID_KEY;
import static org.openkilda.wfm.topology.utils.KafkaRecordTranslator.FIELD_ID_PAYLOAD;

import org.openkilda.messaging.MessageData;
import org.openkilda.messaging.command.CommandMessage;
import org.openkilda.messaging.command.flow.CreateFlowLoopRequest;
import org.openkilda.messaging.command.flow.DeleteFlowLoopRequest;
import org.openkilda.messaging.command.flow.FlowDeleteRequest;
import org.openkilda.messaging.command.flow.FlowMirrorPointCreateRequest;
import org.openkilda.messaging.command.flow.FlowMirrorPointDeleteRequest;
import org.openkilda.messaging.command.flow.FlowPathSwapRequest;
import org.openkilda.messaging.command.flow.FlowRequest;
import org.openkilda.messaging.command.flow.FlowRerouteRequest;
import org.openkilda.messaging.command.flow.FlowValidationRequest;
import org.openkilda.messaging.command.flow.SwapFlowEndpointRequest;
import org.openkilda.messaging.command.yflow.SubFlowsReadRequest;
import org.openkilda.messaging.command.yflow.YFlowDeleteRequest;
import org.openkilda.messaging.command.yflow.YFlowPartialUpdateRequest;
import org.openkilda.messaging.command.yflow.YFlowPathsReadRequest;
import org.openkilda.messaging.command.yflow.YFlowReadRequest;
import org.openkilda.messaging.command.yflow.YFlowRequest;
import org.openkilda.messaging.command.yflow.YFlowRerouteRequest;
import org.openkilda.messaging.command.yflow.YFlowSyncRequest;
import org.openkilda.messaging.command.yflow.YFlowValidationRequest;
import org.openkilda.messaging.command.yflow.YFlowsDumpRequest;
import org.openkilda.wfm.AbstractBolt;
import org.openkilda.wfm.share.zk.ZkStreams;
import org.openkilda.wfm.share.zk.ZooKeeperBolt;

import lombok.extern.slf4j.Slf4j;
import org.apache.commons.lang3.StringUtils;
import org.apache.storm.topology.OutputFieldsDeclarer;
import org.apache.storm.tuple.Fields;
import org.apache.storm.tuple.Tuple;
import org.apache.storm.tuple.Values;

@Slf4j
public class RouterBolt extends AbstractBolt {

    public static final String FLOW_ID_FIELD = "flow-id";
    private static final Fields STREAM_FIELDS =
            new Fields(FIELD_ID_KEY, FLOW_ID_FIELD, FIELD_ID_PAYLOAD, FIELD_ID_CONTEXT);

    public RouterBolt(String lifeCycleEventSourceComponent) {
        super(lifeCycleEventSourceComponent);
    }

    @Override
    protected void handleInput(Tuple input) {
        if (active) {
            String key = input.getStringByField(FIELD_ID_KEY);
            if (StringUtils.isBlank(key)) {
                //TODO: the key must be unique, but the correlationId comes in from outside and we can't guarantee that.
                //IMPORTANT: Storm may initiate reprocessing of the same tuple (e.g. in the case of timeout) and
                // cause creating multiple FSMs for the same tuple. This must be avoided.
                // As for now tuples are routed by the key field, and services can check FSM uniqueness.
                key = getCommandContext().getCorrelationId();
            }

            CommandMessage message = (CommandMessage) input.getValueByField(FIELD_ID_PAYLOAD);
            MessageData data = message.getData();

            if (data instanceof FlowRequest) {
                FlowRequest request = (FlowRequest) data;
                log.debug("Received request {} with key {}", request, key);
                Values values = new Values(key, request.getFlowId(), request);
                switch (request.getType()) {
                    case CREATE:
                        emitWithContext(ROUTER_TO_FLOW_CREATE_HUB.name(), input, values);
                        break;
                    case UPDATE:
                        emitWithContext(ROUTER_TO_FLOW_UPDATE_HUB.name(), input, values);
                        break;
                    default:
                        throw new UnsupportedOperationException(format("Flow operation %s is not supported",
                                request.getType()));
                }
            } else if (data instanceof FlowRerouteRequest) {
                FlowRerouteRequest rerouteRequest = (FlowRerouteRequest) data;
                log.debug("Received a reroute request {}/{} with key {}. MessageId {}", rerouteRequest.getFlowId(),
                        rerouteRequest.getAffectedIsl(), key, input.getMessageId());
                Values values = new Values(key, rerouteRequest.getFlowId(), data);
                emitWithContext(ROUTER_TO_FLOW_REROUTE_HUB.name(), input, values);
            } else if (data instanceof FlowDeleteRequest) {
                FlowDeleteRequest deleteRequest = (FlowDeleteRequest) data;
                log.debug("Received a delete request {} with key {}. MessageId {}", deleteRequest.getFlowId(),
                        key, input.getMessageId());
                Values values = new Values(key, deleteRequest.getFlowId(), data);
                emitWithContext(ROUTER_TO_FLOW_DELETE_HUB.name(), input, values);
            } else if (data instanceof FlowPathSwapRequest) {
                FlowPathSwapRequest pathSwapRequest = (FlowPathSwapRequest) data;
                log.debug("Received a path swap request {} with key {}. MessageId {}", pathSwapRequest.getFlowId(),
                        key, input.getMessageId());
                Values values = new Values(key, pathSwapRequest.getFlowId(), data);
                emitWithContext(ROUTER_TO_FLOW_PATH_SWAP_HUB.name(), input, values);
            } else if (data instanceof SwapFlowEndpointRequest) {
                log.debug("Received a swap flow endpoints request with key {}. MessageId {}", key,
                        input.getMessageId());
                emitWithContext(ROUTER_TO_FLOW_SWAP_ENDPOINTS_HUB.name(), input, new Values(key, data));
            } else if (data instanceof CreateFlowLoopRequest) {
                log.debug("Received a create flow loop request with key {}. MessageId {}", key, input.getMessageId());
                CreateFlowLoopRequest request = (CreateFlowLoopRequest) data;
                emitWithContext(ROUTER_TO_FLOW_UPDATE_HUB.name(), input, new Values(key, request.getFlowId(), data));
            } else if (data instanceof DeleteFlowLoopRequest) {
                log.debug("Received a delete flow loop request with key {}. MessageId {}", key, input.getMessageId());
                DeleteFlowLoopRequest request = (DeleteFlowLoopRequest) data;
                emitWithContext(ROUTER_TO_FLOW_UPDATE_HUB.name(), input, new Values(key, request.getFlowId(), data));
            } else if (data instanceof FlowMirrorPointCreateRequest) {
                log.debug("Received a flow mirror point create request with key {}. MessageId {}",
                        key, input.getMessageId());
                FlowMirrorPointCreateRequest request = (FlowMirrorPointCreateRequest) data;
                emitWithContext(ROUTER_TO_FLOW_CREATE_MIRROR_POINT_HUB.name(),
                        input, new Values(key, request.getFlowId(), data));
            } else if (data instanceof FlowMirrorPointDeleteRequest) {
                log.debug("Received a flow mirror point delete request with key {}. MessageId {}",
                        key, input.getMessageId());
                FlowMirrorPointDeleteRequest request = (FlowMirrorPointDeleteRequest) data;
                emitWithContext(ROUTER_TO_FLOW_DELETE_MIRROR_POINT_HUB.name(),
                        input, new Values(key, request.getFlowId(), data));
            } else if (data instanceof FlowValidationRequest) {
                log.debug("Received a flow validation request with key {}. MessageId {}",
                        key, input.getMessageId());
                FlowValidationRequest request = (FlowValidationRequest) data;
                emitWithContext(ROUTER_TO_FLOW_VALIDATION_HUB.name(), input,
                        new Values(key, request.getFlowId(), data));
            } else if (data instanceof YFlowRequest) {
                YFlowRequest request = (YFlowRequest) data;
                log.debug("Received request {} with key {}", request, key);
                Values values = new Values(key, request.getYFlowId(), request);
                switch (request.getType()) {
                    case CREATE:
                        emitWithContext(ROUTER_TO_YFLOW_CREATE_HUB.name(), input, values);
                        break;
                    case UPDATE:
                        emitWithContext(ROUTER_TO_YFLOW_UPDATE_HUB.name(), input, values);
                        break;
                    default:
                        throw new UnsupportedOperationException(format("Y-flow operation %s is not supported",
                                request.getType()));
                }
            } else if (data instanceof YFlowPartialUpdateRequest) {
                YFlowPartialUpdateRequest request = (YFlowPartialUpdateRequest) data;
                log.debug("Received a y-flow partial update request {} with key {}", request, key);
                emitWithContext(ROUTER_TO_YFLOW_UPDATE_HUB.name(), input, new Values(key, request.getYFlowId(), data));
            } else if (data instanceof YFlowRerouteRequest) {
                YFlowRerouteRequest request = (YFlowRerouteRequest) data;
                log.debug("Received a y-flow reroute request {} with key {}", data, key);
                emitWithContext(ROUTER_TO_YFLOW_REROUTE_HUB.name(), input, new Values(key, request.getYFlowId(), data));
            } else if (data instanceof YFlowDeleteRequest) {
                YFlowDeleteRequest request = (YFlowDeleteRequest) data;
                log.debug("Received a y-flow delete request {} with key {}", request, key);
                emitWithContext(ROUTER_TO_YFLOW_DELETE_HUB.name(), input, new Values(key, request.getYFlowId(), data));
            } else if (data instanceof YFlowsDumpRequest) {
                log.debug("Received a y-flow dump request {} with key {}", data, key);
                emitWithContext(ROUTER_TO_YFLOW_READ.name(), input, new Values(key, data));
            } else if (data instanceof YFlowReadRequest) {
                log.debug("Received a y-flow read request {} with key {}", data, key);
                emitWithContext(ROUTER_TO_YFLOW_READ.name(), input, new Values(key, data));
            } else if (data instanceof YFlowPathsReadRequest) {
                log.debug("Received a y-flow read path request {} with key {}", data, key);
                emitWithContext(ROUTER_TO_YFLOW_READ.name(), input, new Values(key, data));
            } else if (data instanceof SubFlowsReadRequest) {
                log.debug("Received a y-flow sub-flows request {} with key {}", data, key);
                emitWithContext(ROUTER_TO_YFLOW_READ.name(), input, new Values(key, data));
            } else if (data instanceof YFlowValidationRequest) {
                YFlowValidationRequest request = (YFlowValidationRequest) data;
                log.debug("Received a y-flow validation request {} with key {}", request, key);
<<<<<<< HEAD
                //TODO: implement
=======
                emitWithContext(ROUTER_TO_YFLOW_VALIDATION_HUB.name(), input,
                        new Values(key, request.getYFlowId(), data));
>>>>>>> 7c20a8ae
            } else if (data instanceof YFlowSyncRequest) {
                YFlowSyncRequest request = (YFlowSyncRequest) data;
                log.debug("Received a y-flow synchronization request {} with key {}", request, key);
                YFlowRerouteRequest rerouteRequest = new YFlowRerouteRequest(request.getYFlowId(), emptySet(),
                        true, "initiated via synchronization request", false);
                emitWithContext(ROUTER_TO_YFLOW_REROUTE_HUB.name(), input,
                        new Values(key, rerouteRequest.getYFlowId(), rerouteRequest));
            } else {
                unhandledInput(input);
            }
        }
    }

    @Override
    public void declareOutputFields(OutputFieldsDeclarer declarer) {
        declarer.declareStream(ROUTER_TO_FLOW_CREATE_HUB.name(), STREAM_FIELDS);
        declarer.declareStream(ROUTER_TO_FLOW_UPDATE_HUB.name(), STREAM_FIELDS);
        declarer.declareStream(ROUTER_TO_FLOW_REROUTE_HUB.name(), STREAM_FIELDS);
        declarer.declareStream(ROUTER_TO_FLOW_DELETE_HUB.name(), STREAM_FIELDS);
        declarer.declareStream(ROUTER_TO_FLOW_PATH_SWAP_HUB.name(), STREAM_FIELDS);
        declarer.declareStream(ROUTER_TO_FLOW_CREATE_MIRROR_POINT_HUB.name(), STREAM_FIELDS);
        declarer.declareStream(ROUTER_TO_FLOW_DELETE_MIRROR_POINT_HUB.name(), STREAM_FIELDS);
        declarer.declareStream(ROUTER_TO_FLOW_SWAP_ENDPOINTS_HUB.name(),
                new Fields(FIELD_ID_KEY, FIELD_ID_PAYLOAD, FIELD_ID_CONTEXT));
        declarer.declareStream(ROUTER_TO_FLOW_VALIDATION_HUB.name(), STREAM_FIELDS);
        declarer.declareStream(ROUTER_TO_YFLOW_CREATE_HUB.name(), STREAM_FIELDS);
        declarer.declareStream(ROUTER_TO_YFLOW_UPDATE_HUB.name(), STREAM_FIELDS);
        declarer.declareStream(ROUTER_TO_YFLOW_REROUTE_HUB.name(), STREAM_FIELDS);
        declarer.declareStream(ROUTER_TO_YFLOW_DELETE_HUB.name(), STREAM_FIELDS);
        declarer.declareStream(ROUTER_TO_YFLOW_READ.name(),
                new Fields(FIELD_ID_KEY, FIELD_ID_PAYLOAD, FIELD_ID_CONTEXT));
        declarer.declareStream(ROUTER_TO_YFLOW_VALIDATION_HUB.name(), STREAM_FIELDS);
        declarer.declareStream(ZkStreams.ZK.toString(),
                new Fields(ZooKeeperBolt.FIELD_ID_STATE, ZooKeeperBolt.FIELD_ID_CONTEXT));
    }
}<|MERGE_RESOLUTION|>--- conflicted
+++ resolved
@@ -199,12 +199,8 @@
             } else if (data instanceof YFlowValidationRequest) {
                 YFlowValidationRequest request = (YFlowValidationRequest) data;
                 log.debug("Received a y-flow validation request {} with key {}", request, key);
-<<<<<<< HEAD
-                //TODO: implement
-=======
                 emitWithContext(ROUTER_TO_YFLOW_VALIDATION_HUB.name(), input,
                         new Values(key, request.getYFlowId(), data));
->>>>>>> 7c20a8ae
             } else if (data instanceof YFlowSyncRequest) {
                 YFlowSyncRequest request = (YFlowSyncRequest) data;
                 log.debug("Received a y-flow synchronization request {} with key {}", request, key);
