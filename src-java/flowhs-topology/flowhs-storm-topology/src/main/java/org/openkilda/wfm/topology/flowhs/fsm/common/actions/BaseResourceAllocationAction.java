/* Copyright 2020 Telstra Open Source
 *
 *   Licensed under the Apache License, Version 2.0 (the "License");
 *   you may not use this file except in compliance with the License.
 *   You may obtain a copy of the License at
 *
 *       http://www.apache.org/licenses/LICENSE-2.0
 *
 *   Unless required by applicable law or agreed to in writing, software
 *   distributed under the License is distributed on an "AS IS" BASIS,
 *   WITHOUT WARRANTIES OR CONDITIONS OF ANY KIND, either express or implied.
 *   See the License for the specific language governing permissions and
 *   limitations under the License.
 */

package org.openkilda.wfm.topology.flowhs.fsm.common.actions;

import static java.lang.String.format;

import org.openkilda.messaging.Message;
import org.openkilda.messaging.error.ErrorType;
import org.openkilda.model.PathSegment;
import org.openkilda.pce.PathComputer;
import org.openkilda.pce.exception.RecoverableException;
import org.openkilda.pce.exception.UnroutableFlowException;
import org.openkilda.persistence.PersistenceManager;
import org.openkilda.persistence.exceptions.ConstraintViolationException;
import org.openkilda.persistence.exceptions.PersistenceException;
import org.openkilda.persistence.repositories.IslRepository;
import org.openkilda.persistence.repositories.IslRepository.IslEndpoints;
import org.openkilda.persistence.repositories.KildaConfigurationRepository;
import org.openkilda.persistence.repositories.PathSegmentRepository;
import org.openkilda.persistence.repositories.RepositoryFactory;
import org.openkilda.persistence.repositories.SwitchPropertiesRepository;
import org.openkilda.persistence.repositories.SwitchRepository;
import org.openkilda.wfm.share.flow.resources.FlowResourcesManager;
import org.openkilda.wfm.share.flow.resources.ResourceAllocationException;
<<<<<<< HEAD
import org.openkilda.wfm.share.history.model.DumpType;
import org.openkilda.wfm.share.history.model.FlowDumpData;
=======
>>>>>>> b5f8d81d
import org.openkilda.wfm.share.logger.FlowOperationsDashboardLogger;
import org.openkilda.wfm.topology.flowhs.fsm.common.FlowProcessingWithHistorySupportFsm;
import org.openkilda.wfm.topology.flowhs.service.FlowPathBuilder;

import com.google.common.annotations.VisibleForTesting;
import lombok.extern.slf4j.Slf4j;
import net.jodah.failsafe.RetryPolicy;

import java.time.Duration;
import java.util.List;
import java.util.Map;
import java.util.Optional;
import java.util.function.Supplier;

/**
 * A base for action classes that allocate resources for flow paths.
 */
@Slf4j
public abstract class BaseResourceAllocationAction<T
        extends FlowProcessingWithHistorySupportFsm<T, S, E, C, ?, ?>, S, E, C> extends
        NbTrackableWithHistorySupportAction<T, S, E, C> {
    protected final int pathAllocationRetriesLimit;
    protected final int pathAllocationRetryDelay;
    protected final int resourceAllocationRetriesLimit;
    protected final SwitchRepository switchRepository;
    protected final IslRepository islRepository;
    protected final PathSegmentRepository pathSegmentRepository;
    protected final PathComputer pathComputer;
    protected final FlowResourcesManager resourcesManager;
    protected final FlowPathBuilder flowPathBuilder;
    protected final FlowOperationsDashboardLogger dashboardLogger;

    protected BaseResourceAllocationAction(PersistenceManager persistenceManager,
                                           int pathAllocationRetriesLimit, int pathAllocationRetryDelay,
                                           int resourceAllocationRetriesLimit,
                                           PathComputer pathComputer, FlowResourcesManager resourcesManager,
                                           FlowOperationsDashboardLogger dashboardLogger) {
        super(persistenceManager);
        this.pathAllocationRetriesLimit = pathAllocationRetriesLimit;
        this.pathAllocationRetryDelay = pathAllocationRetryDelay;
        this.resourceAllocationRetriesLimit = resourceAllocationRetriesLimit;

        RepositoryFactory repositoryFactory = persistenceManager.getRepositoryFactory();
        switchRepository = repositoryFactory.createSwitchRepository();
        islRepository = repositoryFactory.createIslRepository();
        pathSegmentRepository = repositoryFactory.createPathSegmentRepository();
        SwitchPropertiesRepository switchPropertiesRepository = repositoryFactory.createSwitchPropertiesRepository();
        KildaConfigurationRepository kildaConfigurationRepository =
                repositoryFactory.createKildaConfigurationRepository();
        flowPathBuilder = new FlowPathBuilder(switchPropertiesRepository,
                kildaConfigurationRepository);

        this.pathComputer = pathComputer;
        this.resourcesManager = resourcesManager;
        this.dashboardLogger = dashboardLogger;
    }

    @Override
    protected final Optional<Message> performWithResponse(S from, S to, E event, C context, T stateMachine) {
        if (!isAllocationRequired(stateMachine)) {
            return Optional.empty();
        }

        try {
            allocateAndCheck(stateMachine);

            return Optional.empty();
        } catch (UnroutableFlowException ex) {
            String errorMessage;
            if (ex.isIgnoreBandwidth()) {
                errorMessage = format("No path found. %s", ex.getMessage());
            } else {
                errorMessage = format("Not enough bandwidth or no path found. %s", ex.getMessage());
            }
            stateMachine.saveActionToHistory(errorMessage);
            firePathNotFound(stateMachine, errorMessage);

            ErrorType errorType = ErrorType.NOT_FOUND;
            Message message = stateMachine.buildErrorMessage(errorType, getGenericErrorMessage(), errorMessage);
            stateMachine.setOperationResultMessage(message);

            notifyEventListeners(stateMachine, errorMessage, errorType);
            return Optional.of(message);
        } catch (RecoverableException ex) {
            String errorMessage = format("Failed to find a path. %s", ex.getMessage());
            stateMachine.saveActionToHistory(errorMessage);
            stateMachine.fireError(errorMessage);

            ErrorType errorType = ErrorType.INTERNAL_ERROR;
            Message message = stateMachine.buildErrorMessage(errorType, getGenericErrorMessage(), errorMessage);
            stateMachine.setOperationResultMessage(message);

            notifyEventListeners(stateMachine, errorMessage, errorType);
            return Optional.of(message);
        } catch (ResourceAllocationException ex) {
            String errorMessage = format("Failed to allocate flow resources. %s", ex.getMessage());
            stateMachine.saveErrorToHistory(errorMessage, ex);
            stateMachine.fireError(errorMessage);

            ErrorType errorType = ErrorType.INTERNAL_ERROR;
            Message message = stateMachine.buildErrorMessage(errorType, getGenericErrorMessage(), errorMessage);
            stateMachine.setOperationResultMessage(message);

            notifyEventListeners(stateMachine, errorMessage, errorType);
            return Optional.of(message);
        }
    }

    protected abstract void notifyEventListeners(T stateMachine, String errorMessage, ErrorType errorType);

    protected abstract void firePathNotFound(T stateMachine, String errorMessage);

    /**
     * Check whether allocation is required, otherwise it's being skipped.
     */
    protected abstract boolean isAllocationRequired(T stateMachine);

    /**
     * Perform resource allocation, returns the allocated resources.
     */
    protected abstract void allocate(T stateMachine)
            throws RecoverableException, UnroutableFlowException, ResourceAllocationException;

    /**
     * Called in a case of allocation failure.
     */
    protected abstract void onFailure(T stateMachine);

    /**
     * Perform resource allocation in a transaction.
     */
    private void allocateAndCheck(T stateMachine) throws RecoverableException, UnroutableFlowException,
            ResourceAllocationException {
        try {
            allocate(stateMachine);
        } catch (Exception ex) {
            onFailure(stateMachine);
            throw ex;
        }
        log.debug("Resources allocated successfully for the flow {}", stateMachine.getFlowId());

        try {
            checkAllocatedPaths(stateMachine);
        } catch (ResourceAllocationException ex) {
            saveRejectedResources(stateMachine);
            throw ex;
        }
    }

<<<<<<< HEAD
    protected boolean isNotSamePath(GetPathsResult pathPair, FlowPathPair flowPathPair) {
        return flowPathPair.getForward() == null
                || !flowPathBuilder.isSamePath(pathPair.getForward(), flowPathPair.getForward())
                || flowPathPair.getReverse() == null
                || !flowPathBuilder.isSamePath(pathPair.getReverse(), flowPathPair.getReverse());
    }

    @SneakyThrows
    protected GetPathsResult allocatePathPair(Flow flow, PathId newForwardPathId, PathId newReversePathId,
                                              boolean forceToIgnoreBandwidth, List<PathId> pathsToReuseBandwidth,
                                              FlowPathPair oldPaths, boolean allowOldPaths,
                                              String sharedBandwidthGroupId,
                                              Predicate<GetPathsResult> whetherCreatePathSegments,
                                              boolean isProtected) {
        // Lazy initialisable map with reused bandwidth...
        Supplier<Map<IslEndpoints, Long>> reuseBandwidthPerIsl = Suppliers.memoize(() -> {
            Map<IslEndpoints, Long> result = new HashMap<>();
            if (pathsToReuseBandwidth != null && !pathsToReuseBandwidth.isEmpty()) {
                pathsToReuseBandwidth.stream()
                        .map(pathId -> flow.getPath(pathId)
                                .orElse(flowPathRepository.findById(pathId).orElse(null)))
                        .filter(Objects::nonNull)
                        .flatMap(path -> path.getSegments().stream())
                        .forEach(segment -> {
                            IslEndpoints isl = new IslEndpoints(
                                    segment.getSrcSwitchId().toString(), segment.getSrcPort(),
                                    segment.getDestSwitchId().toString(), segment.getDestPort());
                            result.put(isl, result.getOrDefault(isl, 0L) + segment.getBandwidth());
                        });
            }
            return result;
        });

        RetryPolicy<GetPathsResult> pathAllocationRetryPolicy = new RetryPolicy<GetPathsResult>()
=======
    protected <P> RetryPolicy<P> getPathAllocationRetryPolicy() {
        RetryPolicy<P> pathAllocationRetryPolicy = new RetryPolicy<P>()
>>>>>>> b5f8d81d
                .handle(RecoverableException.class)
                .handle(ResourceAllocationException.class)
                .handle(UnroutableFlowException.class)
                .handle(PersistenceException.class)
                .onRetry(e -> log.warn("Failure in path allocation. Retrying #{}...", e.getAttemptCount(),
                        e.getLastFailure()))
                .onRetriesExceeded(e -> log.warn("Failure in path allocation. No more retries", e.getFailure()))
                .withMaxRetries(pathAllocationRetriesLimit);
        if (pathAllocationRetryDelay > 0) {
            pathAllocationRetryPolicy.withDelay(Duration.ofMillis(pathAllocationRetryDelay));
        }
        return pathAllocationRetryPolicy;
    }

    @VisibleForTesting
    protected void createPathSegments(List<PathSegment> segments, Supplier<Map<IslEndpoints, Long>> reuseBandwidth)
            throws ResourceAllocationException {
        for (PathSegment segment : segments) {
            log.debug("Persisting the segment {}", segment);
            long updatedAvailableBandwidth =
                    pathSegmentRepository.addSegmentAndUpdateIslAvailableBandwidth(segment).orElse(0L);
            if (!segment.isIgnoreBandwidth() && updatedAvailableBandwidth < 0) {
                IslEndpoints isl = new IslEndpoints(segment.getSrcSwitchId().toString(), segment.getSrcPort(),
                        segment.getDestSwitchId().toString(), segment.getDestPort());
                log.debug("ISL {} is being over-provisioned, check if it's allowed", isl);

                long allowedOverprovisionedBandwidth = reuseBandwidth.get().getOrDefault(isl, 0L);
                if ((updatedAvailableBandwidth + allowedOverprovisionedBandwidth) < 0) {
                    throw new ResourceAllocationException(format("ISL %s_%d-%s_%d was overprovisioned",
                            isl.getSrcSwitch(), isl.getSrcPort(), isl.getDestSwitch(), isl.getDestPort()));
                }
            }
        }
    }

<<<<<<< HEAD
    @SneakyThrows
    protected FlowResources allocateFlowResources(Flow flow, PathId forwardPathId, PathId reversePathId) {
        RetryPolicy<FlowResources> resourceAllocationRetryPolicy =
                transactionManager.<FlowResources>getDefaultRetryPolicy()
                        .handle(ResourceAllocationException.class)
                        .handle(ConstraintViolationException.class)
                        .onRetry(e -> log.warn("Failure in resource allocation. Retrying #{}...", e.getAttemptCount(),
                                e.getLastFailure()))
                        .onRetriesExceeded(e -> log.warn("Failure in resource allocation. No more retries",
                                e.getFailure()))
                        .withMaxRetries(resourceAllocationRetriesLimit);
        FlowResources flowResources = transactionManager.doInTransaction(resourceAllocationRetryPolicy,
                () -> resourcesManager.allocateFlowResources(flow, forwardPathId, reversePathId));
        log.debug("Resources have been allocated: {}", flowResources);
        return flowResources;
    }

    protected FlowPathPair createFlowPathPair(String flowId, FlowResources flowResources, GetPathsResult pathPair,
                                              boolean forceToIgnoreBandwidth, String sharedBandwidthGroupId) {
        FlowSegmentCookieBuilder cookieBuilder = FlowSegmentCookie.builder()
                .flowEffectiveId(flowResources.getUnmaskedCookie());

        return transactionManager.doInTransaction(() -> {
            Flow flow = getFlow(flowId);
            updateSwitchRelatedFlowProperties(flow);

            Path forward = pathPair.getForward();
            List<PathSegment> forwardSegments = pathSegmentRepository.findByPathId(
                    flowResources.getForward().getPathId());
            FlowPath newForwardPath = flowPathBuilder.buildFlowPath(
                    flow, flowResources.getForward(), forward.getLatency(),
                    forward.getSrcSwitchId(), forward.getDestSwitchId(), forwardSegments,
                    cookieBuilder.direction(FlowPathDirection.FORWARD).build(), forceToIgnoreBandwidth,
                    sharedBandwidthGroupId);
            newForwardPath.setStatus(FlowPathStatus.IN_PROGRESS);

            Path reverse = pathPair.getReverse();
            List<PathSegment> reverseSegments = pathSegmentRepository.findByPathId(
                    flowResources.getReverse().getPathId());
            FlowPath newReversePath = flowPathBuilder.buildFlowPath(
                    flow, flowResources.getReverse(), reverse.getLatency(),
                    reverse.getSrcSwitchId(), reverse.getDestSwitchId(), reverseSegments,
                    cookieBuilder.direction(FlowPathDirection.REVERSE).build(), forceToIgnoreBandwidth,
                    sharedBandwidthGroupId);
            newReversePath.setStatus(FlowPathStatus.IN_PROGRESS);

            log.debug("Persisting the paths {}/{}", newForwardPath, newReversePath);
            flowPathRepository.add(newForwardPath);
            flowPathRepository.add(newReversePath);
            flow.addPaths(newForwardPath, newReversePath);

            return FlowPathPair.builder().forward(newForwardPath).reverse(newReversePath).build();
        });
    }

    private void updateSwitchRelatedFlowProperties(Flow flow) {
        Map<SwitchId, SwitchProperties> switchProperties = LazyMap.lazyMap(new HashMap<>(), switchId ->
                switchPropertiesRepository.findBySwitchId(switchId).orElse(null));

        DetectConnectedDevices.DetectConnectedDevicesBuilder detectConnectedDevices =
                flow.getDetectConnectedDevices().toBuilder();
        SwitchProperties srcSwitchProps = switchProperties.get(flow.getSrcSwitchId());
        if (srcSwitchProps != null) {
            detectConnectedDevices.srcSwitchLldp(srcSwitchProps.isSwitchLldp());
            detectConnectedDevices.srcSwitchArp(srcSwitchProps.isSwitchArp());
        }
        SwitchProperties destSwitchProps = switchProperties.get(flow.getDestSwitchId());
        if (destSwitchProps != null) {
            switchProperties.put(flow.getDestSwitchId(), destSwitchProps);
            detectConnectedDevices.dstSwitchLldp(destSwitchProps.isSwitchLldp());
            detectConnectedDevices.dstSwitchArp(destSwitchProps.isSwitchArp());
        }
        flow.setDetectConnectedDevices(detectConnectedDevices.build());
    }

    protected void saveAllocationActionWithDumpsToHistory(T stateMachine, Flow flow, String pathType,
                                                          FlowPathPair newFlowPaths) {
        FlowDumpData dumpData = HistoryMapper.INSTANCE.map(flow, newFlowPaths.getForward(), newFlowPaths.getReverse(),
                DumpType.STATE_AFTER);
        stateMachine.saveActionWithDumpToHistory(format("New %s paths were created", pathType),
                format("The flow paths %s / %s were created (with allocated resources)",
                        newFlowPaths.getForward().getPathId(), newFlowPaths.getReverse().getPathId()),
                dumpData);
    }

    private void checkAllocatedPaths(T stateMachine) throws ResourceAllocationException {
        List<PathId> pathIds = makeAllocatedPathIdsList(stateMachine);

        if (!pathIds.isEmpty()) {
            Collection<Isl> pathIsls = islRepository.findByPathIds(pathIds);
            for (Isl isl : pathIsls) {
                if (!IslStatus.ACTIVE.equals(isl.getStatus())) {
                    throw new ResourceAllocationException(
                            format("ISL %s_%d-%s_%d is not active on the allocated path",
                                    isl.getSrcSwitch().getSwitchId(), isl.getSrcPort(),
                                    isl.getDestSwitch().getSwitchId(), isl.getDestPort()));
                }
            }
        }
=======
    protected <R> RetryPolicy<R> getResourcesAllocationRetryPolicy() {
        return transactionManager.<R>getDefaultRetryPolicy()
                .handle(ResourceAllocationException.class)
                .handle(ConstraintViolationException.class)
                .onRetry(e -> log.warn("Failure in resource allocation. Retrying #{}...", e.getAttemptCount(),
                        e.getLastFailure()))
                .onRetriesExceeded(e -> log.warn("Failure in resource allocation. No more retries",
                        e.getFailure()))
                .withMaxRetries(resourceAllocationRetriesLimit);
>>>>>>> b5f8d81d
    }

    protected abstract void checkAllocatedPaths(T stateMachine) throws ResourceAllocationException;

    protected abstract void saveRejectedResources(T stateMachine);
}<|MERGE_RESOLUTION|>--- conflicted
+++ resolved
@@ -35,11 +35,6 @@
 import org.openkilda.persistence.repositories.SwitchRepository;
 import org.openkilda.wfm.share.flow.resources.FlowResourcesManager;
 import org.openkilda.wfm.share.flow.resources.ResourceAllocationException;
-<<<<<<< HEAD
-import org.openkilda.wfm.share.history.model.DumpType;
-import org.openkilda.wfm.share.history.model.FlowDumpData;
-=======
->>>>>>> b5f8d81d
 import org.openkilda.wfm.share.logger.FlowOperationsDashboardLogger;
 import org.openkilda.wfm.topology.flowhs.fsm.common.FlowProcessingWithHistorySupportFsm;
 import org.openkilda.wfm.topology.flowhs.service.FlowPathBuilder;
@@ -189,45 +184,8 @@
         }
     }
 
-<<<<<<< HEAD
-    protected boolean isNotSamePath(GetPathsResult pathPair, FlowPathPair flowPathPair) {
-        return flowPathPair.getForward() == null
-                || !flowPathBuilder.isSamePath(pathPair.getForward(), flowPathPair.getForward())
-                || flowPathPair.getReverse() == null
-                || !flowPathBuilder.isSamePath(pathPair.getReverse(), flowPathPair.getReverse());
-    }
-
-    @SneakyThrows
-    protected GetPathsResult allocatePathPair(Flow flow, PathId newForwardPathId, PathId newReversePathId,
-                                              boolean forceToIgnoreBandwidth, List<PathId> pathsToReuseBandwidth,
-                                              FlowPathPair oldPaths, boolean allowOldPaths,
-                                              String sharedBandwidthGroupId,
-                                              Predicate<GetPathsResult> whetherCreatePathSegments,
-                                              boolean isProtected) {
-        // Lazy initialisable map with reused bandwidth...
-        Supplier<Map<IslEndpoints, Long>> reuseBandwidthPerIsl = Suppliers.memoize(() -> {
-            Map<IslEndpoints, Long> result = new HashMap<>();
-            if (pathsToReuseBandwidth != null && !pathsToReuseBandwidth.isEmpty()) {
-                pathsToReuseBandwidth.stream()
-                        .map(pathId -> flow.getPath(pathId)
-                                .orElse(flowPathRepository.findById(pathId).orElse(null)))
-                        .filter(Objects::nonNull)
-                        .flatMap(path -> path.getSegments().stream())
-                        .forEach(segment -> {
-                            IslEndpoints isl = new IslEndpoints(
-                                    segment.getSrcSwitchId().toString(), segment.getSrcPort(),
-                                    segment.getDestSwitchId().toString(), segment.getDestPort());
-                            result.put(isl, result.getOrDefault(isl, 0L) + segment.getBandwidth());
-                        });
-            }
-            return result;
-        });
-
-        RetryPolicy<GetPathsResult> pathAllocationRetryPolicy = new RetryPolicy<GetPathsResult>()
-=======
     protected <P> RetryPolicy<P> getPathAllocationRetryPolicy() {
         RetryPolicy<P> pathAllocationRetryPolicy = new RetryPolicy<P>()
->>>>>>> b5f8d81d
                 .handle(RecoverableException.class)
                 .handle(ResourceAllocationException.class)
                 .handle(UnroutableFlowException.class)
@@ -263,107 +221,6 @@
         }
     }
 
-<<<<<<< HEAD
-    @SneakyThrows
-    protected FlowResources allocateFlowResources(Flow flow, PathId forwardPathId, PathId reversePathId) {
-        RetryPolicy<FlowResources> resourceAllocationRetryPolicy =
-                transactionManager.<FlowResources>getDefaultRetryPolicy()
-                        .handle(ResourceAllocationException.class)
-                        .handle(ConstraintViolationException.class)
-                        .onRetry(e -> log.warn("Failure in resource allocation. Retrying #{}...", e.getAttemptCount(),
-                                e.getLastFailure()))
-                        .onRetriesExceeded(e -> log.warn("Failure in resource allocation. No more retries",
-                                e.getFailure()))
-                        .withMaxRetries(resourceAllocationRetriesLimit);
-        FlowResources flowResources = transactionManager.doInTransaction(resourceAllocationRetryPolicy,
-                () -> resourcesManager.allocateFlowResources(flow, forwardPathId, reversePathId));
-        log.debug("Resources have been allocated: {}", flowResources);
-        return flowResources;
-    }
-
-    protected FlowPathPair createFlowPathPair(String flowId, FlowResources flowResources, GetPathsResult pathPair,
-                                              boolean forceToIgnoreBandwidth, String sharedBandwidthGroupId) {
-        FlowSegmentCookieBuilder cookieBuilder = FlowSegmentCookie.builder()
-                .flowEffectiveId(flowResources.getUnmaskedCookie());
-
-        return transactionManager.doInTransaction(() -> {
-            Flow flow = getFlow(flowId);
-            updateSwitchRelatedFlowProperties(flow);
-
-            Path forward = pathPair.getForward();
-            List<PathSegment> forwardSegments = pathSegmentRepository.findByPathId(
-                    flowResources.getForward().getPathId());
-            FlowPath newForwardPath = flowPathBuilder.buildFlowPath(
-                    flow, flowResources.getForward(), forward.getLatency(),
-                    forward.getSrcSwitchId(), forward.getDestSwitchId(), forwardSegments,
-                    cookieBuilder.direction(FlowPathDirection.FORWARD).build(), forceToIgnoreBandwidth,
-                    sharedBandwidthGroupId);
-            newForwardPath.setStatus(FlowPathStatus.IN_PROGRESS);
-
-            Path reverse = pathPair.getReverse();
-            List<PathSegment> reverseSegments = pathSegmentRepository.findByPathId(
-                    flowResources.getReverse().getPathId());
-            FlowPath newReversePath = flowPathBuilder.buildFlowPath(
-                    flow, flowResources.getReverse(), reverse.getLatency(),
-                    reverse.getSrcSwitchId(), reverse.getDestSwitchId(), reverseSegments,
-                    cookieBuilder.direction(FlowPathDirection.REVERSE).build(), forceToIgnoreBandwidth,
-                    sharedBandwidthGroupId);
-            newReversePath.setStatus(FlowPathStatus.IN_PROGRESS);
-
-            log.debug("Persisting the paths {}/{}", newForwardPath, newReversePath);
-            flowPathRepository.add(newForwardPath);
-            flowPathRepository.add(newReversePath);
-            flow.addPaths(newForwardPath, newReversePath);
-
-            return FlowPathPair.builder().forward(newForwardPath).reverse(newReversePath).build();
-        });
-    }
-
-    private void updateSwitchRelatedFlowProperties(Flow flow) {
-        Map<SwitchId, SwitchProperties> switchProperties = LazyMap.lazyMap(new HashMap<>(), switchId ->
-                switchPropertiesRepository.findBySwitchId(switchId).orElse(null));
-
-        DetectConnectedDevices.DetectConnectedDevicesBuilder detectConnectedDevices =
-                flow.getDetectConnectedDevices().toBuilder();
-        SwitchProperties srcSwitchProps = switchProperties.get(flow.getSrcSwitchId());
-        if (srcSwitchProps != null) {
-            detectConnectedDevices.srcSwitchLldp(srcSwitchProps.isSwitchLldp());
-            detectConnectedDevices.srcSwitchArp(srcSwitchProps.isSwitchArp());
-        }
-        SwitchProperties destSwitchProps = switchProperties.get(flow.getDestSwitchId());
-        if (destSwitchProps != null) {
-            switchProperties.put(flow.getDestSwitchId(), destSwitchProps);
-            detectConnectedDevices.dstSwitchLldp(destSwitchProps.isSwitchLldp());
-            detectConnectedDevices.dstSwitchArp(destSwitchProps.isSwitchArp());
-        }
-        flow.setDetectConnectedDevices(detectConnectedDevices.build());
-    }
-
-    protected void saveAllocationActionWithDumpsToHistory(T stateMachine, Flow flow, String pathType,
-                                                          FlowPathPair newFlowPaths) {
-        FlowDumpData dumpData = HistoryMapper.INSTANCE.map(flow, newFlowPaths.getForward(), newFlowPaths.getReverse(),
-                DumpType.STATE_AFTER);
-        stateMachine.saveActionWithDumpToHistory(format("New %s paths were created", pathType),
-                format("The flow paths %s / %s were created (with allocated resources)",
-                        newFlowPaths.getForward().getPathId(), newFlowPaths.getReverse().getPathId()),
-                dumpData);
-    }
-
-    private void checkAllocatedPaths(T stateMachine) throws ResourceAllocationException {
-        List<PathId> pathIds = makeAllocatedPathIdsList(stateMachine);
-
-        if (!pathIds.isEmpty()) {
-            Collection<Isl> pathIsls = islRepository.findByPathIds(pathIds);
-            for (Isl isl : pathIsls) {
-                if (!IslStatus.ACTIVE.equals(isl.getStatus())) {
-                    throw new ResourceAllocationException(
-                            format("ISL %s_%d-%s_%d is not active on the allocated path",
-                                    isl.getSrcSwitch().getSwitchId(), isl.getSrcPort(),
-                                    isl.getDestSwitch().getSwitchId(), isl.getDestPort()));
-                }
-            }
-        }
-=======
     protected <R> RetryPolicy<R> getResourcesAllocationRetryPolicy() {
         return transactionManager.<R>getDefaultRetryPolicy()
                 .handle(ResourceAllocationException.class)
@@ -373,7 +230,6 @@
                 .onRetriesExceeded(e -> log.warn("Failure in resource allocation. No more retries",
                         e.getFailure()))
                 .withMaxRetries(resourceAllocationRetriesLimit);
->>>>>>> b5f8d81d
     }
 
     protected abstract void checkAllocatedPaths(T stateMachine) throws ResourceAllocationException;
