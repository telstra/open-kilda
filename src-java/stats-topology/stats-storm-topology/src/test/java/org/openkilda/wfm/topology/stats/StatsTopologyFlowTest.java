--- conflicted
+++ resolved
@@ -68,11 +68,7 @@
 
 @Slf4j
 @Disabled("Sleep method from Storm Utils causes gradle to exit. Without the sleep, the test fails because there are"
-<<<<<<< HEAD
-        + "no records when polling from the speaker")
-=======
         + "no records when polling from the speaker See https://github.com/telstra/open-kilda/issues/5563")
->>>>>>> 843b230e
 public class StatsTopologyFlowTest extends StatsTopologyBaseTest {
 
     @BeforeAll
