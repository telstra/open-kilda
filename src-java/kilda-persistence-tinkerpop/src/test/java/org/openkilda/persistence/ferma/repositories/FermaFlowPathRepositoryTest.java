/* Copyright 2020 Telstra Open Source
 *
 *   Licensed under the Apache License, Version 2.0 (the "License");
 *   you may not use this file except in compliance with the License.
 *   You may obtain a copy of the License at
 *
 *       http://www.apache.org/licenses/LICENSE-2.0
 *
 *   Unless required by applicable law or agreed to in writing, software
 *   distributed under the License is distributed on an "AS IS" BASIS,
 *   WITHOUT WARRANTIES OR CONDITIONS OF ANY KIND, either express or implied.
 *   See the License for the specific language governing permissions and
 *   limitations under the License.
 */

package org.openkilda.persistence.ferma.repositories;

import static com.google.common.collect.Lists.newArrayList;
import static java.util.Arrays.asList;
import static org.hamcrest.Matchers.containsInAnyOrder;
import static org.hamcrest.Matchers.hasSize;
import static org.junit.Assert.assertEquals;
import static org.junit.Assert.assertNull;
import static org.junit.Assert.assertThat;
import static org.junit.Assert.assertTrue;
import static org.openkilda.persistence.ferma.repositories.FermaModelUtils.buildHaFlow;
import static org.openkilda.persistence.ferma.repositories.FermaModelUtils.buildHaFlowPath;
import static org.openkilda.persistence.ferma.repositories.FermaModelUtils.buildHaSubFlow;
import static org.openkilda.persistence.ferma.repositories.FermaModelUtils.buildPath;

import org.openkilda.model.Flow;
import org.openkilda.model.FlowEncapsulationType;
import org.openkilda.model.FlowPath;
import org.openkilda.model.FlowPathDirection;
import org.openkilda.model.FlowPathStatus;
import org.openkilda.model.FlowStatus;
<<<<<<< HEAD
import org.openkilda.model.HaFlow;
import org.openkilda.model.HaFlowPath;
=======
>>>>>>> 43ca6ea7
import org.openkilda.model.HaSubFlow;
import org.openkilda.model.MeterId;
import org.openkilda.model.PathId;
import org.openkilda.model.PathSegment;
import org.openkilda.model.Switch;
import org.openkilda.model.SwitchId;
import org.openkilda.model.YFlow;
import org.openkilda.model.YFlow.SharedEndpoint;
import org.openkilda.model.YSubFlow;
import org.openkilda.model.cookie.FlowSegmentCookie;
import org.openkilda.persistence.inmemory.InMemoryGraphBasedTest;
import org.openkilda.persistence.repositories.FlowPathRepository;
import org.openkilda.persistence.repositories.FlowRepository;
<<<<<<< HEAD
import org.openkilda.persistence.repositories.HaFlowPathRepository;
import org.openkilda.persistence.repositories.HaFlowRepository;
=======
>>>>>>> 43ca6ea7
import org.openkilda.persistence.repositories.HaSubFlowRepository;
import org.openkilda.persistence.repositories.SwitchRepository;
import org.openkilda.persistence.repositories.YFlowRepository;

import com.google.common.collect.Sets;
import org.hamcrest.Matchers;
import org.junit.Before;
import org.junit.Test;

import java.util.Collection;
import java.util.Collections;
import java.util.HashSet;
import java.util.List;
import java.util.Optional;
import java.util.Set;
import java.util.stream.Collectors;

public class FermaFlowPathRepositoryTest extends InMemoryGraphBasedTest {
    static final String TEST_FLOW_ID = "test_flow";
    static final String TEST_FLOW_ID_1 = "test_flow_1";
    static final String TEST_FLOW_ID_2 = "test_flow_2";
    static final String TEST_FLOW_ID_3 = "test_flow_3";
    static final SwitchId TEST_SWITCH_A_ID = new SwitchId(1);
    static final SwitchId TEST_SWITCH_B_ID = new SwitchId(2);
    static final SwitchId TEST_SWITCH_C_ID = new SwitchId(3);
    static final String GROUP_1 = "group_1";
    static final String GROUP_2 = "group_2";
    static final int PORT_1 = 1;
    static final int PORT_2 = 2;
    static final int PORT_3 = 3;
    public static final int VLAN_1 = 3;
    public static final int VLAN_2 = 4;

    FlowPathRepository flowPathRepository;
    FlowRepository flowRepository;
<<<<<<< HEAD
    HaFlowRepository haFlowRepository;
    HaSubFlowRepository haSubFlowRepository;
    HaFlowPathRepository haFlowPathRepository;
    YFlowRepository yFlowRepository;
=======
    HaSubFlowRepository haSubFlowRepository;
>>>>>>> 43ca6ea7
    SwitchRepository switchRepository;

    Switch switchA;
    Switch switchB;
    Switch switchC;
    Flow flow;

    @Before
    public void setUp() {
        flowRepository = repositoryFactory.createFlowRepository();
        haSubFlowRepository = repositoryFactory.createHaSubFlowRepository();
        flowPathRepository = repositoryFactory.createFlowPathRepository();
        haFlowRepository = repositoryFactory.createHaFlowRepository();
        haSubFlowRepository = repositoryFactory.createHaSubFlowRepository();
        haFlowPathRepository = repositoryFactory.createHaFlowPathRepository();
        yFlowRepository = repositoryFactory.createYFlowRepository();
        switchRepository = repositoryFactory.createSwitchRepository();

        switchA = createTestSwitch(TEST_SWITCH_A_ID.getId());
        switchB = createTestSwitch(TEST_SWITCH_B_ID.getId());
        switchC = createTestSwitch(TEST_SWITCH_C_ID.getId());

        assertEquals(3, switchRepository.findAll().size());

        flow = Flow.builder()
                .flowId(TEST_FLOW_ID)
                .srcSwitch(switchA)
                .srcPort(1)
                .destSwitch(switchB)
                .destPort(2)
                .encapsulationType(FlowEncapsulationType.TRANSIT_VLAN)
                .status(FlowStatus.UP)
                .build();
        flowRepository.add(flow);
    }

    @Test
    public void shouldCreateFlowPaths() {
        createTestFlowPathPair();

        Collection<FlowPath> allPaths = flowPathRepository.findAll();
        assertThat(allPaths, hasSize(2));

        FlowPath foundForwardPath = flowPathRepository.findById(flow.getForwardPathId()).get();
        assertEquals(switchA.getSwitchId(), foundForwardPath.getSrcSwitchId());
        assertEquals(switchB.getSwitchId(), foundForwardPath.getDestSwitchId());

        Flow foundFlow = flowRepository.findById(TEST_FLOW_ID).get();
        assertThat(foundFlow.getPaths(), hasSize(2));

        assertEquals(foundFlow.getFlowId(), foundForwardPath.getFlow().getFlowId());
    }

    @Test
    public void shouldCreateFlowWithPaths() {
        createTestFlowPathPair();

        Collection<FlowPath> allPaths = flowPathRepository.findAll();
        assertThat(allPaths, hasSize(2));

        FlowPath foundForwardPath = flowPathRepository.findById(flow.getForwardPathId()).get();
        assertEquals(switchA.getSwitchId(), foundForwardPath.getSrcSwitchId());
        assertEquals(switchB.getSwitchId(), foundForwardPath.getDestSwitchId());

        Flow foundFlow = flowRepository.findById(TEST_FLOW_ID).get();
        assertThat(foundFlow.getPaths(), hasSize(2));

        assertEquals(foundFlow.getFlowId(), foundForwardPath.getFlow().getFlowId());
    }

    @Test
    public void shouldFlowPathUpdateKeepRelations() {
        createTestFlowPathPair();

        Flow foundFlow = flowRepository.findById(TEST_FLOW_ID).get();
        assertThat(foundFlow.getPaths(), hasSize(2));

        FlowPath foundPath = flowPathRepository.findById(flow.getForwardPathId()).get();
        foundPath.setStatus(FlowPathStatus.INACTIVE);

        foundFlow = flowRepository.findById(TEST_FLOW_ID).get();
        assertThat(foundFlow.getPaths(), hasSize(2));
    }

    @Test
    public void shouldFlowPathUpdateKeepFlowRelations() {
        createTestFlowPathPair();

        Flow foundFlow = flowRepository.findById(TEST_FLOW_ID).get();
        assertThat(foundFlow.getPaths(), hasSize(2));

        FlowPath flowPath = foundFlow.getPaths().stream()
                .filter(path -> path.getPathId().equals(flow.getReversePathId()))
                .findAny().get();
        flowPath.setStatus(FlowPathStatus.INACTIVE);

        foundFlow = flowRepository.findById(TEST_FLOW_ID).get();
        assertThat(foundFlow.getPaths(), hasSize(2));
    }

    @Test
    public void shouldDeleteFlowPath() {
        FlowPath flowPath = createTestFlowPath();

        transactionManager.doInTransaction(() ->
                flowPathRepository.remove(flowPath));

        assertEquals(0, flowPathRepository.findAll().size());
    }

    @Test
    public void shouldDeleteFoundFlowPath() {
        createTestFlowPath();

        transactionManager.doInTransaction(() -> {
            Collection<FlowPath> allPaths = flowPathRepository.findAll();
            FlowPath foundPath = allPaths.iterator().next();
            flowPathRepository.remove(foundPath);
        });

        assertEquals(0, flowPathRepository.findAll().size());
    }

    @Test
    public void shouldFindPathById() {
        FlowPath flowPath = createTestFlowPath();

        Optional<FlowPath> foundPath = flowPathRepository.findById(flowPath.getPathId());
        assertTrue(foundPath.isPresent());
    }

    @Test
    public void shouldFindPathByFlowIdAndCookie() {
        FlowPath flowPath = createTestFlowPath();

        Optional<FlowPath> foundPath = flowPathRepository.findByFlowIdAndCookie(TEST_FLOW_ID, flowPath.getCookie());
        assertTrue(foundPath.isPresent());
    }

    @Test
    public void shouldFindByEndpointSwitch() {
        createTestFlowPathPair();

        Collection<FlowPath> paths = flowPathRepository.findByEndpointSwitch(switchA.getSwitchId());
        assertThat(paths, containsInAnyOrder(flow.getForwardPath(), flow.getReversePath()));
    }

    @Test
    public void shouldNotFindProtectedIngressByEndpointSwitch() {
        createTestFlowPathPair();
        FlowPath protect = createFlowPath(flow, "_protectedpath", 10, 10, switchA, switchB);
        flow.setProtectedForwardPath(protect);

        Collection<FlowPath> paths = flowPathRepository.findByEndpointSwitch(switchA.getSwitchId());
        assertThat(paths, containsInAnyOrder(flow.getForwardPath(), flow.getReversePath()));
    }

    @Test
    public void shouldFindProtectedPathsByEndpointSwitchIncludeProtected() {
        createTestFlowPathPair();
        flow.setProtectedForwardPath(createFlowPath(flow, "_forward_protected", 10, 10, switchA, switchB));
        flow.setProtectedReversePath(createFlowPath(flow, "_reverse_protected", 11, 11, switchB, switchA));

        Collection<FlowPath> paths = flowPathRepository.findByEndpointSwitch(switchA.getSwitchId(), true);
        assertThat(paths, containsInAnyOrder(flow.getForwardPath(), flow.getReversePath(),
                flow.getProtectedForwardPath(), flow.getProtectedReversePath()));
    }

    @Test
    public void shouldFindProtectedPathsBySrcSwitchIncludeProtected() {
        createTestFlowPathPair();
        flow.setProtectedForwardPath(createFlowPath(flow, "_forward_protected", 10, 10, switchA, switchB));
        flow.setProtectedReversePath(createFlowPath(flow, "_reverse_protected", 11, 11, switchB, switchA));

        assertThat(flowPathRepository.findBySrcSwitch(switchA.getSwitchId(), true),
                containsInAnyOrder(flow.getForwardPath(), flow.getProtectedForwardPath()));
        assertThat(flowPathRepository.findBySrcSwitch(switchB.getSwitchId(), true),
                containsInAnyOrder(flow.getReversePath(), flow.getProtectedReversePath()));
    }

    @Test
    public void shouldFindBySrcSwitch() {
        createTestFlowPathPair();

        Collection<FlowPath> paths = flowPathRepository.findBySrcSwitch(switchA.getSwitchId());
        assertThat(paths, containsInAnyOrder(flow.getForwardPath()));
    }

    @Test
    public void shouldFindFlowPathsForIsl() {
        FlowPath flowPath = createTestFlowPathWithIntermediate(switchC, 100);
        flow.setForwardPath(flowPath);

        Collection<FlowPath> paths = flowPathRepository.findWithPathSegment(switchA.getSwitchId(), 1,
                switchC.getSwitchId(), 100);
        assertThat(paths, Matchers.hasSize(1));
        assertThat(paths, containsInAnyOrder(flow.getForwardPath()));
    }

    @Test
    public void shouldFindActiveAffectedPaths() {
        FlowPath flowPath = createTestFlowPathWithIntermediate(switchC, 100);
        flow.setForwardPath(flowPath);

        Collection<FlowPath> paths = flowPathRepository.findBySegmentEndpoint(
                switchC.getSwitchId(), 100);
        assertThat(paths, containsInAnyOrder(flowPath));
    }

    @Test
    public void shouldFindPathByFlowId() {
        createTestFlowPath();

        Collection<FlowPath> foundPaths = flowPathRepository.findByFlowId(TEST_FLOW_ID);
        assertThat(foundPaths, hasSize(1));
    }

    @Test
    public void shouldFindPathBySrc() {
        createTestFlowPath();

        Collection<FlowPath> foundPaths = flowPathRepository.findBySrcSwitch(switchA.getSwitchId());
        assertThat(foundPaths, hasSize(1));
    }

    @Test
    public void shouldNotFindPathByWrongSrc() {
        createTestFlowPath();

        Collection<FlowPath> foundPaths = flowPathRepository.findBySrcSwitch(switchB.getSwitchId());
        assertThat(foundPaths, Matchers.empty());
    }

    @Test
    public void shouldFindPathByEndpointSwitch() {
        createTestFlowPath();

        Collection<FlowPath> foundPaths = flowPathRepository.findByEndpointSwitch(switchB.getSwitchId());
        assertThat(foundPaths, hasSize(1));
    }

    @Test
    public void shouldFindPathBySegmentSwitch() {
        FlowPath flowPath = createTestFlowPathWithIntermediate(switchC, 100);
        flow.setForwardPath(flowPath);

        Collection<FlowPath> foundPaths = flowPathRepository.findBySegmentSwitch(switchC.getSwitchId());
        assertThat(foundPaths, hasSize(1));
    }

    @Test
    public void shouldFindInactivePathBySegmentSwitch() {
        Flow activeFlow = Flow.builder()
                .flowId("active flow")
                .srcSwitch(switchA)
                .srcPort(1)
                .destSwitch(switchB)
                .destPort(2)
                .status(FlowStatus.UP)
                .build();
        flowRepository.add(activeFlow);

        FlowPath activeFlowPath = createFlowPath(activeFlow, "active", 100L, 200L, switchA, switchB);
        activeFlow.addPaths(activeFlowPath);
        activeFlowPath.getFlow().setStatus(FlowStatus.DOWN);

        FlowPath expectedFlowPath = createTestFlowPathWithIntermediate(switchC, 100);
        activeFlow.addPaths(expectedFlowPath);
        expectedFlowPath.getFlow().setStatus(FlowStatus.DOWN);

        Collection<FlowPath> foundPaths = flowPathRepository.findInactiveBySegmentSwitch(switchA.getSwitchId());
        assertThat(foundPaths, hasSize(1));
        FlowPath actualFlowPath = foundPaths.stream().findFirst().orElse(null);
        assertEquals(expectedFlowPath, actualFlowPath);
    }

    @Test
    public void shouldFindPathBySegmentDestSwitch() {
        FlowPath flowPath = createTestFlowPathWithIntermediate(switchC, 100);
        flow.setForwardPath(flowPath);

        Collection<FlowPath> foundPaths = flowPathRepository.findBySegmentDestSwitch(switchC.getSwitchId());
        assertThat(foundPaths, hasSize(1));
    }

    @Test
    public void shouldNotFindPathByWrongSegmentDestSwitch() {
        FlowPath flowPath = createTestFlowPathWithIntermediate(switchC, 100);
        flow.setForwardPath(flowPath);

        Collection<FlowPath> foundPaths = flowPathRepository.findBySegmentDestSwitch(switchA.getSwitchId());
        assertThat(foundPaths, Matchers.empty());
    }

    @Test
    public void shouldKeepSegmentsOrdered() {
        FlowPath flowPath = createTestFlowPath();

        List<PathSegment> segments = asList(PathSegment.builder()
                        .pathId(flowPath.getPathId())
                        .srcSwitch(switchA)
                        .destSwitch(switchC)
                        .build(),
                PathSegment.builder()
                        .pathId(flowPath.getPathId())
                        .srcSwitch(switchC)
                        .destSwitch(switchB)
                        .build());
        flowPath.setSegments(segments);

        Optional<FlowPath> foundPath = flowPathRepository.findById(flowPath.getPathId());
        assertEquals(foundPath.get().getSegments().get(0).getDestSwitchId(), switchC.getSwitchId());
    }

    @Test
    public void shouldFindFlowPathIdsByFlowIds() {
        Flow flowA = buildTestProtectedFlow(TEST_FLOW_ID_1, switchA, PORT_1, VLAN_1, switchB, PORT_2, VLAN_2);
        flowRepository.add(flowA);
        Flow flowB = buildTestFlow(TEST_FLOW_ID_2, switchA, PORT_1, VLAN_2, switchB, PORT_2, 0);
        flowRepository.add(flowB);
        Flow flowC = buildTestProtectedFlow(TEST_FLOW_ID_3, switchB, PORT_1, VLAN_1, switchB, PORT_3, VLAN_1);
        flowRepository.add(flowC);

        Collection<PathId> pathIds =
                flowPathRepository.findActualPathIdsByFlowIds(Sets.newHashSet(TEST_FLOW_ID_1, TEST_FLOW_ID_2));
        assertEquals(6, pathIds.size());
        assertTrue(pathIds.contains(flowA.getForwardPathId()));
        assertTrue(pathIds.contains(flowA.getReversePathId()));
        assertTrue(pathIds.contains(flowA.getProtectedForwardPathId()));
        assertTrue(pathIds.contains(flowA.getProtectedReversePathId()));
        assertTrue(pathIds.contains(flowB.getForwardPathId()));
        assertTrue(pathIds.contains(flowB.getReversePathId()));
    }

    @Test
    public void findPathIdsBySharedBandwidthGroupId() {
        String sharedBandwidthGroupId = "shared-bw-gr-id";

        Flow flowA = buildTestFlow(TEST_FLOW_ID_1, switchA, PORT_1, VLAN_2, switchB, PORT_2, 0,
                sharedBandwidthGroupId);
        flowRepository.add(flowA);
        Flow flowB = buildTestFlow(TEST_FLOW_ID_2, switchB, PORT_1, VLAN_2, switchC, PORT_2, 0);
        flowRepository.add(flowB);

        Collection<PathId> pathIds = flowPathRepository.findPathIdsBySharedBandwidthGroupId(sharedBandwidthGroupId);
        assertEquals(2, pathIds.size());
        assertTrue(pathIds.contains(flowA.getForwardPathId()));
        assertTrue(pathIds.contains(flowA.getReversePathId()));
    }
    
    @Test
    public void findPathIdsByFlowDiverseGroupIdTest() {
        Flow flowA = createFlow(TEST_FLOW_ID_1, switchA, switchB, GROUP_1, null);
        createFlow(TEST_FLOW_ID_2, switchA, switchB, GROUP_2, null);
        createFlow(TEST_FLOW_ID_3, switchA, switchB, null, null);
        HaFlow haFlowA = createHaFlow(HA_FLOW_ID_1, switchA, switchB, switchC, GROUP_1, null);
        createHaFlow(HA_FLOW_ID_2, switchA, switchB, switchC, GROUP_2, null);
        createHaFlow(HA_FLOW_ID_3, switchA, switchB, switchC, null, null);
        YFlow yFlowA = createYFlow(Y_FLOW_ID_1, switchA, switchB, switchC, GROUP_1, null);
        createYFlow(Y_FLOW_ID_2, switchA, switchB, switchC, GROUP_2, null);
        createYFlow(Y_FLOW_ID_3, switchA, switchB, switchC, null, null);

        Collection<PathId> actualPaths = flowPathRepository.findPathIdsByFlowDiverseGroupId(GROUP_1);
        assertEquals(8, actualPaths.size());
        assertEquals(collectPathIds(flowA, haFlowA, yFlowA), new HashSet<>(actualPaths));
    }

    @Test
    public void findPathIdsByFlowAffinityGroupIdTest() {
        Flow flowA = createFlow(TEST_FLOW_ID_1, switchA, switchB, null, GROUP_1);
        createFlow(TEST_FLOW_ID_2, switchA, switchB, null, GROUP_2);
        createFlow(TEST_FLOW_ID_3, switchA, switchB, null, null);
        HaFlow haFlowA = createHaFlow(HA_FLOW_ID_1, switchA, switchB, switchC, null, GROUP_1);
        createHaFlow(HA_FLOW_ID_2, switchA, switchB, switchC, null, GROUP_2);
        createHaFlow(HA_FLOW_ID_3, switchA, switchB, switchC, null, null);
        YFlow yFlowA = createYFlow(Y_FLOW_ID_1, switchA, switchB, switchC, null, GROUP_1);
        createYFlow(Y_FLOW_ID_2, switchA, switchB, switchC, null, GROUP_2);
        createYFlow(Y_FLOW_ID_3, switchA, switchB, switchC, null, null);

        Collection<PathId> actualPaths = flowPathRepository.findPathIdsByFlowAffinityGroupId(GROUP_1);
        assertEquals(8, actualPaths.size());
        assertEquals(collectPathIds(flowA, haFlowA, yFlowA), new HashSet<>(actualPaths));
    }

    private Set<PathId> collectPathIds(Flow flow, HaFlow haFlow, YFlow yFlow) {
        Set<PathId> pathIds = flow.getPaths().stream()
                .map(FlowPath::getPathId)
                .collect(Collectors.toSet());
        haFlow.getPaths().stream()
                .flatMap(p -> p.getSubPaths().stream())
                .map(FlowPath::getPathId)
                .forEach(pathIds::add);
        yFlow.getSubFlows().stream()
                .map(YSubFlow::getFlow)
                .flatMap(s -> s.getPaths().stream())
                .map(FlowPath::getPathId)
                .forEach(pathIds::add);
        return pathIds;
    }

    @Test
    public void createFlowPathWithHaSubFlowTest() {
        FlowPath path = createFlowPath(PATH_ID_1, 1, 1, switchA, switchB);
        HaSubFlow haSubFlow = FermaModelUtils.buildHaSubFlow(SUB_FLOW_ID_1, switchA, 1, 2, 3, null);
        haSubFlowRepository.add(haSubFlow);
        path.setHaSubFlow(haSubFlow);

        Optional<FlowPath> foundPath = flowPathRepository.findById(PATH_ID_1);
        assertTrue(foundPath.isPresent());
        assertEquals(PATH_ID_1, foundPath.get().getPathId());
        assertEquals(SUB_FLOW_ID_1, foundPath.get().getHaSubFlowId());
        assertEquals(haSubFlow, foundPath.get().getHaSubFlow());
    }

    @Test
    public void createFlowPathWithoutHaSubFlowTest() {
        createFlowPath(PATH_ID_1, 1, 1, switchA, switchB);
        Optional<FlowPath> foundPath = flowPathRepository.findById(PATH_ID_1);
        assertTrue(foundPath.isPresent());
        assertEquals(PATH_ID_1, foundPath.get().getPathId());
        assertNull(foundPath.get().getHaSubFlowId());
        assertNull(foundPath.get().getHaSubFlow());
    }

    @Test
    public void removeHaSubFlowFromFlowPathTest() {
        FlowPath path = createFlowPath(PATH_ID_1, 1, 1, switchA, switchB);
        HaSubFlow haSubFlow = FermaModelUtils.buildHaSubFlow(SUB_FLOW_ID_1, switchA, 1, 2, 3, null);
        haSubFlowRepository.add(haSubFlow);
        path.setHaSubFlow(haSubFlow);

        Optional<FlowPath> foundPath = flowPathRepository.findById(PATH_ID_1);
        assertTrue(foundPath.isPresent());
        assertEquals(PATH_ID_1, foundPath.get().getPathId());
        assertEquals(SUB_FLOW_ID_1, foundPath.get().getHaSubFlowId());
        assertEquals(haSubFlow, foundPath.get().getHaSubFlow());

        foundPath.get().setHaSubFlow(null);
        Optional<FlowPath> foundPathWithoutHaSubFlow = flowPathRepository.findById(PATH_ID_1);
        assertTrue(foundPathWithoutHaSubFlow.isPresent());
        assertEquals(PATH_ID_1, foundPathWithoutHaSubFlow.get().getPathId());
        assertNull(foundPath.get().getHaSubFlowId());
        assertNull(foundPath.get().getHaSubFlow());
    }


    private FlowPath createTestFlowPath() {
        FlowPath flowPath = createFlowPath(flow, "_path", 1, 1, switchA, switchB);
        flow.setForwardPath(flowPath);

        return flowPath;
    }

    private void createTestFlowPathPair() {
        FlowPath forwardPath = createFlowPath(flow, "_forward", 1, 1, switchA, switchB);
        flow.setForwardPath(forwardPath);

        FlowPath reversePath = createFlowPath(flow, "_reverse", 2, 2, switchB, switchA);
        flow.setReversePath(reversePath);
    }

    private FlowPath createFlowPath(
            Flow flow, String suffixName, long cookie, long meterId, Switch srcSwitch, Switch dstSwitch) {
        return createFlowPath(new PathId(flow.getFlowId() + suffixName), cookie, meterId, srcSwitch, dstSwitch);
    }

    private FlowPath createFlowPath(
            PathId pathId, long cookie, long meterId, Switch srcSwitch, Switch dstSwitch) {
        FlowPath flowPath = FlowPath.builder()
                .pathId(pathId)
                .cookie(new FlowSegmentCookie(cookie))
                .meterId(new MeterId(meterId))
                .srcSwitch(srcSwitch)
                .destSwitch(dstSwitch)
                .status(FlowPathStatus.ACTIVE)
                .build();
        flowPathRepository.add(flowPath);
        return flowPath;
    }

    private FlowPath createTestFlowPathWithIntermediate(Switch intSwitch, int intPort) {
        FlowPath flowPath = FlowPath.builder()
                .pathId(new PathId(flow.getFlowId() + "_forward_path"))
                .cookie(new FlowSegmentCookie(FlowPathDirection.FORWARD, 1L))
                .meterId(new MeterId(1))
                .srcSwitch(switchA)
                .destSwitch(switchB)
                .status(FlowPathStatus.ACTIVE)
                .build();

        PathSegment segment1 = PathSegment.builder()
                .pathId(flowPath.getPathId())
                .srcSwitch(switchA)
                .srcPort(1)
                .destSwitch(intSwitch)
                .destPort(intPort)
                .build();
        PathSegment segment2 = PathSegment.builder()
                .pathId(flowPath.getPathId())
                .srcSwitch(intSwitch)
                .srcPort(intPort + 100)
                .destSwitch(switchB)
                .destPort(2)
                .build();
        flowPath.setSegments(asList(segment1, segment2));

        flowPathRepository.add(flowPath);
        return flowPath;
    }

    private Flow createFlow(
            String flowId, Switch srcSwitch, Switch dstSwitch, String diverseGroup, String affinityGroup) {
        Flow flow = buildTestFlow(flowId, srcSwitch, 0, 0, dstSwitch, 0, 0);
        flow.setDiverseGroupId(diverseGroup);
        flow.setAffinityGroupId(affinityGroup);
        flowRepository.add(flow);
        return flow;
    }

    private HaFlow createHaFlow(
            String haFlowId, Switch sharedSwitch, Switch endpointSwitch1, Switch endpointSwitch2,
            String diverseGroup, String affinityGroup) {
        List<HaSubFlow> subFlows = newArrayList(
                buildHaSubFlow(haFlowId + "flow1", endpointSwitch1, PORT_1, VLAN_1, ZERO_INNER_VLAN, DESCRIPTION_1),
                buildHaSubFlow(haFlowId + "flow2", endpointSwitch2, PORT_2, VLAN_2, INNER_VLAN_2, DESCRIPTION_2));
        subFlows.forEach(haSubFlowRepository::add);

        List<HaFlowPath> haPaths = newArrayList(
                buildHaFlowPath(new PathId(haFlowId + "ha_path_1"), 0, null, METER_ID_1, METER_ID_2,
                        sharedSwitch, endpointSwitch1.getSwitchId(), GROUP_ID_1),
                buildHaFlowPath(new PathId(haFlowId + "ha_path_2"), 0, null, METER_ID_1, METER_ID_2,
                        sharedSwitch, endpointSwitch1.getSwitchId(), GROUP_ID_1));
        for (HaFlowPath haPath : haPaths) {
            haFlowPathRepository.add(haPath);
            haPath.setHaSubFlows(subFlows);
            FlowPath subPath = buildPath(
                    haPath.getHaPathId().append("_sub_path"), haPath, sharedSwitch, endpointSwitch1);
            flowPathRepository.add(subPath);
            haPath.setSubPaths(newArrayList(subPath));
        }

        HaFlow haFlow = buildHaFlow(haFlowId, sharedSwitch);
        haFlow.setDiverseGroupId(diverseGroup);
        haFlow.setAffinityGroupId(affinityGroup);
        haFlowRepository.add(haFlow);
        haFlow.setHaSubFlows(subFlows);
        haPaths.forEach(haFlow::addPaths);
        return haFlow;
    }

    private YFlow createYFlow(
            String yFlowId, Switch sharedSwitch, Switch endpointSwitch1, Switch endpointSwitch2,
            String diverseGroup, String affinityGroup) {

        YFlow yFlow = YFlow.builder()
                .yFlowId(yFlowId)
                .sharedEndpoint(new SharedEndpoint(sharedSwitch.getSwitchId(), 0))
                .build();
        yFlowRepository.add(yFlow);

        List<Flow> subFlows = newArrayList(
                createFlow(yFlowId + "y_sub_flow1", sharedSwitch, endpointSwitch1, diverseGroup, affinityGroup),
                createFlow(yFlowId + "y_sub_flow2", sharedSwitch, endpointSwitch2, diverseGroup, affinityGroup));

        for (Flow subFlow : subFlows) {
            YSubFlow ySubFlow = YSubFlow.builder()
                    .yFlow(yFlow)
                    .flow(subFlow)
                    .endpointSwitchId(subFlow.getDestSwitchId())
                    .build();
            yFlow.addSubFlow(ySubFlow);
        }
        return yFlow;
    }

    private Flow buildTestFlow(String flowId, Switch srcSwitch, int srcPort, int srcVlan,
                               Switch destSwitch, int destPort, int destVlan) {
        return buildTestFlow(flowId, srcSwitch, srcPort, srcVlan, destSwitch, destPort, destVlan, null);
    }

    private Flow buildTestFlow(String flowId, Switch srcSwitch, int srcPort, int srcVlan,
                               Switch destSwitch, int destPort, int destVlan, String sharedBandwidthGroupId) {
        Flow flow = Flow.builder()
                .flowId(flowId)
                .srcSwitch(srcSwitch)
                .srcPort(srcPort)
                .srcVlan(srcVlan)
                .destSwitch(destSwitch)
                .destPort(destPort)
                .destVlan(destVlan)
                .encapsulationType(FlowEncapsulationType.TRANSIT_VLAN)
                .status(FlowStatus.UP)
                .build();

        FlowPath forwardFlowPath = FlowPath.builder()
                .pathId(new PathId(flowId + "_forward_path"))
                .cookie(new FlowSegmentCookie(FlowPathDirection.FORWARD, 1L))
                .meterId(new MeterId(1))
                .srcSwitch(srcSwitch)
                .destSwitch(destSwitch)
                .status(FlowPathStatus.ACTIVE)
                .sharedBandwidthGroupId(sharedBandwidthGroupId)
                .build();
        flow.setForwardPath(forwardFlowPath);

        PathSegment forwardSegment = PathSegment.builder()
                .pathId(forwardFlowPath.getPathId())
                .srcSwitch(srcSwitch)
                .srcPort(srcPort)
                .destSwitch(destSwitch)
                .destPort(destPort)
                .build();
        forwardFlowPath.setSegments(Collections.singletonList(forwardSegment));

        FlowPath reverseFlowPath = FlowPath.builder()
                .pathId(new PathId(flowId + "_reverse_path"))
                .cookie(new FlowSegmentCookie(FlowPathDirection.REVERSE, 1L))
                .meterId(new MeterId(2))
                .srcSwitch(destSwitch)
                .destSwitch(srcSwitch)
                .status(FlowPathStatus.ACTIVE)
                .sharedBandwidthGroupId(sharedBandwidthGroupId)
                .build();
        flow.setReversePath(reverseFlowPath);

        PathSegment reverseSegment = PathSegment.builder()
                .pathId(reverseFlowPath.getPathId())
                .srcSwitch(destSwitch)
                .srcPort(destPort)
                .destSwitch(srcSwitch)
                .destPort(srcPort)
                .build();
        reverseFlowPath.setSegments(Collections.singletonList(reverseSegment));

        return flow;
    }

    private Flow buildTestProtectedFlow(String flowId, Switch srcSwitch, int srcPort, int srcVlan,
                                        Switch destSwitch, int destPort, int destVlan) {
        Flow flow = buildTestFlow(flowId, srcSwitch, srcPort, srcVlan, destSwitch, destPort, destVlan);

        FlowPath forwardProtectedFlowPath = FlowPath.builder()
                .pathId(new PathId(flowId + "_forward_protected_path"))
                .cookie(new FlowSegmentCookie(FlowPathDirection.FORWARD, 2L))
                .srcSwitch(srcSwitch)
                .destSwitch(destSwitch)
                .status(FlowPathStatus.ACTIVE)
                .build();
        flow.setProtectedForwardPath(forwardProtectedFlowPath);

        PathSegment forwardSegment = PathSegment.builder()
                .pathId(forwardProtectedFlowPath.getPathId())
                .srcSwitch(srcSwitch)
                .srcPort(srcPort)
                .destSwitch(destSwitch)
                .destPort(destPort)
                .build();
        forwardProtectedFlowPath.setSegments(Collections.singletonList(forwardSegment));

        FlowPath reverseProtectedFlowPath = FlowPath.builder()
                .pathId(new PathId(flowId + "_reverse_protected_path"))
                .cookie(new FlowSegmentCookie(FlowPathDirection.REVERSE, 2L))
                .srcSwitch(destSwitch)
                .destSwitch(srcSwitch)
                .status(FlowPathStatus.ACTIVE)
                .build();
        flow.setProtectedReversePath(reverseProtectedFlowPath);

        PathSegment reverseSegment = PathSegment.builder()
                .pathId(reverseProtectedFlowPath.getPathId())
                .srcSwitch(destSwitch)
                .srcPort(destPort)
                .destSwitch(srcSwitch)
                .destPort(srcPort)
                .build();
        reverseProtectedFlowPath.setSegments(Collections.singletonList(reverseSegment));

        return flow;
    }
}<|MERGE_RESOLUTION|>--- conflicted
+++ resolved
@@ -34,11 +34,8 @@
 import org.openkilda.model.FlowPathDirection;
 import org.openkilda.model.FlowPathStatus;
 import org.openkilda.model.FlowStatus;
-<<<<<<< HEAD
 import org.openkilda.model.HaFlow;
 import org.openkilda.model.HaFlowPath;
-=======
->>>>>>> 43ca6ea7
 import org.openkilda.model.HaSubFlow;
 import org.openkilda.model.MeterId;
 import org.openkilda.model.PathId;
@@ -52,11 +49,8 @@
 import org.openkilda.persistence.inmemory.InMemoryGraphBasedTest;
 import org.openkilda.persistence.repositories.FlowPathRepository;
 import org.openkilda.persistence.repositories.FlowRepository;
-<<<<<<< HEAD
 import org.openkilda.persistence.repositories.HaFlowPathRepository;
 import org.openkilda.persistence.repositories.HaFlowRepository;
-=======
->>>>>>> 43ca6ea7
 import org.openkilda.persistence.repositories.HaSubFlowRepository;
 import org.openkilda.persistence.repositories.SwitchRepository;
 import org.openkilda.persistence.repositories.YFlowRepository;
@@ -92,14 +86,10 @@
 
     FlowPathRepository flowPathRepository;
     FlowRepository flowRepository;
-<<<<<<< HEAD
     HaFlowRepository haFlowRepository;
     HaSubFlowRepository haSubFlowRepository;
     HaFlowPathRepository haFlowPathRepository;
     YFlowRepository yFlowRepository;
-=======
-    HaSubFlowRepository haSubFlowRepository;
->>>>>>> 43ca6ea7
     SwitchRepository switchRepository;
 
     Switch switchA;
@@ -110,7 +100,6 @@
     @Before
     public void setUp() {
         flowRepository = repositoryFactory.createFlowRepository();
-        haSubFlowRepository = repositoryFactory.createHaSubFlowRepository();
         flowPathRepository = repositoryFactory.createFlowPathRepository();
         haFlowRepository = repositoryFactory.createHaFlowRepository();
         haSubFlowRepository = repositoryFactory.createHaSubFlowRepository();
@@ -545,7 +534,6 @@
         assertNull(foundPath.get().getHaSubFlow());
     }
 
-
     private FlowPath createTestFlowPath() {
         FlowPath flowPath = createFlowPath(flow, "_path", 1, 1, switchA, switchB);
         flow.setForwardPath(flowPath);
