--- conflicted
+++ resolved
@@ -1,32 +1,24 @@
 package org.openkilda.functionaltests.helpers
 
+import org.openkilda.functionaltests.helpers.Wrappers.WaitTimeoutException
+import org.openkilda.functionaltests.model.stats.StatsQueryFilter
 import org.apache.kafka.clients.producer.KafkaProducer
 import org.apache.kafka.clients.producer.ProducerRecord
-<<<<<<< HEAD
-import org.openkilda.functionaltests.helpers.Wrappers.WaitTimeoutException
-import org.openkilda.functionaltests.model.stats.StatsQueryFilter
-=======
->>>>>>> 2157f1f5
 import org.openkilda.messaging.command.CommandMessage
 import org.openkilda.messaging.command.stats.StatsRequest
 import org.openkilda.northbound.dto.v2.yflows.YFlow
 import org.openkilda.testing.service.otsdb.OtsdbQueryService
-<<<<<<< HEAD
 import org.openkilda.testing.service.otsdb.model.StatsResult
-=======
->>>>>>> 2157f1f5
 import org.springframework.beans.factory.annotation.Autowired
 import org.springframework.beans.factory.annotation.Qualifier
 import org.springframework.beans.factory.annotation.Value
 import org.springframework.stereotype.Component
 
+import static groovyx.gpars.GParsPool.withPool
+
 import static org.openkilda.testing.Constants.DefaultRule
 import static org.openkilda.testing.Constants.STATS_LOGGING_TIMEOUT
 import static org.openkilda.testing.model.topology.TopologyDefinition.Switch
-<<<<<<< HEAD
-import static groovyx.gpars.GParsPool.withPool
-=======
->>>>>>> 2157f1f5
 
 @Component
 class StatsHelper {
@@ -40,11 +32,8 @@
     @Value('${opentsdb.metric.prefix}')
     String metricPrefix
     final String KAFKA_STORM_SPEAKER_TOPIC = "kilda.speaker.storm"
-<<<<<<< HEAD
 
     KafkaProducer kafkaProducer = null
-=======
->>>>>>> 2157f1f5
 
     void verifyFlowWritesStats(String flowId, Date from, boolean expectTraffic) {
         "force kilda to collect stats"(flowId)
@@ -58,11 +47,7 @@
         }
     }
 
-<<<<<<< HEAD
-    void verifyYFlowWritesStats(YFlow yFlow, Date from, boolean expectTraffic) {
-=======
     void verifyYFlowWritesMeterStats(YFlow yFlow, Date from, boolean expectTraffic) {
->>>>>>> 2157f1f5
         "force kilda to collect stats"(yFlow.getYFlowId())
         Wrappers.wait(STATS_LOGGING_TIMEOUT) {
             def yFlowId = yFlow.YFlowId
@@ -83,11 +68,7 @@
         }
     }
 
-<<<<<<< HEAD
     long "ping packets count on switch"(Date beforePingTime, Switch srcSwitch, DefaultRule rule) {
-=======
-    long 'ping packets count on switch'(Date beforePingTime, Switch srcSwitch, DefaultRule rule) {
->>>>>>> 2157f1f5
         def statsData = null
         "force kilda to collect stats"()
         Wrappers.wait(STATS_LOGGING_TIMEOUT, 2) {
@@ -99,7 +80,6 @@
         return statsData.values().last().toLong()
     }
 
-<<<<<<< HEAD
     List<StatsResult> "get multiple stats results"(Date from, List<StatsQueryFilter> statsToRetrieve) {
         List<StatsResult> results = null
         "force kilda to collect stats"()
@@ -125,17 +105,11 @@
 
     void "force kilda to collect stats"(String flowId = "generic") {
         getKafkaProducer().send(new ProducerRecord(KAFKA_STORM_SPEAKER_TOPIC,
-=======
-    private void "force kilda to collect stats"(String flowId = "generic") {
-        KafkaProducer kafkaProducer = new KafkaProducer(producerProps)
-        kafkaProducer.send(new ProducerRecord(KAFKA_STORM_SPEAKER_TOPIC,
->>>>>>> 2157f1f5
                 new CommandMessage(
                         new StatsRequest(),
                         System.currentTimeMillis(),
                         "artificial autotest stats collection enforcement for flow ${flowId}").toJson())).get()
     }
-<<<<<<< HEAD
 
     private StatsResult "get stats from DB"(Date from, StatsQueryFilter filter) {
         return otsdb.query(from, "${metricPrefix}${filter.getMetric().getMetric()}", filter.getTags())
@@ -148,6 +122,4 @@
         }
         return this.kafkaProducer
     }
-=======
->>>>>>> 2157f1f5
 }