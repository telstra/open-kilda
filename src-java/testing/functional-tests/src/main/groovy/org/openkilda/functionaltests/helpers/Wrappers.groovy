package org.openkilda.functionaltests.helpers

import groovy.transform.InheritConstructors
import groovy.util.logging.Slf4j

@Slf4j
class Wrappers {

    /**
     * Retries some operation for a given number of times. Retry is considered failed if any throwable is thrown.
     *
     * @param times number of retries
     * @param retryInterval pause between retries (in seconds)
     * @param handler exception handler (receives exception on each failure)
     * @param body operation to wrap around
     * @return result of the body execution
     * @throws Throwable if closure fails to execute in given amount of tries throw last caught throwable.
     */
    def static retry(int times = 5, double retryInterval = 2, Closure handler = { e -> log.debug("retry failed", e) },
                     Closure body) {
        int retries = 0

        Throwable thrown = null
        while (retries++ < times) {
            try {
                return body.call()
            } catch (Throwable t) {
                thrown = t
                handler.call(t)
                sleep(retryInterval * 1000 as long)
            }
        }
        throw thrown
    }

    /**
     * Safely (not throwing exceptions) executes N closure calls one by one with interval
     *
     * @param times number of executions
     * @param interval pause between executions (in seconds)
     * @param handler exception handler (receives exception on each failure)
     * @param body operation to wrap around
     * @return None
     */
    def static safeRunSeveralTimes(int times = 5,
                                   double interval = 2,
                                   Closure handler = { e -> log.debug("call failed", e) },
                                   Closure body) {
        (1..times).each {
            try {
                body.call()
            } catch (Throwable t) {
                handler.call(t)
            }
            sleep(interval * 1000 as long)
        }

    }

    /**
     * Executes given closure in a loop for certain amount of time.
     * If time is less or equal to 0, the closure won't be executed even once.
     * Loop may take a bit longer than 'timeout' by maximum of closure execution time, since check is performed
     * before the closure call.
     *
     * @param timeout For how long to execute the given closure in a loop, seconds.
     * @param closure code to repeat in a loop
     */
    static void timedLoop(double timeout, Closure closure) {
        long endTime = System.currentTimeMillis() + (long) (timeout * 1000)
        while (System.currentTimeMillis() < endTime) {
            closure.call()
        }
    }

    /**
     * Wait for closure to return a result.
     *
     * @param timeout time to wait in seconds
     * @param retryInterval pause between retries (in seconds)
     * @param closure : A closure that returns following:
     *          - Groovy truth or null if check is successful
     *          - False or throw if check is unsuccessful
     * @return True if wait was successful, throws WaitTimeoutException otherwise
     */
    static boolean wait(double timeout, double retryInterval = 0.5, Closure closure) {
        long endTime = System.currentTimeMillis() + (long) (timeout * 1000)
        long sleepTime = (long) (retryInterval * 1000)
        Throwable thrown = null
        while (System.currentTimeMillis() < endTime) {
            try {
                def result = closure.call()
                if (result || result == null) {
                    return true
                } else {
                    thrown = null
                    sleep(sleepTime)
                }
            } catch (Throwable t) {
                thrown = t
                sleep(sleepTime)
            }
        }
        throw new WaitTimeoutException("Condition was not satisfied within $timeout seconds", thrown)
    }

    /**
     * Debug only. Logs how much time certain code block took to execute
     *
     * @param name some name of closure/code block that is being executed
     * @param closure code block to benchmark
     * @return result of the given closure
     */
    static def benchmark(name, closure) {
        def start = System.currentTimeMillis()
        def result
        try {
            result = closure.call()
        } finally {
            def now = System.currentTimeMillis()
            log.debug("$name took " + (now - start) + "ms")
        }
        return result
    }

    /**
     * Execute some code silently. No exceptions will be thrown. Any exception will be only logged.
     * Useful for cleanup blocks where you're not allowed to throw.
     *
     * @param closure
     */
    static void silent(closure) {
        try {
            closure.call()
        } catch (Throwable t) {
            log.error("", t)
        }
    }

    @InheritConstructors
    static class WaitTimeoutException extends RuntimeException {
<<<<<<< HEAD
=======
        Throwable originalError

>>>>>>> 41a8ea4a
        WaitTimeoutException(String message, Throwable error) {
            super(message, error)
        }
    }
}<|MERGE_RESOLUTION|>--- conflicted
+++ resolved
@@ -139,11 +139,6 @@
 
     @InheritConstructors
     static class WaitTimeoutException extends RuntimeException {
-<<<<<<< HEAD
-=======
-        Throwable originalError
-
->>>>>>> 41a8ea4a
         WaitTimeoutException(String message, Throwable error) {
             super(message, error)
         }
