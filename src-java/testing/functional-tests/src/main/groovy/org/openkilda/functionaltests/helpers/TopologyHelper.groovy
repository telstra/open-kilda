--- conflicted
+++ resolved
@@ -104,20 +104,19 @@
         return includeReverse ? result.collectMany { [it, it.reversed] } : result
     }
 
-<<<<<<< HEAD
     SwitchTriplet getSwitchTriplet(SwitchId shared, SwitchId ep1, SwitchId ep2) {
         return getSwitchTriplets(true, true).find {
             it.shared.getDpId() == shared
         && it.ep1.getDpId() == ep1
         && it.ep2.getDpId() == ep2
         }
-=======
+    }
+
     List<SwitchTriplet> getAllNotNeighbouringSwitchTriplets(boolean includeReverse = false) {
         return getSwitchTriplets(includeReverse).findAll {
             it.shared != it.ep1 && it.ep1 != it.ep2 && it.ep2 != it.shared &&
             it.getPathsEp1().every {it.size() > 2} &&
                     it.getPathsEp2().every {it.size() > 2}}
->>>>>>> f7d69aed
     }
 
     TopologyDefinition readCurrentTopology() {
