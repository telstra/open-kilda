package org.openkilda.functionaltests.helpers

import org.openkilda.messaging.model.SwitchPropertiesDto.RttState

import groovy.transform.Memoized
import org.openkilda.functionaltests.helpers.model.SwitchDbData
import org.openkilda.functionaltests.model.cleanup.CleanupAfter
import org.openkilda.functionaltests.model.cleanup.CleanupManager
import org.openkilda.messaging.command.switches.DeleteRulesAction
import org.openkilda.messaging.info.event.IslChangeType
import org.openkilda.messaging.info.event.SwitchChangeType
import org.openkilda.messaging.info.rule.FlowEntry
import org.openkilda.model.FlowEncapsulationType
import org.openkilda.model.MeterId
import org.openkilda.model.SwitchFeature
import org.openkilda.model.SwitchId
import org.openkilda.model.cookie.Cookie
import org.openkilda.model.cookie.CookieBase.CookieType
import org.openkilda.model.cookie.PortColourCookie
import org.openkilda.model.cookie.ServiceCookie
import org.openkilda.model.cookie.ServiceCookie.ServiceCookieTag
import org.openkilda.northbound.dto.v1.switches.MeterInfoDto
import org.openkilda.northbound.dto.v1.switches.SwitchDto
import org.openkilda.northbound.dto.v1.switches.SwitchPropertiesDto
import org.openkilda.northbound.dto.v1.switches.SwitchSyncResult
import org.openkilda.northbound.dto.v2.flows.FlowMirrorPointPayload
import org.openkilda.northbound.dto.v2.switches.LagPortRequest
import org.openkilda.northbound.dto.v2.switches.LagPortResponse
import org.openkilda.northbound.dto.v2.switches.MeterInfoDtoV2
import org.openkilda.northbound.dto.v2.switches.PortPropertiesDto
import org.openkilda.northbound.dto.v2.switches.SwitchDtoV2
import org.openkilda.northbound.dto.v2.switches.SwitchFlowsPerPortResponse
import org.openkilda.northbound.dto.v2.switches.SwitchLocationDtoV2
import org.openkilda.northbound.dto.v2.switches.SwitchPatchDto
import org.openkilda.testing.model.topology.TopologyDefinition
import org.openkilda.testing.model.topology.TopologyDefinition.Switch
import org.openkilda.testing.model.topology.TopologyDefinition.SwitchProperties
import org.openkilda.testing.model.topology.TopologyDefinition.TraffGen
import org.openkilda.testing.service.database.Database
import org.openkilda.testing.service.floodlight.model.Floodlight
import org.openkilda.testing.service.floodlight.model.FloodlightConnectMode
import org.openkilda.testing.service.lockkeeper.LockKeeperService
import org.openkilda.testing.service.lockkeeper.model.FloodlightResourceAddress
import org.openkilda.testing.service.lockkeeper.model.TrafficControlData
import org.openkilda.testing.service.northbound.NorthboundService
import org.openkilda.testing.service.northbound.NorthboundServiceV2
import org.openkilda.testing.service.northbound.payloads.SwitchValidationExtendedResult
import org.openkilda.testing.service.northbound.payloads.SwitchValidationV2ExtendedResult
import org.openkilda.testing.service.traffexam.TraffExamService
import org.openkilda.testing.tools.ConnectedDevice
import org.openkilda.testing.tools.IslUtils
import org.openkilda.testing.tools.SoftAssertionsWrapper
import org.springframework.beans.factory.annotation.Autowired
import org.springframework.beans.factory.annotation.Qualifier
import org.springframework.beans.factory.annotation.Value
import org.springframework.context.annotation.Scope
import org.springframework.stereotype.Component

import java.math.RoundingMode

import static groovyx.gpars.GParsPool.withPool
import static org.hamcrest.MatcherAssert.assertThat
import static org.hamcrest.Matchers.hasItem
import static org.hamcrest.Matchers.notNullValue
import static org.openkilda.functionaltests.model.cleanup.CleanupActionType.DELETE_LAG_LOGICAL_PORT
import static org.openkilda.functionaltests.model.cleanup.CleanupActionType.DELETE_MIRROR
import static org.openkilda.functionaltests.model.cleanup.CleanupActionType.OTHER
import static org.openkilda.functionaltests.model.cleanup.CleanupActionType.RESET_SWITCH_MAINTENANCE
import static org.openkilda.functionaltests.model.cleanup.CleanupActionType.RESTORE_ISL
import static org.openkilda.functionaltests.model.cleanup.CleanupActionType.RESTORE_SWITCH_PROPERTIES
import static org.openkilda.functionaltests.model.cleanup.CleanupActionType.REVIVE_SWITCH
import static org.openkilda.functionaltests.model.cleanup.CleanupActionType.SYNCHRONIZE_SWITCH
import static org.openkilda.model.SwitchFeature.KILDA_OVS_PUSH_POP_MATCH_VXLAN
import static org.openkilda.model.SwitchFeature.NOVIFLOW_PUSH_POP_VXLAN
import static org.openkilda.model.cookie.Cookie.ARP_INGRESS_COOKIE
import static org.openkilda.model.cookie.Cookie.ARP_INPUT_PRE_DROP_COOKIE
import static org.openkilda.model.cookie.Cookie.ARP_POST_INGRESS_COOKIE
import static org.openkilda.model.cookie.Cookie.ARP_POST_INGRESS_ONE_SWITCH_COOKIE
import static org.openkilda.model.cookie.Cookie.ARP_POST_INGRESS_VXLAN_COOKIE
import static org.openkilda.model.cookie.Cookie.ARP_TRANSIT_COOKIE
import static org.openkilda.model.cookie.Cookie.CATCH_BFD_RULE_COOKIE
import static org.openkilda.model.cookie.Cookie.DROP_RULE_COOKIE
import static org.openkilda.model.cookie.Cookie.DROP_VERIFICATION_LOOP_RULE_COOKIE
import static org.openkilda.model.cookie.Cookie.LLDP_INGRESS_COOKIE
import static org.openkilda.model.cookie.Cookie.LLDP_INPUT_PRE_DROP_COOKIE
import static org.openkilda.model.cookie.Cookie.LLDP_POST_INGRESS_COOKIE
import static org.openkilda.model.cookie.Cookie.LLDP_POST_INGRESS_ONE_SWITCH_COOKIE
import static org.openkilda.model.cookie.Cookie.LLDP_POST_INGRESS_VXLAN_COOKIE
import static org.openkilda.model.cookie.Cookie.LLDP_TRANSIT_COOKIE
import static org.openkilda.model.cookie.Cookie.MULTITABLE_EGRESS_PASS_THROUGH_COOKIE
import static org.openkilda.model.cookie.Cookie.MULTITABLE_INGRESS_DROP_COOKIE
import static org.openkilda.model.cookie.Cookie.MULTITABLE_POST_INGRESS_DROP_COOKIE
import static org.openkilda.model.cookie.Cookie.MULTITABLE_PRE_INGRESS_PASS_THROUGH_COOKIE
import static org.openkilda.model.cookie.Cookie.MULTITABLE_TRANSIT_DROP_COOKIE
import static org.openkilda.model.cookie.Cookie.ROUND_TRIP_LATENCY_RULE_COOKIE
import static org.openkilda.model.cookie.Cookie.SERVER_42_FLOW_RTT_OUTPUT_VLAN_COOKIE
import static org.openkilda.model.cookie.Cookie.SERVER_42_FLOW_RTT_OUTPUT_VXLAN_COOKIE
import static org.openkilda.model.cookie.Cookie.SERVER_42_FLOW_RTT_TURNING_COOKIE
import static org.openkilda.model.cookie.Cookie.SERVER_42_FLOW_RTT_VXLAN_TURNING_COOKIE
import static org.openkilda.model.cookie.Cookie.SERVER_42_ISL_RTT_OUTPUT_COOKIE
import static org.openkilda.model.cookie.Cookie.SERVER_42_ISL_RTT_TURNING_COOKIE
import static org.openkilda.model.cookie.Cookie.VERIFICATION_BROADCAST_RULE_COOKIE
import static org.openkilda.model.cookie.Cookie.VERIFICATION_UNICAST_RULE_COOKIE
import static org.openkilda.model.cookie.Cookie.VERIFICATION_UNICAST_VXLAN_RULE_COOKIE
import static org.openkilda.testing.Constants.RULES_INSTALLATION_TIME
import static org.openkilda.testing.Constants.WAIT_OFFSET
import static org.springframework.beans.factory.config.ConfigurableBeanFactory.SCOPE_PROTOTYPE

/**
 * Provides helper operations for some Switch-related content.
 * This helper is also injected as a Groovy Extension Module, so methods can be called in two ways:
 * <pre>
 * {@code
 * Switch sw = topology.activeSwitches[0]
 * def descriptionJ = SwitchHelper.getDescription(sw) //Java way
 * def descriptionG = sw.description //Groovysh way
 *}
 * </pre>
 */
@Component
@Scope(SCOPE_PROTOTYPE)
class SwitchHelper {
    static InheritableThreadLocal<NorthboundService> northbound = new InheritableThreadLocal<>()
    static InheritableThreadLocal<NorthboundServiceV2> northboundV2 = new InheritableThreadLocal<>()
    static InheritableThreadLocal<Database> database = new InheritableThreadLocal<>()
    static InheritableThreadLocal<TopologyDefinition> topology = new InheritableThreadLocal<>()

    //below values are manufacturer-specific and override default Kilda values on firmware level
    static NOVIFLOW_BURST_COEFFICIENT = 1.005 // Driven by the Noviflow specification
    static CENTEC_MIN_BURST = 1024 // Driven by the Centec specification
    static CENTEC_MAX_BURST = 32000 // Driven by the Centec specification

    //Kilda allows user to pass reserved VLAN IDs 1 and 4095 if they want.
    static final IntRange KILDA_ALLOWED_VLANS = 1..4095

    @Value('${burst.coefficient}')
    double burstCoefficient
    @Value('${discovery.generic.interval}')
    int discoveryInterval
    @Value('${discovery.timeout}')
    int discoveryTimeout
    @Autowired
    IslUtils islUtils
    @Autowired
    LockKeeperService lockKeeper
    @Autowired
    CleanupManager cleanupManager

    @Autowired
    SwitchHelper(@Qualifier("northboundServiceImpl") NorthboundService northbound,
                 @Qualifier("northboundServiceV2Impl") NorthboundServiceV2 northboundV2,
                 Database database, TopologyDefinition topology) {
        this.northbound.set(northbound)
        this.northboundV2.set(northboundV2)
        this.database.set(database)
        this.topology.set(topology)
    }

    static String getDescription(Switch sw) {
        sw.nbFormat().description
    }

    @Memoized
    static String getHwSwString(Switch sw) {
        "${sw.nbFormat().hardware} ${sw.nbFormat().software}"
    }

    @Memoized
    static String getHwSwString(SwitchDto sw) {
        "${sw.hardware} ${sw.software}"
    }

    @Memoized
    static String getHwSwString(SwitchDtoV2 sw) {
        "${sw.hardware} ${sw.software}"
    }

    static List<TraffGen> getTraffGens(Switch sw) {
        topology.get().activeTraffGens.findAll { it.switchConnected.dpId == sw.dpId }
    }

    static int getRandomAvailablePort(Switch sw, TopologyDefinition topologyDefinition, boolean useTraffgenPorts = true, List<Integer> busyPort = []) {
        List<Integer> allowedPorts = topologyDefinition.getAllowedPortsForSwitch(sw)
        def availablePorts = allowedPorts - busyPort
        if(!availablePorts) {
            //as default flow is generated with vlan, we can reuse the same port if all available ports have been used
            //this is a rare case for the situation when we need to create more than 20 flows in a row
            availablePorts = allowedPorts
        }
        def port = availablePorts[new Random().nextInt(availablePorts.size())]
        if (useTraffgenPorts) {
            List<Integer> tgPorts = sw.traffGens*.switchPort.findAll { availablePorts.contains(it) }
            if (tgPorts) {
                port = tgPorts[0]
            } else {
                tgPorts = sw.traffGens*.switchPort.findAll { allowedPorts.contains(it) }
                if (tgPorts) {
                    port = tgPorts[0]
                }
            }
        }
        return port
    }

    @Memoized
    static SwitchDto nbFormat(Switch sw) {
        northbound.get().getSwitch(sw.dpId)
    }

    @Memoized
    static Set<SwitchFeature> getFeatures(Switch sw) {
        database.get().getSwitch(sw.dpId).features
    }

    static List dumpAllSwitches() {
        database.get().dumpAllSwitches().collect { new SwitchDbData((it.data))}
    }

    static List<Long> getDefaultCookies(Switch sw) {
        def swProps = northbound.get().getSwitchProperties(sw.dpId)
        def multiTableRules = []
        def devicesRules = []
        def server42Rules = []
        def vxlanRules = []
        def lacpRules = []
        def toggles = northbound.get().getFeatureToggles()
        multiTableRules = [MULTITABLE_PRE_INGRESS_PASS_THROUGH_COOKIE, MULTITABLE_INGRESS_DROP_COOKIE,
                           MULTITABLE_POST_INGRESS_DROP_COOKIE, MULTITABLE_EGRESS_PASS_THROUGH_COOKIE,
                           MULTITABLE_TRANSIT_DROP_COOKIE, LLDP_POST_INGRESS_COOKIE, LLDP_POST_INGRESS_ONE_SWITCH_COOKIE,
                           ARP_POST_INGRESS_COOKIE, ARP_POST_INGRESS_ONE_SWITCH_COOKIE]
        def unifiedCookies = [DROP_RULE_COOKIE, VERIFICATION_BROADCAST_RULE_COOKIE,
                              VERIFICATION_UNICAST_RULE_COOKIE, DROP_VERIFICATION_LOOP_RULE_COOKIE]


        boolean isVxlanSupported = sw.features.contains(NOVIFLOW_PUSH_POP_VXLAN) || sw.features.contains(KILDA_OVS_PUSH_POP_MATCH_VXLAN)

        if (isVxlanSupported) {
            multiTableRules.addAll([LLDP_POST_INGRESS_VXLAN_COOKIE, ARP_POST_INGRESS_VXLAN_COOKIE])
            vxlanRules << VERIFICATION_UNICAST_VXLAN_RULE_COOKIE
        }

        if (swProps.switchLldp) {
            devicesRules.addAll([LLDP_INPUT_PRE_DROP_COOKIE, LLDP_TRANSIT_COOKIE, LLDP_INGRESS_COOKIE])
        }
        if (swProps.switchArp) {
            devicesRules.addAll([ARP_INPUT_PRE_DROP_COOKIE, ARP_TRANSIT_COOKIE, ARP_INGRESS_COOKIE])
        }

        northbound.get().getSwitchFlows(sw.dpId).each { flow ->
            [flow.source, flow.destination].findAll { ep -> ep.datapath == sw.dpId }.each { ep ->
                multiTableRules.add(new PortColourCookie(CookieType.MULTI_TABLE_INGRESS_RULES, ep.portNumber).getValue())
                if (swProps.switchLldp || ep.detectConnectedDevices.lldp) {
                    devicesRules.add(new PortColourCookie(CookieType.LLDP_INPUT_CUSTOMER_TYPE, ep.portNumber).getValue())
                }
                if (swProps.switchArp || ep.detectConnectedDevices.arp) {
                    devicesRules.add(new PortColourCookie(CookieType.ARP_INPUT_CUSTOMER_TYPE, ep.portNumber).getValue())
                }
            }
        }

        def relatedLinks =  northbound.get().getLinks(sw.dpId, null, null, null)
        relatedLinks.each {
            if (isVxlanSupported) {
                multiTableRules.add(new PortColourCookie(CookieType.MULTI_TABLE_ISL_VXLAN_EGRESS_RULES, it.source.portNo).getValue())
                multiTableRules.add(new PortColourCookie(CookieType.MULTI_TABLE_ISL_VXLAN_TRANSIT_RULES, it.source.portNo).getValue())
            }
            multiTableRules.add(new PortColourCookie(CookieType.MULTI_TABLE_ISL_VLAN_EGRESS_RULES, it.source.portNo).getValue())
            multiTableRules.add(new PortColourCookie(CookieType.PING_INPUT, it.source.portNo).getValue())
        }

        if (toggles.server42IslRtt && doesSwSupportS42(swProps) && (swProps.server42IslRtt == "ENABLED" ||
                swProps.server42IslRtt == "AUTO" && !sw.features.contains(SwitchFeature.NOVIFLOW_COPY_FIELD))) {
            devicesRules.add(SERVER_42_ISL_RTT_TURNING_COOKIE)
            devicesRules.add(SERVER_42_ISL_RTT_OUTPUT_COOKIE)
            relatedLinks.each {
                devicesRules.add(new PortColourCookie(CookieType.SERVER_42_ISL_RTT_INPUT, it.source.portNo).getValue())
            }
        }

        if (swProps.server42FlowRtt) {
            server42Rules << SERVER_42_FLOW_RTT_OUTPUT_VLAN_COOKIE
            if (isVxlanSupported) {
                server42Rules << SERVER_42_FLOW_RTT_OUTPUT_VXLAN_COOKIE
            }
        }
        if (toggles.server42FlowRtt) {
            if (sw.features.contains(SwitchFeature.NOVIFLOW_SWAP_ETH_SRC_ETH_DST) || sw.features.contains(SwitchFeature.KILDA_OVS_SWAP_FIELD)) {
                server42Rules << SERVER_42_FLOW_RTT_TURNING_COOKIE
                server42Rules << SERVER_42_FLOW_RTT_VXLAN_TURNING_COOKIE
            }
        }

        def lacpPorts = northboundV2.get().getLagLogicalPort(sw.dpId).findAll { it.lacpReply }
        if (!lacpPorts.isEmpty()) {
            lacpRules << new ServiceCookie(ServiceCookieTag.DROP_SLOW_PROTOCOLS_LOOP_COOKIE).getValue()
            lacpPorts.each {
                lacpRules << new PortColourCookie(CookieType.LACP_REPLY_INPUT, it.logicalPortNumber).getValue()
            }
        }
        if (sw.noviflow && !sw.wb5164) {
<<<<<<< HEAD
            return ([DROP_RULE_COOKIE, VERIFICATION_BROADCAST_RULE_COOKIE,
                     VERIFICATION_UNICAST_RULE_COOKIE, DROP_VERIFICATION_LOOP_RULE_COOKIE,
                     CATCH_BFD_RULE_COOKIE, ROUND_TRIP_LATENCY_RULE_COOKIE]
                    + vxlanRules + multiTableRules + devicesRules + server42Rules + lacpRules)
        } else if ((sw.noviflow || sw.nbFormat().manufacturer == "E") && sw.wb5164) {
            return ([DROP_RULE_COOKIE, VERIFICATION_BROADCAST_RULE_COOKIE,
                     VERIFICATION_UNICAST_RULE_COOKIE, DROP_VERIFICATION_LOOP_RULE_COOKIE, CATCH_BFD_RULE_COOKIE]
                    + vxlanRules + multiTableRules + devicesRules + server42Rules + lacpRules)
=======
            return ([CATCH_BFD_RULE_COOKIE, ROUND_TRIP_LATENCY_RULE_COOKIE]
                    + unifiedCookies + vxlanRules + multiTableRules + devicesRules + server42Rules + lacpRules)
        } else if ((sw.noviflow || sw.nbFormat().manufacturer == "E") && sw.wb5164) {
            return ([CATCH_BFD_RULE_COOKIE]
                    + unifiedCookies + vxlanRules + multiTableRules + devicesRules + server42Rules + lacpRules)
>>>>>>> e5730ae4
        } else if (sw.ofVersion == "OF_12") {
            return [VERIFICATION_BROADCAST_RULE_COOKIE]
        } else {
            return (unifiedCookies + vxlanRules + multiTableRules + devicesRules + server42Rules + lacpRules)
        }
    }

    static boolean doesSwSupportS42(SwitchPropertiesDto swProps) {
        swProps.server42Port != null && swProps.server42MacAddress != null && swProps.server42Vlan != null
    }

    static List<Long> getDefaultMeters(Switch sw) {
        if (sw.ofVersion == "OF_12") {
            return []
        }
        def swProps = northbound.get().getSwitchProperties(sw.dpId)
        List<MeterId> result = []
        result << MeterId.createMeterIdForDefaultRule(VERIFICATION_BROADCAST_RULE_COOKIE) //2
        result << MeterId.createMeterIdForDefaultRule(VERIFICATION_UNICAST_RULE_COOKIE) //3
        if (sw.features.contains(NOVIFLOW_PUSH_POP_VXLAN) || sw.features.contains(KILDA_OVS_PUSH_POP_MATCH_VXLAN)) {
            result << MeterId.createMeterIdForDefaultRule(VERIFICATION_UNICAST_VXLAN_RULE_COOKIE) //7
        }
        result << MeterId.createMeterIdForDefaultRule(LLDP_POST_INGRESS_COOKIE) //16
        result << MeterId.createMeterIdForDefaultRule(LLDP_POST_INGRESS_ONE_SWITCH_COOKIE) //18
        result << MeterId.createMeterIdForDefaultRule(ARP_POST_INGRESS_COOKIE) //22
        result << MeterId.createMeterIdForDefaultRule(ARP_POST_INGRESS_ONE_SWITCH_COOKIE) //24
        if (sw.features.contains(NOVIFLOW_PUSH_POP_VXLAN) || sw.features.contains(KILDA_OVS_PUSH_POP_MATCH_VXLAN)) {
            result << MeterId.createMeterIdForDefaultRule(LLDP_POST_INGRESS_VXLAN_COOKIE) //17
            result << MeterId.createMeterIdForDefaultRule(ARP_POST_INGRESS_VXLAN_COOKIE) //23
        }
        if (swProps.switchLldp) {
            result << MeterId.createMeterIdForDefaultRule(LLDP_INPUT_PRE_DROP_COOKIE) //13
            result << MeterId.createMeterIdForDefaultRule(LLDP_TRANSIT_COOKIE) //14
            result << MeterId.createMeterIdForDefaultRule(LLDP_INGRESS_COOKIE) //15
        }
        if (swProps.switchArp) {
            result << MeterId.createMeterIdForDefaultRule(ARP_INPUT_PRE_DROP_COOKIE) //19
            result << MeterId.createMeterIdForDefaultRule(ARP_TRANSIT_COOKIE) //20
            result << MeterId.createMeterIdForDefaultRule(ARP_INGRESS_COOKIE) //21
        }
        def lacpPorts = northboundV2.get().getLagLogicalPort(sw.dpId).findAll {
            it.lacpReply
        }
        if (!lacpPorts.isEmpty()) {
            result << MeterId.LACP_REPLY_METER_ID //31
        }

        return result*.getValue().sort()
    }

    static boolean isCentec(Switch sw) {
        sw.nbFormat().manufacturer.toLowerCase().contains("centec")
    }

    static boolean isNoviflow(Switch sw) {
        sw.nbFormat().manufacturer.toLowerCase().contains("noviflow")
    }

    static boolean isVirtual(Switch sw) {
        sw.nbFormat().manufacturer.toLowerCase().contains("nicira")
    }

    /**
     * A hardware with 100GB ports. Due to its nature sometimes requires special actions from Kilda
     */
    static boolean isWb5164(Switch sw) {
        sw.nbFormat().hardware =~ "WB5164"
    }

    @Memoized
    static String getDescription(SwitchId sw) {
        northbound.get().activeSwitches.find { it.switchId == sw }.description
    }

    /**
     * The same as direct northbound call, but additionally waits that default rules and default meters are indeed
     * reinstalled according to config
     */
    SwitchPropertiesDto updateSwitchProperties(Switch sw, SwitchPropertiesDto switchProperties) {
        cleanupManager.addAction(OTHER, {northbound.get().updateSwitchProperties(sw.dpId, getCachedSwProps(sw.dpId))})
        def response = northbound.get().updateSwitchProperties(sw.dpId, switchProperties)
        Wrappers.wait(RULES_INSTALLATION_TIME) {
            def actualHexCookie = []
            for (long cookie : northbound.get().getSwitchRules(sw.dpId).flowEntries*.cookie) {
                actualHexCookie.add(new Cookie(cookie).toString())
            }
            def expectedHexCookie = []
            for (long cookie : sw.defaultCookies) {
                expectedHexCookie.add(new Cookie(cookie).toString())
            }
            expectedHexCookie.forEach { item ->
                assertThat sw.toString(), actualHexCookie, hasItem(item)
            }


            def actualDefaultMetersIds = northbound.get().getAllMeters(sw.dpId).meterEntries*.meterId.findAll {
                MeterId.isMeterIdOfDefaultRule((long) it)
            }
            assert actualDefaultMetersIds.sort() == sw.defaultMeters.sort()
        }
        return response
    }

    static SwitchFlowsPerPortResponse getFlowsV2(Switch sw, List<Integer> portIds = []) {
        return northboundV2.get().getSwitchFlows(new SwitchId(sw.getDpId().getId()), portIds)
    }

<<<<<<< HEAD
    static List<Integer> "get used ports"(SwitchId switchId) {
=======
    static List<Integer> getUsedPorts(SwitchId switchId) {
>>>>>>> e5730ae4
        return northboundV2.get().getSwitchFlows(switchId, []).flowsByPort.keySet().asList()
    }

    /**
     * This method calculates expected burst for different types of switches. The common burst equals to
     * `rate * burstCoefficient`. There are couple exceptions though:<br>
     * <b>Noviflow</b>: Does not use our common burst coefficient and overrides it with its own coefficient (see static
     * variables at the top of the class).<br>
     * <b>Centec</b>: Follows our burst coefficient policy, except for restrictions for the minimum and maximum burst.
     * In cases when calculated burst is higher or lower of the Centec max/min - the max/min burst value will be used
     * instead.
     *
     * @param sw switchId where burst is being calculated. Needed to get the switch manufacturer and apply special
     * calculations if required
     * @param rate meter rate which is used to calculate burst
     * @return the expected burst value for given switch and rate
     */
    def getExpectedBurst(SwitchId sw, long rate) {
        def descr = getDescription(sw).toLowerCase()
        def hardware = northbound.get().getSwitch(sw).hardware
        if (descr.contains("noviflow") || hardware =~ "WB5164") {
            return (rate * NOVIFLOW_BURST_COEFFICIENT - 1).setScale(0, RoundingMode.CEILING)
        } else if (descr.contains("centec")) {
            def burst = (rate * burstCoefficient).toBigDecimal().setScale(0, RoundingMode.FLOOR)
            if (burst <= CENTEC_MIN_BURST) {
                return CENTEC_MIN_BURST
            } else if (burst > CENTEC_MIN_BURST && burst <= CENTEC_MAX_BURST) {
                return burst
            } else {
                return CENTEC_MAX_BURST
            }
        } else {
            return (rate * burstCoefficient).round(0)
        }
    }

    /**
     * Verifies that specified meter sections in the validation response are empty.
     * NOTE: will filter out default meters for 'proper' section, so that switch without flow meters, but only with
     * default meters in 'proper' section is considered 'empty'
     */
    static void verifyMeterSectionsAreEmpty(SwitchValidationExtendedResult switchValidateInfo,
                                            List<String> sections = ["missing", "misconfigured", "proper", "excess"]) {
        def assertions = new SoftAssertionsWrapper()
        if (switchValidateInfo.meters) {
            sections.each { section ->
                if (section == "proper") {
                    assertions.checkSucceeds {
                        assert switchValidateInfo.meters.proper.findAll { !it.defaultMeter }.empty
                    }
                } else {
                    assertions.checkSucceeds { assert switchValidateInfo.meters."$section".empty }
                }
            }
        }
        assertions.verify()
    }

    static void verifyMeterSectionsAreEmpty(SwitchValidationV2ExtendedResult switchValidateInfo,
                                            List<String> sections = ["missing", "misconfigured", "proper", "excess"]) {
        def assertions = new SoftAssertionsWrapper()
        if (switchValidateInfo.meters) {
            sections.each { section ->
                if (section == "proper") {
                    assertions.checkSucceeds {
                        assert switchValidateInfo.meters.proper.findAll { !it.defaultMeter }.empty
                    }
                } else {
                    assertions.checkSucceeds { assert switchValidateInfo.meters."$section".empty }
                }
            }
        }
        assertions.verify()
    }


    /**
     * Verifies that specified rule sections in the validation response are empty.
     * NOTE: will filter out default rules, except default flow rules(multiTable flow)
     * Default flow rules for the system looks like as a simple default rule.
     * Based on that you have to use extra filter to detect these rules in missing/excess/misconfigured sections.
     */
    static void verifyRuleSectionsAreEmpty(SwitchValidationExtendedResult switchValidateInfo,
                                           List<String> sections = ["missing", "proper", "excess", "misconfigured"]) {
        def assertions = new SoftAssertionsWrapper()
        sections.each { String section ->
            if (section == "proper") {
                assertions.checkSucceeds {
                    assert switchValidateInfo.rules.proper.findAll {
                        def cookie = new Cookie(it)
                        !cookie.serviceFlag && cookie.type != CookieType.SHARED_OF_FLOW
                    }.empty
                }
            } else {
                assertions.checkSucceeds { assert switchValidateInfo.rules."$section".empty }
            }
        }
        assertions.verify()
    }

    static void verifyRuleSectionsAreEmpty(SwitchValidationV2ExtendedResult switchValidateInfo,
                                           List<String> sections = ["missing", "proper", "excess", "misconfigured"]) {
        def assertions = new SoftAssertionsWrapper()
        sections.each { String section ->
            if (section == "proper") {
                assertions.checkSucceeds {
                    assert switchValidateInfo.rules.proper.findAll {
                        def cookie = new Cookie(it.cookie)
                        !cookie.serviceFlag && cookie.type != CookieType.SHARED_OF_FLOW
                    }.empty
                }
            } else {
                assertions.checkSucceeds { assert switchValidateInfo.rules."$section".empty }
            }
        }
        assertions.verify()
    }

    /**
     * Verifies that specified hexRule sections in the validation response are empty.
     * NOTE: will filter out default rules, except default flow rules(multiTable flow)
     * Default flow rules for the system looks like as a simple default rule.
     * Based on that you have to use extra filter to detect these rules in
     * missingHex/excessHex/misconfiguredHex sections.
     */
    static void verifyHexRuleSectionsAreEmpty(SwitchValidationExtendedResult switchValidateInfo,
                                              List<String> sections = ["properHex", "excessHex", "missingHex",
                                                                       "misconfiguredHex"]) {
        def assertions = new SoftAssertionsWrapper()
        sections.each { String section ->
            if (section == "properHex") {
                def defaultCookies = switchValidateInfo.rules.proper.findAll {
                    def cookie = new Cookie(it)
                    cookie.serviceFlag || cookie.type == CookieType.SHARED_OF_FLOW
                }

                def defaultHexCookies = []
                defaultCookies.each { defaultHexCookies.add(Long.toHexString(it)) }
                assertions.checkSucceeds {
                    assert switchValidateInfo.rules.properHex.findAll { !(it in defaultHexCookies) }.empty
                }
            } else {
                assertions.checkSucceeds { assert switchValidateInfo.rules."$section".empty }
            }
        }
        assertions.verify()
    }

    static boolean isDefaultMeter(MeterInfoDto dto) {
        return MeterId.isMeterIdOfDefaultRule(dto.getMeterId())
    }

    static boolean isDefaultMeter(MeterInfoDtoV2 dto) {
        return MeterId.isMeterIdOfDefaultRule(dto.getMeterId())
    }

    /**
     * Verifies that actual and expected burst size are the same.
     */
    static void verifyBurstSizeIsCorrect(Switch sw, Long expected, Long actual) {
        if (sw.isWb5164()) {
            assert Math.abs(expected - actual) <= expected * 0.01
        } else {
            assert Math.abs(expected - actual) <= 1
        }
    }

    static void verifyRateSizeIsCorrect(Switch sw, Long expected, Long actual) {
        if (sw.isWb5164()) {
            assert Math.abs(expected - actual) <= expected * 0.01
        } else {
            assert Math.abs(expected - actual) <= 1
        }
    }

    static SwitchProperties getDummyServer42Props() {
        return new SwitchProperties(true, 33, "00:00:00:00:00:00", 1, null)
    }

    /**
     * Waits for certain switch to appear/disappear from switch list in certain floodlights.
     * Useful when knocking out switches
     *
     * @deprecated use 'northboundV2.getSwitchConnections(switchId)' instead
     */
    @Deprecated
    static void waitForSwitchFlConnection(Switch sw, boolean shouldBePresent, List<Floodlight> floodlights) {
        Wrappers.wait(WAIT_OFFSET) {
            withPool {
                floodlights.eachParallel {
                    assert it.getFloodlightService().getSwitches()*.switchId.contains(sw.dpId) == shouldBePresent
                }
            }
        }
    }

    /**
     * Disconnect a switch from controller either removing controller settings inside an OVS switch
     * or blocking access to floodlight via iptables for a hardware switch.
     *
     * @param sw switch which is going to be disconnected
     * @param waitForRelatedLinks make sure that all switch related ISLs are FAILED
     */
    List<FloodlightResourceAddress> knockoutSwitch(Switch sw, FloodlightConnectMode mode, boolean waitForRelatedLinks, double timeout = WAIT_OFFSET) {
        def blockData = lockKeeper.knockoutSwitch(sw, mode)
        cleanupManager.addAction(REVIVE_SWITCH, { reviveSwitch(sw, blockData, true) }, CleanupAfter.TEST)
        Wrappers.wait(timeout) {
            assert northbound.get().getSwitch(sw.dpId).state == SwitchChangeType.DEACTIVATED
        }
        if (waitForRelatedLinks) {
            def swIsls = topology.get().getRelatedIsls(sw)
            Wrappers.wait(discoveryTimeout + timeout * 2) {
                def allIsls = northbound.get().getAllLinks()
                swIsls.each { assert islUtils.getIslInfo(allIsls, it).get().state == IslChangeType.FAILED }
            }
        }

        return blockData
    }

    List<FloodlightResourceAddress> knockoutSwitch(Switch sw, FloodlightConnectMode mode) {
        knockoutSwitch(sw, mode, false)
    }

    List<FloodlightResourceAddress> knockoutSwitch(Switch sw, List<String> regions) {
        def blockData = lockKeeper.knockoutSwitch(sw, regions)
        cleanupManager.addAction(REVIVE_SWITCH, { reviveSwitch(sw, blockData, true) }, CleanupAfter.TEST)
        return blockData
    }

    List<FloodlightResourceAddress> knockoutSwitchFromStatsController(Switch sw){
        def blockData = lockKeeper.knockoutSwitch(sw, FloodlightConnectMode.RO)
        cleanupManager.addAction(REVIVE_SWITCH, { reviveSwitch(sw, blockData, true) }, CleanupAfter.TEST)
        return blockData
    }

    /**
     * Connect a switch to controller either adding controller settings inside an OVS switch
     * or setting proper iptables to allow access to floodlight for a hardware switch.
     *
     * @param sw switch which is going to be connected
     * @param waitForRelatedLinks make sure that all switch related ISLs are DISCOVERED
     */
    void reviveSwitch(Switch sw, List<FloodlightResourceAddress> flResourceAddress, boolean waitForRelatedLinks) {
        lockKeeper.reviveSwitch(sw, flResourceAddress)
        Wrappers.wait(WAIT_OFFSET) {
            assert northbound.get().getSwitch(sw.dpId).state == SwitchChangeType.ACTIVATED
        }
        if (waitForRelatedLinks) {
            def swIsls = topology.get().getRelatedIsls(sw)

            Wrappers.wait(discoveryInterval + WAIT_OFFSET * 2) {
                def allIsls = northbound.get().getAllLinks()
                swIsls.each {
                    assert islUtils.getIslInfo(allIsls, it).get().state == IslChangeType.DISCOVERED
                    assert islUtils.getIslInfo(allIsls, it.reversed).get().state == IslChangeType.DISCOVERED
                }
            }
        }
    }

    void reviveSwitch(Switch sw, List<FloodlightResourceAddress> flResourceAddress) {
        reviveSwitch(sw, flResourceAddress, false)
    }

    static void verifySectionInSwitchValidationInfo(SwitchValidationV2ExtendedResult switchValidateInfo,
                                                    List<String> sections = ["groups", "meters", "logical_ports", "rules"]) {
        sections.each { String section ->
            assertThat(switchValidateInfo."$section", notNullValue())
        }

    }

    static void verifySectionsAsExpectedFields(SwitchValidationV2ExtendedResult switchValidateInfo,
                                               List<String> sections = ["groups", "meters", "logical_ports", "rules"]) {
        boolean result = true;
        sections.each { String section ->
            if (!switchValidateInfo."$section".asExpected) {
                result = false
            }
        }
        assert result == switchValidateInfo.asExpected
    }

    static SwitchSyncResult synchronize(SwitchId switchId, boolean removeExcess=true) {
        return northbound.get().synchronizeSwitch(switchId, removeExcess)
    }

    /**
     * Synchronizes each switch from the list and returns a map of SwitchSyncResults, where the key is
     * SwitchId and the value is result of synchronization if there were entries which had to be fixed.
     * I.e. if all the switches were in expected state, then empty list is returned. If there were only
     * two switches in unexpected state, than resulting map will have only two entries, etc.
     * @param switchesToSynchronize SwitchIds which should be synchronized
     * @return Map of SwitchIds and SwitchSyncResults for switches which weren't in expected state before
     * the synchronization
     */
    static Map<SwitchId, SwitchSyncResult> synchronizeAndCollectFixedDiscrepancies(List<SwitchId> switchesToSynchronize) {
        return withPool {
            switchesToSynchronize.collectParallel { [it, northbound.get().synchronizeSwitch(it, true)] }
            .collectEntries { [(it[0]): it[1]] }
                    .findAll {
                        [it.getValue().getRules().getMissing(),
                        it.getValue().getRules().getMisconfigured(),
                        it.getValue().getRules().getExcess(),
                        it.getValue().getMeters().getMissing(),
                        it.getValue().getMeters().getMisconfigured(),
                        it.getValue().getMeters().getExcess()].any {!it.isEmpty()}
                    }
        }
    }

    /**
     * Synchronizes the switch and returns an optional SwitchSyncResult if the switch was in an unexpected state
     * before the synchronization.
     * @param switchToSynchronize SwitchId to synchronize
     * @return optional SwitchSyncResult if the switch was in an unexpected state
     * before the synchronization
     */
    static Optional<SwitchSyncResult> synchronizeAndCollectFixedDiscrepancies(SwitchId switchToSynchronize) {
        return Optional.ofNullable(synchronizeAndCollectFixedDiscrepancies([switchToSynchronize]).get(switchToSynchronize))
    }

    /**
     * Alias for the method for the same name but accepts Set instead of List
     * @param switchesToSynchronize
     * @return
     */
    static Map<SwitchId, SwitchSyncResult> synchronizeAndCollectFixedDiscrepancies(Set<SwitchId> switchesToSynchronize) {
        return synchronizeAndCollectFixedDiscrepancies(switchesToSynchronize as List)
    }

    static Map<SwitchId, SwitchValidationV2ExtendedResult> validateAndCollectFoundDiscrepancies(List<SwitchId> switchesToValidate) {
        return withPool {
            switchesToValidate.collectParallel { [it, northboundV2.get().validateSwitch(it)] }
                    .collectEntries { [(it[0]): it[1]] }
                    .findAll { !it.getValue().isAsExpected() }
        }
    }

    static Optional<SwitchValidationV2ExtendedResult> validateAndCollectFoundDiscrepancies(SwitchId switchToValidate) {
        return Optional.ofNullable(validateAndCollectFoundDiscrepancies([switchToValidate]).get(switchToValidate))
    }

    static void synchronizeAndValidateRulesInstallation(Switch srcSwitch, Switch dstSwitch) {
        synchronizeAndCollectFixedDiscrepancies([srcSwitch.dpId, dstSwitch.dpId])
        [srcSwitch, dstSwitch].each { sw ->
            Wrappers.wait(RULES_INSTALLATION_TIME) {
                validate(sw.dpId).verifyRuleSectionsAreEmpty()
            }
        }
    }

    static SwitchValidationV2ExtendedResult validate(SwitchId switchId, String include = null, String exclude = null) {
        return northboundV2.get().validateSwitch(switchId, include, exclude)
    }

    static SwitchValidationExtendedResult validateV1(SwitchId switchId) {
        return northbound.get().validateSwitch(switchId)
    }

    static List<SwitchValidationV2ExtendedResult> validate(List<SwitchId> switchesToValidate) {
        return switchesToValidate.collect { validate(it) }
                    .findAll {!it.isAsExpected()}
    }

    SwitchDto setSwitchMaintenance(SwitchId switchId, boolean maintenance, boolean evacuate) {
        cleanupManager.addAction(RESET_SWITCH_MAINTENANCE, {northbound.get().setSwitchMaintenance(switchId, false, false)})
        northbound.get().setSwitchMaintenance(switchId, maintenance, evacuate)
    }

    List<Long> deleteSwitchRules(SwitchId switchId, DeleteRulesAction deleteAction) {
        cleanupManager.addAction(SYNCHRONIZE_SWITCH, {northbound.get().synchronizeSwitch(switchId, true)})
        return northbound.get().deleteSwitchRules(switchId, deleteAction)
    }

    List<Long> deleteSwitchRules(SwitchId switchId, Long cookieId) {
        cleanupManager.addAction(SYNCHRONIZE_SWITCH, {northbound.get().synchronizeSwitch(switchId, true)})
        return northbound.get().deleteSwitchRules(switchId, cookieId)
    }

    List<Long> deleteSwitchRules(SwitchId switchId, Integer inPort, Integer inVlan, String encapsulationType,
                                 Integer outPort) {
        cleanupManager.addAction(SYNCHRONIZE_SWITCH, {northbound.get().synchronizeSwitch(switchId, true)})
        return northbound.get().deleteSwitchRules(switchId, inPort, inVlan, encapsulationType, outPort)
    }

    List<Long> deleteSwitchRules(SwitchId switchId, int priority) {
        cleanupManager.addAction(SYNCHRONIZE_SWITCH, {northbound.get().synchronizeSwitch(switchId, true)})
        return northbound.get().deleteSwitchRules(switchId, priority)
    }

    LagPortResponse createLagLogicalPort(SwitchId swichtId, Set<Integer> portNumbers, boolean lacpReply = null) {
        cleanupManager.addAction(DELETE_LAG_LOGICAL_PORT, {safeDeleteAllLogicalLagPorts(swichtId)})
        northboundV2.get().createLagLogicalPort(swichtId, new LagPortRequest(portNumbers , lacpReply))
    }

    def deleteSwitch(SwitchId switchId, Boolean force = false) {
        return northbound.get().deleteSwitch(switchId, force)
    }

    def addMirrorPoint(String flowId, FlowMirrorPointPayload mirrorPointPayload) {
        cleanupManager.addAction(DELETE_MIRROR, {safeDeleteMirrorPoint(flowId, mirrorPointPayload.mirrorPointId)})
        return northboundV2.get().createMirrorPoint(flowId, mirrorPointPayload)
    }

    def safeDeleteMirrorPoint(String flowId, String mirrorPointId) {
        if (mirrorPointId in northboundV2.get().getMirrorPoints(flowId).points*.mirrorPointId) {
            return northboundV2.get().deleteMirrorPoint(flowId, mirrorPointId)
        }
    }

    def safeDeleteAllLogicalLagPorts(SwitchId swichtId) {
        return northboundV2.get().getLagLogicalPort(swichtId).each {
            northboundV2.get().deleteLagLogicalPort(swichtId, it.getLogicalPortNumber())
        }
    }

    def setPortDiscovery(SwitchId switchId, Integer port, boolean expectedStatus) {
        if (!expectedStatus) {
            cleanupManager.addAction(RESTORE_ISL, {setPortDiscovery(switchId, port, true)})
        }
        return northboundV2.get().updatePortProperties(switchId, port,
                new PortPropertiesDto(discoveryEnabled: expectedStatus))
    }

    @Memoized
    static boolean isVxlanEnabled(SwitchId switchId) {
        return getCachedSwProps(switchId).supportedTransitEncapsulation
                .contains(FlowEncapsulationType.VXLAN.toString().toLowerCase())
    }

    @Memoized
    static List<SwitchPropertiesDto> getCachedAllSwProps() {
        return northboundV2.get().getAllSwitchProperties().switchProperties
    }

    @Memoized
    static SwitchPropertiesDto getCachedSwProps(SwitchId switchId) {
        return getCachedAllSwProps().find { it.switchId == switchId }
    }

    def setServer42FlowRttForSwitch(Switch sw, boolean isServer42FlowRttEnabled, boolean isS42ToggleOn = true) {
        def originalProps = northbound.get().getSwitchProperties(sw.dpId)
        if (originalProps.server42FlowRtt != isServer42FlowRttEnabled) {
            def s42Config = sw.prop
            def requiredProps = originalProps.jacksonCopy().tap {
                server42FlowRtt = isServer42FlowRttEnabled
                server42MacAddress = s42Config ? s42Config.server42MacAddress : null
                server42Port = s42Config ? s42Config.server42Port : null
                server42Vlan = s42Config ? s42Config.server42Vlan : null
            }

            cleanupManager.addAction(RESTORE_SWITCH_PROPERTIES, {
                northbound.get().updateSwitchProperties(sw.dpId, requiredProps.jacksonCopy().tap { server42FlowRtt = sw?.prop?.server42FlowRtt })
            })

            northbound.get().updateSwitchProperties(sw.dpId, requiredProps)
        }
        int expectedNumberOfS42Rules = (isS42ToggleOn && isServer42FlowRttEnabled) ? getExpectedS42SwitchRulesBasedOnVxlanSupport(sw.dpId) : 0
        Wrappers.wait(RULES_INSTALLATION_TIME) {
            assert getS42SwitchRules(sw.dpId).size() == expectedNumberOfS42Rules
        }
        return originalProps.server42FlowRtt
    }

    def setServer42IslRttForSwitch(Switch sw, boolean isServer42IslRttEnabled) {
        String requiredState = isServer42IslRttEnabled ? RttState.ENABLED.toString() : RttState.DISABLED.toString()
        def originalProps = getCachedSwProps(sw.dpId)
        if (originalProps.server42IslRtt != requiredState) {
            def requiredProps = originalProps.jacksonCopy().tap {
                server42IslRtt = requiredState
                def props = sw.prop ?: dummyServer42Props
                server42MacAddress = props.server42MacAddress
                server42Port = props.server42Port
                server42Vlan = props.server42Vlan
            }

            cleanupManager.addAction(RESTORE_SWITCH_PROPERTIES, {
                northbound.get().updateSwitchProperties(sw.dpId, requiredProps.jacksonCopy().tap {
                    server42IslRtt = (sw?.prop?.server42IslRtt == null ? "AUTO" : (sw?.prop?.server42IslRtt ? "ENABLED" : "DISABLED"))
                })
            })

            northbound.get().updateSwitchProperties(sw.dpId, requiredProps)
        }

        return originalProps.server42IslRtt
    }

    def setServer42IslRttAndWaitForRulesInstallation(Switch sw, boolean isServer42IslRttEnabled, boolean isS42ToggleOn) {
        setServer42IslRttForSwitch(sw, isServer42IslRttEnabled)
        waitForS42IslRulesSetUp(sw, isServer42IslRttEnabled, isS42ToggleOn)
    }
    static List<FlowEntry> getS42SwitchRules(SwitchId swId) {
        northbound.get().getSwitchRules(swId).flowEntries
                .findAll { it.cookie in [SERVER_42_FLOW_RTT_OUTPUT_VLAN_COOKIE, SERVER_42_FLOW_RTT_OUTPUT_VXLAN_COOKIE] }
    }

    static int getExpectedS42SwitchRulesBasedOnVxlanSupport(SwitchId swId) {
        //one rule per vlan/vxlan
        isVxlanEnabled(swId) ? 2 : 1
    }

    static void waitForS42SwRulesSetup(boolean isS42ToggleOn = true) {
        List<SwitchPropertiesDto> switchDetails = northboundV2.get().getAllSwitchProperties().switchProperties
                .findAll { it.switchId in getTopology().get().switches.dpId }
        withPool {
            Wrappers.wait(RULES_INSTALLATION_TIME + WAIT_OFFSET) {
                switchDetails.eachParallel { sw ->
                    def expectedRulesNumber = (isS42ToggleOn && sw.server42FlowRtt) ? getExpectedS42SwitchRulesBasedOnVxlanSupport(sw.switchId) : 0
                    assert getS42SwitchRules(sw.switchId).size() == expectedRulesNumber
                }
            }
        }
    }

    static void waitForS42IslRulesSetUp(Switch sw, boolean isServer42IslRttEnabled, boolean isS42ToggleOn) {
        def countOfRules = isS42ToggleOn && isServer42IslRttEnabled ?
                (northbound.get().getLinks(sw.dpId, null, null, null).size() + 2) : 0

        Wrappers.wait(RULES_INSTALLATION_TIME) {
            def actualS42IslRulesOnSwitch = northbound.get().getSwitchRules(sw.dpId).flowEntries
                    .findAll {(new Cookie(it.cookie).getType() in [CookieType.SERVER_42_ISL_RTT_INPUT] ||
                                it.cookie in [SERVER_42_ISL_RTT_TURNING_COOKIE, SERVER_42_ISL_RTT_OUTPUT_COOKIE])}
            assert actualS42IslRulesOnSwitch.size() == countOfRules
        }
    }

    void shapeSwitchesTraffic(List<Switch> switches, TrafficControlData tcData) {
        cleanupManager.addAction(OTHER, {lockKeeper.cleanupTrafficShaperRules(switches*.regions.flatten())})
        lockKeeper.shapeSwitchesTraffic(switches, tcData)
    }

    void cleanupTrafficShaperRules(List<Switch> switches) {
        lockKeeper.cleanupTrafficShaperRules(switches*.regions.flatten())
    }

    def addConnectedDevice(TraffExamService examService, TraffGen tg, List<Integer> vlanId) {
        cleanupManager.addAction(OTHER, {database.get().removeConnectedDevices(tg.getSwitchConnected().dpId)})
        def device = new ConnectedDevice(examService, tg, vlanId)
        cleanupManager.addAction(OTHER, {device.close()})
        return device
    }

    def partialUpdate(SwitchId switchId, SwitchPatchDto updateDto) {
        def initialSettings = northbound.get().getSwitch(switchId)
        cleanupManager.addAction(RESTORE_SWITCH_PROPERTIES,
                {northboundV2.get().partialSwitchUpdate(switchId,
                        new SwitchPatchDto(initialSettings.pop, initialSettings.location as SwitchLocationDtoV2))
                }
        )
        return northboundV2.get().partialSwitchUpdate(switchId, updateDto)
    }

    static boolean isServer42Supported(SwitchId switchId) {
        def swProps = northbound.get().getSwitchProperties(switchId)
        def featureToggles = northbound.get().getFeatureToggles()
        def isServer42 = swProps.server42FlowRtt && featureToggles.server42FlowRtt
        return isServer42
    }

    static int randomVlan() {
        return randomVlan([])
    }

    static int randomVlan(List<Integer> exclusions) {
        return (KILDA_ALLOWED_VLANS - exclusions).shuffled().first()
    }

    static List<Integer> availableVlanList(List<Integer> exclusions) {
        return (KILDA_ALLOWED_VLANS - exclusions).shuffled()
    }
}<|MERGE_RESOLUTION|>--- conflicted
+++ resolved
@@ -298,22 +298,11 @@
             }
         }
         if (sw.noviflow && !sw.wb5164) {
-<<<<<<< HEAD
-            return ([DROP_RULE_COOKIE, VERIFICATION_BROADCAST_RULE_COOKIE,
-                     VERIFICATION_UNICAST_RULE_COOKIE, DROP_VERIFICATION_LOOP_RULE_COOKIE,
-                     CATCH_BFD_RULE_COOKIE, ROUND_TRIP_LATENCY_RULE_COOKIE]
-                    + vxlanRules + multiTableRules + devicesRules + server42Rules + lacpRules)
-        } else if ((sw.noviflow || sw.nbFormat().manufacturer == "E") && sw.wb5164) {
-            return ([DROP_RULE_COOKIE, VERIFICATION_BROADCAST_RULE_COOKIE,
-                     VERIFICATION_UNICAST_RULE_COOKIE, DROP_VERIFICATION_LOOP_RULE_COOKIE, CATCH_BFD_RULE_COOKIE]
-                    + vxlanRules + multiTableRules + devicesRules + server42Rules + lacpRules)
-=======
             return ([CATCH_BFD_RULE_COOKIE, ROUND_TRIP_LATENCY_RULE_COOKIE]
                     + unifiedCookies + vxlanRules + multiTableRules + devicesRules + server42Rules + lacpRules)
         } else if ((sw.noviflow || sw.nbFormat().manufacturer == "E") && sw.wb5164) {
             return ([CATCH_BFD_RULE_COOKIE]
                     + unifiedCookies + vxlanRules + multiTableRules + devicesRules + server42Rules + lacpRules)
->>>>>>> e5730ae4
         } else if (sw.ofVersion == "OF_12") {
             return [VERIFICATION_BROADCAST_RULE_COOKIE]
         } else {
@@ -421,11 +410,7 @@
         return northboundV2.get().getSwitchFlows(new SwitchId(sw.getDpId().getId()), portIds)
     }
 
-<<<<<<< HEAD
-    static List<Integer> "get used ports"(SwitchId switchId) {
-=======
     static List<Integer> getUsedPorts(SwitchId switchId) {
->>>>>>> e5730ae4
         return northboundV2.get().getSwitchFlows(switchId, []).flowsByPort.keySet().asList()
     }
 
