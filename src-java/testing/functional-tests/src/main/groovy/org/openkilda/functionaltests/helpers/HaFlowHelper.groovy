--- conflicted
+++ resolved
@@ -1,6 +1,5 @@
 package org.openkilda.functionaltests.helpers
 
-<<<<<<< HEAD
 import com.google.common.collect.ImmutableList
 import org.openkilda.functionaltests.helpers.model.traffic.ha.HaFlowBidirectionalExam
 import org.openkilda.testing.service.traffexam.TraffExamService
@@ -12,9 +11,7 @@
 
 import javax.inject.Provider
 
-=======
 import static org.openkilda.functionaltests.helpers.FlowHelperV2.randomVlan
->>>>>>> c462a236
 import org.openkilda.northbound.dto.v2.haflows.HaFlowValidationResult
 
 import static org.openkilda.testing.Constants.FLOW_CRUD_TIMEOUT
@@ -88,13 +85,8 @@
         List<SwitchPortVlan> busyEndpoints = getBusyEndpoints(existingFlows)
         def se = HaFlowSharedEndpoint.builder()
                 .switchId(sharedSwitch.dpId)
-<<<<<<< HEAD
                 .portNumber(randomEndpointPort(sharedSwitch, useTraffgenPorts, busyEndpoints))
-                .vlanId(randomVlan())
-=======
-                .portNumber(randomEndpointPort(sharedSwitch, busyEndpoints))
                 .vlanId(randomVlan([]))
->>>>>>> c462a236
                 .build()
         def subFlows = [firstSwitch, secondSwitch].collect { sw ->
             busyEndpoints << new SwitchPortVlan(se.switchId, se.portNumber, se.vlanId)
@@ -289,7 +281,6 @@
         }
     }
 
-<<<<<<< HEAD
     HaFlowBidirectionalExam getTraffExam(HaFlow flow, long bandwidth = 0, Long duration = 5) {
         def traffExam = traffExamProvider.get()
         def subFlow1 = flow.getSubFlows().get(0);
@@ -346,12 +337,12 @@
                 .destVlans(srcVlanId)
                 .build();
         return new HaFlowBidirectionalExam(traffExam, forward1, reverse1, forward2, reverse2);
-=======
+    }
+
     SwitchId getYPoint(HaFlow haFlow) {
         def sharedForwardPath = northboundV2.getHaFlowPaths(haFlow.getHaFlowId()).getSharedPath().getForward()
         return sharedForwardPath == null ? sharedForwardPath.last().getSwitchId() :
                 haFlow.getSharedEndpoint().getSwitchId()
->>>>>>> c462a236
     }
 
     /**
