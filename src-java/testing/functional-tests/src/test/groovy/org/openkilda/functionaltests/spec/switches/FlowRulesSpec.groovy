--- conflicted
+++ resolved
@@ -44,7 +44,6 @@
 
 import jakarta.inject.Provider
 
-<<<<<<< HEAD
 import static com.shazam.shazamcrest.matcher.Matchers.sameBeanAs
 import static groovyx.gpars.GParsPool.withPool
 import static org.junit.jupiter.api.Assumptions.assumeTrue
@@ -63,9 +62,6 @@
 import static spock.util.matcher.HamcrestSupport.expect
 
 @Narrative("""Verify how Kilda behaves with switch rules (either flow rules or default rules) under different
-=======
-@Narrative("""Verify how Kilda behaves with switch rules (either flow rules or default rules) under different 
->>>>>>> 60704bf1
 circumstances: e.g. persisting rules on newly connected switch, installing default rules on new switch etc.""")
 
 class FlowRulesSpec extends HealthCheckSpecification {
