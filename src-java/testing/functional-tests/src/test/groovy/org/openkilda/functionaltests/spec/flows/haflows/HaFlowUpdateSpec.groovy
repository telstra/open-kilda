--- conflicted
+++ resolved
@@ -1,13 +1,11 @@
 package org.openkilda.functionaltests.spec.flows.haflows
-
-import org.openkilda.functionaltests.BaseSpecification
 
 import static com.shazam.shazamcrest.matcher.Matchers.sameBeanAs
 import static org.assertj.core.api.AssertionsForInterfaceTypes.assertThat
 import static org.junit.jupiter.api.Assumptions.assumeTrue
 import static spock.util.matcher.HamcrestSupport.expect
 
-import org.openkilda.functionaltests.HealthCheckSpecification
+import org.openkilda.functionaltests.BaseSpecification
 import org.openkilda.functionaltests.extension.failfast.Tidy
 import org.openkilda.functionaltests.helpers.HaFlowHelper
 import org.openkilda.messaging.error.MessageError
@@ -27,14 +25,10 @@
 
 @Slf4j
 @Narrative("Verify update and partial update operations on ha-flows.")
-<<<<<<< HEAD
-class HaFlowUpdateSpec extends BaseSpecification {
-=======
 @Ignore("""At this moment HA-flow update operations is just an API stub which doesn't updated switch rules." +
         It means that HA-flow delete operations wouldn't delete rules from switches which HA-flow has before update.
         Update HA-flow spec is temporarily ignored until HA-flow update operation is able to update switch rules""")
-class HaFlowUpdateSpec extends HealthCheckSpecification {
->>>>>>> e1d8f72a
+class HaFlowUpdateSpec extends BaseSpecification {
     @Autowired
     @Shared
     HaFlowHelper haFlowHelper
