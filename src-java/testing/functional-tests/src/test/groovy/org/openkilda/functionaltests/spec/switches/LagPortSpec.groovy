--- conflicted
+++ resolved
@@ -24,13 +24,12 @@
 import org.openkilda.testing.service.grpc.GrpcService
 import org.openkilda.testing.service.traffexam.TraffExamService
 
+import jakarta.inject.Provider
 import org.springframework.beans.factory.annotation.Autowired
 import org.springframework.web.client.HttpClientErrorException
 import spock.lang.Narrative
 import spock.lang.See
 import spock.lang.Shared
-
-import jakarta.inject.Provider
 
 @See("https://github.com/telstra/open-kilda/blob/develop/docs/design/LAG-for-ports/README.md")
 @Narrative("Verify that flow can be created on a LAG port.")
@@ -406,15 +405,9 @@
 
     def "Able to create/update LAG port with duplicated port numbers on the switch"() {
         given: "Switch and two ports"
-<<<<<<< HEAD
-        def sw = getTopology().getActiveSwitches().get(0)
-        def testPorts = topology.getAllowedPortsForSwitch(sw).take(2)
-        assert testPorts.size() > 1
-=======
         def sw = switches.all().random()
         def testPorts = sw.getPorts().take(2)
         assert testPorts.size > 1
->>>>>>> 58a1db17
 
         when: "Create LAG port with duplicated port numbers"
         def switchPortToCreate = testPorts.first()
@@ -803,15 +796,6 @@
 
     def "Unable decrease bandwidth on LAG port lower than connected flows bandwidth sum"() {
         given: "Flows on a LAG port with switch ports"
-<<<<<<< HEAD
-        def switchPair = switchPairs.all().random()
-        def testPorts = topology.getAllowedPortsForSwitch(switchPair.src).takeRight(2).sort()
-        assert testPorts.size() > 1
-        def maximumBandwidth = testPorts.sum { northbound.getPort(switchPair.src.dpId, it).currentSpeed }
-        def lagPort = switchHelper.createLagLogicalPort(switchPair.src.dpId, testPorts as Set).logicalPortNumber
-        def flow = flowFactory.getBuilder(switchPair)
-                .withSourcePort(lagPort)
-=======
         def switchPair = switchPairs.all().withoutWBSwitch().random()
         def testPorts = switchPair.src.getPorts().takeRight(2).sort()
         assert testPorts.size > 1
@@ -820,7 +804,6 @@
 
         flowFactory.getBuilder(switchPair)
                 .withSourcePort(lagPort.logicalPortNumber)
->>>>>>> 58a1db17
                 .withBandwidth(maximumBandwidth as Long)
                 .build().create()
 
