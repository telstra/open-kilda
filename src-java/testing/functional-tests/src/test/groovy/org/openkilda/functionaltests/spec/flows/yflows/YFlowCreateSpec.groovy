package org.openkilda.functionaltests.spec.flows.yflows

import static groovyx.gpars.GParsPool.withPool
import static org.assertj.core.api.AssertionsForInterfaceTypes.assertThat
import static org.junit.jupiter.api.Assumptions.assumeTrue
import static org.openkilda.functionaltests.extension.tags.Tag.LOW_PRIORITY
import static org.openkilda.functionaltests.extension.tags.Tag.TOPOLOGY_DEPENDENT
import static org.openkilda.functionaltests.helpers.FlowHistoryConstants.CREATE_SUCCESS
import static org.openkilda.functionaltests.helpers.FlowHistoryConstants.CREATE_SUCCESS_Y
import static org.openkilda.functionaltests.helpers.FlowHistoryConstants.DELETE_SUCCESS
import static org.openkilda.functionaltests.helpers.FlowHistoryConstants.DELETE_SUCCESS_Y
import static org.openkilda.testing.Constants.FLOW_CRUD_TIMEOUT
import static org.openkilda.testing.Constants.WAIT_OFFSET

import org.openkilda.functionaltests.HealthCheckSpecification
import org.openkilda.functionaltests.extension.failfast.Tidy
import org.openkilda.functionaltests.extension.tags.Tags
import org.openkilda.functionaltests.helpers.Wrappers
import org.openkilda.functionaltests.helpers.YFlowHelper
import org.openkilda.functionaltests.helpers.model.SwitchTriplet
import org.openkilda.messaging.error.MessageError
import org.openkilda.messaging.payload.flow.FlowState
import org.openkilda.model.SwitchFeature
import org.openkilda.northbound.dto.v2.switches.LagPortRequest
import org.openkilda.northbound.dto.v2.yflows.YFlowCreatePayload
import org.openkilda.northbound.dto.v2.yflows.YFlowPingPayload
import org.openkilda.testing.service.traffexam.TraffExamService
import org.openkilda.testing.service.traffexam.model.Exam
import org.openkilda.testing.service.traffexam.model.ExamReport
import org.openkilda.testing.tools.FlowTrafficExamBuilder
import org.openkilda.testing.tools.SoftAssertions

import groovy.util.logging.Slf4j
import org.springframework.beans.factory.annotation.Autowired
import org.springframework.http.HttpStatus
import org.springframework.web.client.HttpClientErrorException
import spock.lang.Narrative
import spock.lang.Shared

import javax.inject.Provider

@Slf4j
@Narrative("Verify create operations on y-flows.")
class YFlowCreateSpec extends HealthCheckSpecification {
    @Autowired
    @Shared
    YFlowHelper yFlowHelper
    @Autowired
    @Shared
    Provider<TraffExamService> traffExamProvider

    @Tidy
    @Tags([TOPOLOGY_DEPENDENT])
    def "Valid y-flow can be created#trafficDisclaimer, covered cases: #coveredCases"() {
        assumeTrue(swT != null, "These cases cannot be covered on given topology: $coveredCases")
        if (coveredCases.toString().contains("qinq")) {
            assumeTrue(useMultitable, "Multi table is not enabled in kilda configuration")
        }

        when: "Create a y-flow of certain configuration"
        def allLinksBefore = northbound.getAllLinks()
        def yFlow = northboundV2.addYFlow(yFlowRequest)

        then: "Y-flow is created and has UP status"
        Wrappers.wait(FLOW_CRUD_TIMEOUT) {
            yFlow = northboundV2.getYFlow(yFlow.YFlowId)
            assert yFlow && yFlow.status == FlowState.UP.toString()
        }
        northboundV2.getYFlow(yFlow.YFlowId).YPoint

        and: "2 sub-flows are created, visible via regular 'dump flows' API"
        northboundV2.getAllFlows()*.flowId.sort() == yFlow.subFlows*.flowId.sort()

        and: "History has relevant entries about y-flow creation"
        Wrappers.wait(FLOW_CRUD_TIMEOUT) { northbound.getFlowHistory(yFlow.YFlowId).last().payload.last().action == CREATE_SUCCESS_Y }
        yFlow.subFlows.each { sf ->
            Wrappers.wait(FLOW_CRUD_TIMEOUT) { assert northbound.getFlowHistory(sf.flowId).last().payload.last().action == CREATE_SUCCESS }
        }

        and: "User is able to view y-flow paths"
        def paths = northboundV2.getYFlowPaths(yFlow.YFlowId)

        and: "Y-flow passes flow validation"
        with(northboundV2.validateYFlow(yFlow.YFlowId)) {
            it.asExpected
            it.subFlowValidationResults.each { assert it.asExpected }
        }

        and: "Both sub-flows pass flow validation"
        yFlow.subFlows.each {
            assert northbound.validateFlow(it.flowId).every { it.asExpected }
        }

        and: "YFlow is pingable"
        if (swT.shared != swT.ep1 || swT.shared != swT.ep2) {
            def response = northboundV2.pingYFlow(yFlow.YFlowId, new YFlowPingPayload(2000))
            !response.error
            response.subFlows.each {
                assert it.forward.pingSuccess
                assert it.reverse.pingSuccess
            }
        }

        and: "All involved switches pass switch validation"
        def involvedSwitches = pathHelper.getInvolvedYSwitches(paths)
        involvedSwitches.each { sw ->
            northbound.validateSwitch(sw.dpId).verifyRuleSectionsAreEmpty(["missing", "excess", "misconfigured"])
            northbound.validateSwitch(sw.dpId).verifyMeterSectionsAreEmpty(["missing", "excess", "misconfigured"])
        }

        and: "Bandwidth is properly consumed on shared and non-shared ISLs"
        def allLinksAfter = northbound.getAllLinks()
        def involvedIslsSFlow_1 = pathHelper.getInvolvedIsls(yFlow.subFlows[0].flowId)
        def involvedIslsSFlow_2 = pathHelper.getInvolvedIsls(yFlow.subFlows[1].flowId)

        (involvedIslsSFlow_1 + involvedIslsSFlow_2).unique().each { link ->
            [link, link.reversed].each {
                islUtils.getIslInfo(allLinksBefore, it).ifPresent(islBefore -> {
                    def bwBefore = islBefore.availableBandwidth
                    def bwAfter = islUtils.getIslInfo(allLinksAfter, it).get().availableBandwidth
                    assert bwBefore == bwAfter + yFlow.maximumBandwidth
                })
            }
        }

        and: "YFlow is pingable #2"
        if (swT.shared != swT.ep1 || swT.shared != swT.ep2) {
            //TODO: remove this quickfix for failing traffexam
            !northboundV2.pingYFlow(yFlow.YFlowId, new YFlowPingPayload(2000)).error
        }

        when: "Traffic starts to flow on both sub-flows with maximum bandwidth (if applicable)"
        def beforeTraffic = new Date()
        def traffExam = traffExamProvider.get()
        List<ExamReport> examReports
        if (trafficApplicable) {
            def exam = new FlowTrafficExamBuilder(topology, traffExam).buildYFlowExam(yFlow, yFlow.maximumBandwidth, 10)
            examReports = withPool {
                [exam.forward1, exam.forward2, exam.reverse1, exam.reverse2].collectParallel { Exam direction ->
                    def resources = traffExam.startExam(direction)
                    direction.setResources(resources)
                    traffExam.waitExam(direction)
                }
            }
        }

        then: "Traffic flows on both sub-flows, but does not exceed the y-flow bandwidth restriction (~halves for each sub-flow)"
        if (trafficApplicable) {
            def assertions = new SoftAssertions()
            examReports.each { report ->
                assertions.checkSucceeds {
//                    def flowBwBits = yFlow.maximumBandwidth * 1000
                    //allow 10% deviation
//                    assert Math.abs(report.producerReport.bitsPerSecond - flowBwBits / 2) < flowBwBits * 0.1, report.exam
                    assert report.hasTraffic(), report.exam
                }
            }
            assertions.verify()
        }

        and: "Y-flow and subflows stats are available (flow.raw.bytes)"
<<<<<<< HEAD
        if (trafficApplicable) {
            statsHelper.verifyYFlowWritesStats(yFlow, beforeTraffic, trafficApplicable)
        }
=======
        statsHelper.verifyYFlowWritesMeterStats(yFlow, beforeTraffic, trafficApplicable)

>>>>>>> 29a5c348
        when: "Delete the y-flow"
        northboundV2.deleteYFlow(yFlow.YFlowId)

        then: "The y-flow is no longer visible via 'get' API"
        Wrappers.wait(WAIT_OFFSET) { assert !northboundV2.getYFlow(yFlow.YFlowId) }
        def flowRemoved = true

        and: "Related sub-flows are removed"
        Wrappers.wait(WAIT_OFFSET) {
            northboundV2.getAllFlows().forEach {
                assert !yFlow.subFlows*.flowId.contains(it.flowId)
                assert it.YFlowId != yFlow.YFlowId
            }
        }

        and: "History has relevant entries about y-flow deletion"
        Wrappers.wait(FLOW_CRUD_TIMEOUT) { northbound.getFlowHistory(yFlow.YFlowId).last().payload.last().action == DELETE_SUCCESS_Y }
        yFlow.subFlows.each { sf ->
            Wrappers.wait(FLOW_CRUD_TIMEOUT) {
                assert northbound.getFlowHistory(sf.flowId).last().payload.last().action == DELETE_SUCCESS
            }
        }

        and: "All involved switches pass switch validation"
        // https://github.com/telstra/open-kilda/issues/3411
        northbound.synchronizeSwitch(yFlow.sharedEndpoint.switchId, true)
        involvedSwitches.each { sw ->
            northbound.validateSwitch(sw.dpId).verifyRuleSectionsAreEmpty(["missing", "excess", "misconfigured"])
            northbound.validateSwitch(sw.dpId).verifyMeterSectionsAreEmpty(["missing", "excess", "misconfigured"])
        }

        cleanup:
        yFlow && !flowRemoved && yFlowHelper.deleteYFlow(yFlow.YFlowId)

        where:
        //Not all cases may be covered. Uncovered cases will be shown as a 'skipped' test
        data << getFLowsTestData()
        swT = data.swT as SwitchTriplet
        yFlowRequest = data.yFlow as YFlowCreatePayload
        coveredCases = data.coveredCases as List<String>
        trafficApplicable = isTrafficApplicable(swT)
        trafficDisclaimer = trafficApplicable ? " and pass traffic" : " [!NO TRAFFIC CHECK!]"
    }

    @Tidy
    def "System forbids to create a y-flow with conflict: #data.descr"(YFlowCreatePayload yFlow) {
        assumeTrue(data.yFlow != null, "This case cannot be covered on given topology: $data.descr")

        when: "Try creating a y-flow with one endpoint being in conflict with the other one"
        def yFlowResponse = yFlowHelper.addYFlow(yFlow)

        then: "Error is received, describing the problem"
        def exc = thrown(HttpClientErrorException)
        exc.statusCode == HttpStatus.BAD_REQUEST
        exc.responseBodyAsString.to(MessageError).with {
            assert errorMessage == "Could not create y-flow"
            assertThat(errorDescription).matches(data.errorPattern(yFlow))
        }

        and: "'Get' y-flows doesn't return the flow"
        assert !yFlowResponse || !northboundV2.getYFlow(yFlowResponse.YFlowId)

        and: "'Get' flows doesn't return the sub-flows"
        if (yFlowResponse) {
            northboundV2.getAllFlows().forEach {
                assert it.YFlowId != yFlowResponse.YFlowId
            }
        }

        cleanup:
        yFlowResponse && !exc && yFlowHelper.deleteYFlow(yFlowResponse.YFlowId)

        where: "Use different types of conflicts"
        data << [
                [
                        descr       : "subflow1 and subflow2 same vlan on shared endpoint",
                        yFlow       : yFlowHelper.randomYFlow(topologyHelper.switchTriplets[0]).tap {
                            it.subFlows[1].sharedEndpoint.vlanId = it.subFlows[0].sharedEndpoint.vlanId
                        },
                        errorPattern: { YFlowCreatePayload flow ->
                            ~/The sub-flows .* and .* have shared endpoint conflict: \
SubFlowSharedEndpointEncapsulation\(vlanId=${flow.subFlows[0].sharedEndpoint.vlanId}, innerVlanId=0\) \/ \
SubFlowSharedEndpointEncapsulation\(vlanId=${flow.subFlows[1].sharedEndpoint.vlanId}, innerVlanId=0\)/
                        }
                ],
                [
                        descr       : "subflow1 and subflow2 no vlan on shared endpoint",
                        yFlow       : yFlowHelper.randomYFlow(topologyHelper.switchTriplets[0]).tap {
                            it.subFlows[0].sharedEndpoint.vlanId = 0
                            it.subFlows[1].sharedEndpoint.vlanId = 0
                        },
                        errorPattern: { YFlowCreatePayload flow ->
                            ~/The sub-flows .*? and .*? have shared endpoint conflict: \
SubFlowSharedEndpointEncapsulation\(vlanId=0, innerVlanId=0\) \/ \
SubFlowSharedEndpointEncapsulation\(vlanId=0, innerVlanId=0\)/
                        }
                ],
                [
                        descr       : "ep1 = ep2, same vlan",
                        yFlow       : yFlowHelper.randomYFlow(topologyHelper.switchTriplets.find { it.ep1 == it.ep2 }).tap {
                            it.subFlows[1].endpoint.portNumber = it.subFlows[0].endpoint.portNumber
                            it.subFlows[1].endpoint.vlanId = it.subFlows[0].endpoint.vlanId
                        },
                        errorPattern: { YFlowCreatePayload flow ->
                            ~/The sub-flows .*? and .*? have endpoint conflict: \
switchId="${flow.subFlows[0].endpoint.switchId}" port=${flow.subFlows[0].endpoint.portNumber} vlanId=${flow.subFlows[0].endpoint.vlanId} \/ \
switchId="${flow.subFlows[1].endpoint.switchId}" port=${flow.subFlows[1].endpoint.portNumber} vlanId=${flow.subFlows[1].endpoint.vlanId}/
                        }
                ],
                [
                        descr       : "ep1 = ep2, both no vlan",
                        yFlow       : yFlowHelper.randomYFlow(topologyHelper.switchTriplets.find { it.ep1 == it.ep2 }).tap {
                            it.subFlows[1].endpoint.portNumber = it.subFlows[0].endpoint.portNumber
                            it.subFlows[0].endpoint.vlanId = 0
                            it.subFlows[1].endpoint.vlanId = 0
                        },
                        errorPattern: { YFlowCreatePayload flow ->
                            ~/The sub-flows .*? and .*? have endpoint conflict: \
switchId="${flow.subFlows[0].endpoint.switchId}" port=${flow.subFlows[0].endpoint.portNumber} \/ \
switchId="${flow.subFlows[1].endpoint.switchId}" port=${flow.subFlows[1].endpoint.portNumber}/
                        }
                ],
                [
                        descr       : "ep1 = ep2, vlans [0,X] and [X,0]",
                        yFlow       : yFlowHelper.randomYFlow(topologyHelper.switchTriplets.find { it.ep1 == it.ep2 }).tap {
                            it.subFlows[1].endpoint.portNumber = it.subFlows[0].endpoint.portNumber
                            it.subFlows[0].endpoint.innerVlanId = it.subFlows[0].endpoint.vlanId
                            it.subFlows[0].endpoint.vlanId = 0
                            it.subFlows[1].endpoint.vlanId = it.subFlows[0].endpoint.innerVlanId
                            it.subFlows[1].endpoint.innerVlanId = 0
                        },
                        errorPattern: { YFlowCreatePayload flow ->
                            ~/The sub-flows .*? and .*? have endpoint conflict: \
switchId="${flow.subFlows[0].endpoint.switchId}" port=${flow.subFlows[0].endpoint.portNumber} vlanId=${flow.subFlows[0].endpoint.innerVlanId} \/ \
switchId="${flow.subFlows[1].endpoint.switchId}" port=${flow.subFlows[1].endpoint.portNumber} vlanId=${flow.subFlows[1].endpoint.vlanId}/
                        }
                ],
                [
                        descr       : "ep1 on ISL port",
                        yFlow       : yFlowHelper.randomYFlow(topologyHelper.switchTriplets[0]).tap {
                            def islPort = topology.getBusyPortsForSwitch(it.subFlows[0].endpoint.switchId)[0]
                            it.subFlows[0].endpoint.portNumber = islPort
                        },
                        errorPattern: { YFlowCreatePayload flow ->
                            ~/The port ${flow.subFlows[0].endpoint.portNumber} on the \
switch '${flow.subFlows[0].endpoint.switchId}' is occupied by an ISL \(destination endpoint collision\)./
                        }
                ],
                [
                        descr       : "shared endpoint on ISL port",
                        yFlow       : yFlowHelper.randomYFlow(topologyHelper.switchTriplets[0]).tap {
                            def islPort = topology.getBusyPortsForSwitch(it.sharedEndpoint.switchId)[0]
                            it.sharedEndpoint.portNumber = islPort
                        },
                        errorPattern: { YFlowCreatePayload flow ->
                            ~/The port ${flow.sharedEndpoint.portNumber} on the \
switch '${flow.sharedEndpoint.switchId}' is occupied by an ISL \(source endpoint collision\)./
                        }
                ],
                [
                        descr       : "ep2 on s42 port",
                        yFlow       : {
                            def swTriplet = topologyHelper.getSwitchTriplets(true).find { it.ep2.prop?.server42Port }
                            if (swTriplet) {
                                return yFlowHelper.randomYFlow(swTriplet).tap {
                                    it.subFlows[1].endpoint.portNumber = swTriplet.ep2.prop.server42Port
                                }
                            }
                            return null
                        }(),
                        errorPattern: { YFlowCreatePayload flow ->
                            ~/Server 42 port in the switch properties for switch '${flow.subFlows[1].endpoint.switchId}'\
 is set to '${flow.subFlows[1].endpoint.portNumber}'. It is not possible to create or update an endpoint with these parameters./
                        }
                ],
                [
                        descr       : "shared endpoint on s42 port",
                        yFlow       : {
                            def swTriplet = topologyHelper.switchTriplets.find { it.shared.prop?.server42Port }
                            if (swTriplet) {
                                return yFlowHelper.randomYFlow(swTriplet).tap {
                                    it.sharedEndpoint.portNumber = swTriplet.shared.prop.server42Port
                                }
                            }
                            return null
                        }(),
                        errorPattern: { YFlowCreatePayload flow ->
                            ~/Server 42 port in the switch properties for switch '${flow.sharedEndpoint.switchId}'\
 is set to '${flow.sharedEndpoint.portNumber}'. It is not possible to create or update an endpoint with these parameters./
                        }
                ]
        ]
        yFlow = data.yFlow as YFlowCreatePayload
    }

    @Tidy
    def "System forbids to create a y-flow with conflict: subflow1 vlans are [0,X] and subflow2 vlans are [X,0] on shared endpoint"() {
        when: "Try creating a y-flow with one endpoint being in conflict with the other one"
        def flow = yFlowHelper.randomYFlow(topologyHelper.switchTriplets[0]).tap {
            it.subFlows[0].sharedEndpoint.innerVlanId = it.subFlows[0].sharedEndpoint.vlanId
            it.subFlows[0].sharedEndpoint.vlanId = 0
            it.subFlows[1].sharedEndpoint.vlanId = it.subFlows[0].sharedEndpoint.innerVlanId
            it.subFlows[1].sharedEndpoint.innerVlanId = 0
        }
        def yFlowResponse = yFlowHelper.addYFlow(flow)

        then: "Error is received, describing the problem"
        def exc = thrown(HttpClientErrorException)
        exc.statusCode == HttpStatus.CONFLICT
        exc.responseBodyAsString.to(MessageError).with {
            assert errorMessage == "Could not create y-flow"
            assertThat(errorDescription).matches(~/FlowValidateAction failed: \
Requested flow '.*?' conflicts with existing flow '.*?'. Details: requested flow '.*?' \
source: switchId="${flow.sharedEndpoint.switchId}" port=${flow.sharedEndpoint.portNumber} vlanId=${flow.subFlows[0].sharedEndpoint.innerVlanId}, \
existing flow '.*?' \
source: switchId="${flow.sharedEndpoint.switchId}" port=${flow.sharedEndpoint.portNumber} vlanId=${flow.subFlows[1].sharedEndpoint.vlanId}/)
        }

        and: "'Get' y-flows doesn't return the flow"
        Wrappers.wait(WAIT_OFFSET) { //even on error system briefly creates an 'in progress' flow
            assert !yFlowResponse || !northboundV2.getYFlow(yFlowResponse.YFlowId)
        }

        and: "'Get' flows doesn't return the sub-flows"
        if (yFlowResponse) {
            northboundV2.getAllFlows().forEach {
                assert it.YFlowId != yFlowResponse.YFlowId
            }
        }

        cleanup:
        yFlowResponse && !exc && yFlowHelper.deleteYFlow(yFlowResponse.YFlowId)
    }

    @Tidy
    @Tags([TOPOLOGY_DEPENDENT])
    def "System forbids to create a y-flow with conflict: shared endpoint port is inside a LAG group"() {
        given: "A LAG port"
        def swT = topologyHelper.switchTriplets.find { it.shared.features.contains(SwitchFeature.LAG) }
        assumeTrue(swT != null, "Unable to find a switch that supports LAG")
        def portsArray = topology.getAllowedPortsForSwitch(swT.shared)[-2, -1]
        def payload = new LagPortRequest(portNumbers: portsArray)
        def lagPort = northboundV2.createLagLogicalPort(swT.shared.dpId, payload).logicalPortNumber

        when: "Try creating a y-flow with shared endpoint port being inside LAG"
        def yFlow = yFlowHelper.randomYFlow(swT).tap {
            it.sharedEndpoint.portNumber = portsArray[0]
        }
        def yFlowResponse = yFlowHelper.addYFlow(yFlow)

        then: "Error is received, describing the problem"
        def exc = thrown(HttpClientErrorException)
        exc.statusCode == HttpStatus.BAD_REQUEST
        exc.responseBodyAsString.to(MessageError).with {
            assert errorMessage == "Could not create y-flow"
            assert errorDescription == "Port ${portsArray[0]} on switch $swT.shared.dpId is used " +
                    "as part of LAG port $lagPort"
        }

        and: "'Get' y-flows doesn't return the flow"
        Wrappers.wait(WAIT_OFFSET) { //even on error system briefly creates an 'in progress' flow
            assert !yFlowResponse || !northboundV2.getYFlow(yFlowResponse.YFlowId)
        }

        and: "'Get' flows doesn't return the sub-flows"
        if (yFlowResponse) {
            northboundV2.getAllFlows().forEach {
                assert it.YFlowId != yFlowResponse.YFlowId
            }
        }

        cleanup:
        yFlowResponse && !exc && yFlowHelper.deleteYFlow(yFlowResponse.YFlowId)
        lagPort && northboundV2.deleteLagLogicalPort(swT.shared.dpId, lagPort)
    }

    @Tidy
    @Tags([TOPOLOGY_DEPENDENT, LOW_PRIORITY])
    def "System allows to create y-flow with bandwidth equal to link bandwidth between shared endpoint and y-point (#4965)"() {
        /* Shared <----------------> Y-Point ----------- Ep1
                         ⬆              \ ______________ Ep2
          flow max_bandwidth == bw of this link         ↖
                                                        flow max_bandwidth <= bw on these two links
        */

        given: "three switches and potential y-flow point"
        def switchTripletsWithDirectLinkBetweenSharedAndYPoint = topologyHelper.getSwitchTriplets(true, false)
                .findAll {
                    def yPoints = yFlowHelper.findPotentialYPoints(it)
                    if (yPoints.size() != 1) {
                        return false
                    }
                    def yPoint = yPoints.get(0)
                    def sharedToYPointBandwidth = topology.getIslBetween(it.shared, yPoint).map(isl -> isl.getMaxBandwidth())

                    sharedToYPointBandwidth && it.shared != yPoint
                }
        def swT = switchTripletsWithDirectLinkBetweenSharedAndYPoint.sort {
            topology.getIslBetween(it.shared, yFlowHelper.findPotentialYPoints(it).get(0)).get().getMaxBandwidth()
        }.get(0)
        assumeTrue(swT != null, "No suiting switches found.")

        when: "y-flow plan for them with bandwidth equal to ISL bandwidth"

        def islBetweenSharedAndYPoint = topology.getIslBetween(swT.shared, yFlowHelper.findPotentialYPoints(swT).first())
        def yFlowRequest = yFlowHelper.randomYFlow(swT).tap
                { maximumBandwidth = islBetweenSharedAndYPoint.get().getMaxBandwidth() }

        then: "y-flow is created and UP"
        def yFlow = yFlowHelper.addYFlow(yFlowRequest)

        cleanup:
        Wrappers.silent { yFlowHelper.deleteYFlow(yFlow.getYFlowId()) }
    }

    /**
     * First N iterations are covering all unique se-yp-ep combinations from 'getSwTripletsTestData' with random vlans.
     * Then add required iterations of unusual vlan combinations (default port, qinq, etc.)
     */
    def getFLowsTestData() {
        List<Map> testData = getSwTripletsTestData()
        //random vlans on getSwTripletsTestData
        testData.findAll { it.swT != null }.each {
            it.yFlow = yFlowHelper.randomYFlow(it.swT)
            it.coveredCases << "random vlans"
        }
        //se noVlan+vlan, ep1-ep2 same sw-port, vlan+noVlan
        testData.with {
            def suitingTriplets = owner.topologyHelper.switchTriplets.findAll { it.ep1 == it.ep2 }
            def swT = suitingTriplets.find { isTrafficApplicable(it) } ?: suitingTriplets[0]
            def yFlow = owner.yFlowHelper.randomYFlow(swT).tap {
                it.subFlows[0].sharedEndpoint.vlanId = 0
                it.subFlows[1].endpoint.portNumber = it.subFlows[0].endpoint.portNumber
                it.subFlows[1].endpoint.vlanId = 0
            }
            add([swT: swT, yFlow: yFlow, coveredCases: ["se noVlan+vlan, ep1-ep2 same sw-port, vlan+noVlan"]])
        }
        //se qinq, ep1 default, ep2 qinq
        testData.with {
            def suitingTriplets = owner.topologyHelper.switchTriplets.findAll { it.ep1 != it.ep2 }
            def swT = suitingTriplets.find { isTrafficApplicable(it) } ?: suitingTriplets[0]
            def yFlow = owner.yFlowHelper.randomYFlow(swT).tap {
                it.subFlows[1].sharedEndpoint.vlanId = it.subFlows[0].sharedEndpoint.vlanId
                it.subFlows[0].sharedEndpoint.innerVlanId = 11
                it.subFlows[1].sharedEndpoint.innerVlanId = 22
                it.subFlows[0].endpoint.vlanId = 0
                it.subFlows[1].endpoint.innerVlanId = 11
            }
            add([swT: swT, yFlow: yFlow, coveredCases: ["se qinq, ep1 default, ep2 qinq"]])
        }
        //se qinq, ep1-ep2 same sw-port, qinq
        testData.with {
            def suitingTriplets = owner.topologyHelper.switchTriplets.findAll { it.ep1 == it.ep2 }
            def swT = suitingTriplets.find { isTrafficApplicable(it) } ?: suitingTriplets[0]
            def yFlow = owner.yFlowHelper.randomYFlow(swT).tap {
                it.subFlows[0].sharedEndpoint.vlanId = 123
                it.subFlows[1].sharedEndpoint.vlanId = 124
                it.subFlows[0].sharedEndpoint.innerVlanId = 111
                it.subFlows[1].sharedEndpoint.innerVlanId = 111
                it.subFlows[1].endpoint.portNumber = it.subFlows[0].endpoint.portNumber
                it.subFlows[0].endpoint.vlanId = 222
                it.subFlows[1].endpoint.vlanId = 222
                it.subFlows[0].endpoint.innerVlanId = 333
                it.subFlows[1].endpoint.innerVlanId = 444
            }
            add([swT: swT, yFlow: yFlow, coveredCases: ["se qinq, ep1-ep2 same sw-port, qinq"]])
        }

        //se-ep1-ep2 same sw (one-switch y-flow)
        testData.with {
            def topo = owner.topology
            def sw = topo.getActiveSwitches()
                    .sort { swIt -> topo.getActiveTraffGens().findAll { it.switchConnected.dpId == swIt.dpId }.size() }
                    .reverse()
                    .first()
            def swT = owner.topologyHelper.getSwitchTriplets(false, true).find() {
                it.shared == sw && it.ep1 == sw && it.ep2 == sw
            }
            def yFlow = owner.yFlowHelper.singleSwitchYFlow(sw)
            add([swT: swT, yFlow: yFlow, coveredCases: ["se-ep1-ep2 same sw (one-switch y-flow)"]])
        }

        return testData
    }

    def getSwTripletsTestData() {
        def requiredCases = [
                //se = shared endpoint, ep = subflow endpoint, yp = y-point
                [name     : "se is wb and se!=yp",
                 condition: { SwitchTriplet swT ->
                     def yPoints = yFlowHelper.findPotentialYPoints(swT)
                     swT.shared.wb5164 && yPoints.size() == 1 && yPoints[0] != swT.shared
                 }],
                [name     : "se is non-wb and se!=yp",
                 condition: { SwitchTriplet swT ->
                     def yPoints = yFlowHelper.findPotentialYPoints(swT)
                     !swT.shared.wb5164 && yPoints.size() == 1 && yPoints[0] != swT.shared
                 }],
                [name     : "ep on wb and different eps", //ep1 is not the same sw as ep2
                 condition: { SwitchTriplet swT -> swT.ep1.wb5164 && swT.ep1 != swT.ep2 }],
                [name     : "ep on non-wb and different eps", //ep1 is not the same sw as ep2
                 condition: { SwitchTriplet swT -> !swT.ep1.wb5164 && swT.ep1 != swT.ep2 }],
                [name     : "se+yp on wb",
                 condition: { SwitchTriplet swT ->
                     def yPoints = yFlowHelper.findPotentialYPoints(swT)
                     swT.shared.wb5164 && yPoints.size() == 1 && yPoints[0] == swT.shared
                 }],
                [name     : "se+yp on non-wb",
                 condition: { SwitchTriplet swT ->
                     def yPoints = yFlowHelper.findPotentialYPoints(swT)
                     !swT.shared.wb5164 && yPoints.size() == 1 && yPoints[0] == swT.shared
                 }],
                [name     : "yp on wb and yp!=se!=ep",
                 condition: { SwitchTriplet swT ->
                     def yPoints = yFlowHelper.findPotentialYPoints(swT)
                     swT.shared.wb5164 && yPoints.size() == 1 && yPoints[0] != swT.shared && yPoints[0] != swT.ep1 && yPoints[0] != swT.ep2
                 }],
                [name     : "yp on non-wb and yp!=se!=ep",
                 condition: { SwitchTriplet swT ->
                     def yPoints = yFlowHelper.findPotentialYPoints(swT)
                     !swT.shared.wb5164 && yPoints.size() == 1 && yPoints[0] != swT.shared && yPoints[0] != swT.ep1 && yPoints[0] != swT.ep2
                 }],
                [name     : "ep+yp on wb",
                 condition: { SwitchTriplet swT ->
                     def yPoints = yFlowHelper.findPotentialYPoints(swT)
                     swT.shared.wb5164 && yPoints.size() == 1 && (yPoints[0] == swT.ep1 || yPoints[0] == swT.ep2)
                 }],
                [name     : "ep+yp on non-wb",
                 condition: { SwitchTriplet swT ->
                     def yPoints = yFlowHelper.findPotentialYPoints(swT)
                     !swT.shared.wb5164 && yPoints.size() == 1 && (yPoints[0] == swT.ep1 || yPoints[0] == swT.ep2)
                 }],
                [name     : "yp==se",
                 condition: { SwitchTriplet swT ->
                     def yPoints = yFlowHelper.findPotentialYPoints(swT)
                     yPoints.size() == 1 && yPoints[0] == swT.shared && swT.shared != swT.ep1 && swT.shared != swT.ep2
                 }]
        ]
        requiredCases.each { it.picked = false }
        //match all triplets to the list of requirements that it satisfies
        Map<SwitchTriplet, List<String>> weightedTriplets = topologyHelper.getSwitchTriplets(false, true)
                .collectEntries { triplet ->
                    [(triplet): requiredCases.findAll { it.condition(triplet) }*.name]
                }
        //sort, so that most valuable triplet is first
        weightedTriplets = weightedTriplets.sort { -it.value.size() }
        def result = []
        //greedy alg. Pick most valuable triplet. Re-weigh remaining triplets considering what is no longer required and repeat
        while (requiredCases.find { !it.picked } && weightedTriplets.entrySet()[0].value.size() > 0) {
            def pick = weightedTriplets.entrySet()[0]
            weightedTriplets.remove(pick.key)
            pick.value.each { satisfiedCase ->
                requiredCases.find { it.name == satisfiedCase }.picked = true
            }
            weightedTriplets.entrySet().each { it.value.removeAll(pick.value) }
            weightedTriplets = weightedTriplets.sort { -it.value.size() }
            result << [swT: pick.key, coveredCases: pick.value]
        }
        def notPicked = requiredCases.findAll { !it.picked }
        if (notPicked) {
            //special entry, passing cases that are not covered for later processing
            result << [swT: null, coveredCases: notPicked*.name]
        }
        return result
    }

    static boolean isTrafficApplicable(SwitchTriplet swT) {
        def isOneSw = swT ? (swT.shared == swT.ep1 && swT.shared == swT.ep2) : false
        def amountTraffgens = isOneSw ? 1 : 0
        swT ? [swT.shared, swT.ep1, swT.ep2].every { it.traffGens.size() > amountTraffgens } : false
    }
}<|MERGE_RESOLUTION|>--- conflicted
+++ resolved
@@ -159,14 +159,10 @@
         }
 
         and: "Y-flow and subflows stats are available (flow.raw.bytes)"
-<<<<<<< HEAD
         if (trafficApplicable) {
             statsHelper.verifyYFlowWritesStats(yFlow, beforeTraffic, trafficApplicable)
         }
-=======
-        statsHelper.verifyYFlowWritesMeterStats(yFlow, beforeTraffic, trafficApplicable)
-
->>>>>>> 29a5c348
+
         when: "Delete the y-flow"
         northboundV2.deleteYFlow(yFlow.YFlowId)
 
