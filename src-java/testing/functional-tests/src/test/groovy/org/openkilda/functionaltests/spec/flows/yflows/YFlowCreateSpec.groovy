--- conflicted
+++ resolved
@@ -159,11 +159,7 @@
         }
 
         and: "Y-flow and subflows stats are available (flow.raw.bytes)"
-<<<<<<< HEAD
         statsHelper.verifyYFlowWritesStats(yFlow, beforeTraffic, trafficApplicable)
-=======
-        statsHelper.verifyYFlowWritesMeterStats(yFlow, beforeTraffic, trafficApplicable)
->>>>>>> 2157f1f5
 
         when: "Delete the y-flow"
         northboundV2.deleteYFlow(yFlow.YFlowId)
