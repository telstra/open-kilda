--- conflicted
+++ resolved
@@ -37,15 +37,12 @@
 import org.openkilda.testing.service.traffexam.TraffExamService
 import org.openkilda.testing.service.traffexam.model.ArpData
 import org.openkilda.testing.service.traffexam.model.LldpData
-<<<<<<< HEAD
-import org.openkilda.testing.tools.SoftAssertionsWrapper
-=======
->>>>>>> 58a1db17
 
 import com.github.javafaker.Faker
 import groovy.transform.AutoClone
 import groovy.transform.Memoized
 import groovy.util.logging.Slf4j
+import jakarta.inject.Provider
 import org.springframework.beans.factory.annotation.Autowired
 import org.springframework.web.client.HttpClientErrorException
 import spock.lang.Narrative
@@ -53,7 +50,6 @@
 import spock.lang.Shared
 
 import java.time.Instant
-import jakarta.inject.Provider
 
 @Slf4j
 @Narrative("""
@@ -1189,11 +1185,6 @@
         })
 
         and: "Flow is created on a target switch with devices feature 'off'"
-<<<<<<< HEAD
-        def dstTg = topology.activeTraffGens.find { it != tg && it.getSwitchConnected().getDpId() != sw.getDpId() }
-        def dst = dstTg.getSwitchConnected()
-=======
->>>>>>> 58a1db17
         def outerVlan = 100
         def flow = flowFactory.getBuilder(swPair, true)
                 .withSourceVlan(outerVlan)
@@ -1250,11 +1241,6 @@
 
         and: "Flow is created on a target switch with devices feature 'off'"
         def tgService = traffExamProvider.get()
-<<<<<<< HEAD
-        def dstTg = topology.activeTraffGens.find { it != tg && it.getSwitchConnected().getDpId() != sw.getDpId() }
-        def dst = dstTg.getSwitchConnected()
-=======
->>>>>>> 58a1db17
         def outerVlan = 100
         def flow = flowFactory.getBuilder(swPair)
                 .withSourceVlan(outerVlan)
@@ -1320,37 +1306,13 @@
                 testData.dstEnabled, testData.switchPair)
     }
 
-<<<<<<< HEAD
-    private void restoreSwitchProperties(SwitchId switchId, SwitchPropertiesDto initialProperties) {
-        Switch sw = topology.switches.find { it.dpId == switchId }
-        switchHelper.updateSwitchProperties(sw, initialProperties)
-    }
-
-    private void validateLldpArpMeters(SwitchId switchId) {
-        SoftAssertionsWrapper assertions = new SoftAssertionsWrapper()
-        def validationResponse = switchHelper.validate(switchId)
-        assertions.checkSucceeds { assert validationResponse.meters.asExpected }
-        assertions.checkSucceeds { assert validationResponse.meters.proper.findAll { it.meterId == createMeterIdForDefaultRule(LLDP_POST_INGRESS_COOKIE).value }.size() == 1 }
-        assertions.checkSucceeds { assert validationResponse.meters.proper.findAll { it.meterId == createMeterIdForDefaultRule(LLDP_POST_INGRESS_ONE_SWITCH_COOKIE).value }.size() == 1 }
-        assertions.checkSucceeds { assert validationResponse.meters.proper.findAll { it.meterId == createMeterIdForDefaultRule(ARP_POST_INGRESS_COOKIE).value }.size() == 1 }
-        assertions.checkSucceeds { assert validationResponse.meters.proper.findAll { it.meterId == createMeterIdForDefaultRule(ARP_POST_INGRESS_ONE_SWITCH_COOKIE).value }.size() == 1 }
-        assertions.verify()
-    }
-
-=======
->>>>>>> 58a1db17
     /**
      * Pick as little as possible amount of switch pairs to cover all unique switch models we have (only connected
      * to traffgens and lldp-enabled).
      */
     @Memoized
     List<SwitchPair> getUniqueSwitchPairs() {
-<<<<<<< HEAD
-        def tgSwitches = topology.activeTraffGens*.switchConnected
-                .findAll { it.features.contains(SwitchFeature.MULTI_TABLE) }
-=======
         def tgSwitches = switches.all().withTraffGens().getListOfSwitches()
->>>>>>> 58a1db17
         def unpickedTgSwitches = tgSwitches.unique(false) { [it.description, it.nbFormat().hardware].sort() }
         List<SwitchPair> switchPairs = switchPairs.all().withTraffgensOnBothEnds().getSwitchPairs()
         def result = []
