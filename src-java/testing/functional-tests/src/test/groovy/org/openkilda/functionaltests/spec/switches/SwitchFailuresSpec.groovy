package org.openkilda.functionaltests.spec.switches

import org.openkilda.functionaltests.HealthCheckSpecification
import org.openkilda.functionaltests.error.flow.FlowNotValidatedExpectedError
import org.openkilda.functionaltests.extension.tags.Tags
import org.openkilda.functionaltests.helpers.PathHelper
import org.openkilda.functionaltests.helpers.Wrappers
import org.openkilda.functionaltests.model.cleanup.CleanupManager
import org.openkilda.messaging.info.event.IslChangeType
import org.openkilda.messaging.info.event.SwitchChangeType
import org.openkilda.messaging.payload.flow.FlowState
import org.openkilda.testing.model.topology.TopologyDefinition.Switch
import org.openkilda.testing.service.lockkeeper.model.TrafficControlData
<<<<<<< HEAD
=======
import org.springframework.beans.factory.annotation.Autowired
>>>>>>> bf3c824a
import org.springframework.web.client.HttpClientErrorException
import spock.lang.Ignore
import spock.lang.Narrative
import spock.lang.Shared

import static org.junit.jupiter.api.Assumptions.assumeTrue
import static org.openkilda.functionaltests.extension.tags.Tag.LOCKKEEPER
import static org.openkilda.functionaltests.extension.tags.Tag.SMOKE
import static org.openkilda.functionaltests.extension.tags.Tag.SMOKE_SWITCHES
import static org.openkilda.functionaltests.helpers.FlowHistoryConstants.REROUTE_ACTION
import static org.openkilda.functionaltests.helpers.FlowHistoryConstants.REROUTE_FAIL
import static org.openkilda.functionaltests.helpers.FlowHistoryConstants.REROUTE_SUCCESS
import static org.openkilda.functionaltests.model.cleanup.CleanupActionType.REVIVE_SWITCH
import static org.openkilda.testing.Constants.PATH_INSTALLATION_TIME
import static org.openkilda.testing.Constants.WAIT_OFFSET
import static org.openkilda.testing.service.floodlight.model.FloodlightConnectMode.RW

import static groovyx.gpars.GParsExecutorsPool.withPool
import static org.junit.jupiter.api.Assumptions.assumeTrue
import static org.openkilda.functionaltests.extension.tags.Tag.LOCKKEEPER
import static org.openkilda.functionaltests.extension.tags.Tag.SMOKE
import static org.openkilda.functionaltests.extension.tags.Tag.SMOKE_SWITCHES
import static org.openkilda.functionaltests.helpers.FlowHistoryConstants.REROUTE_ACTION
import static org.openkilda.functionaltests.helpers.FlowHistoryConstants.REROUTE_FAIL
import static org.openkilda.functionaltests.helpers.FlowHistoryConstants.REROUTE_SUCCESS
import static org.openkilda.testing.Constants.PATH_INSTALLATION_TIME
import static org.openkilda.testing.Constants.WAIT_OFFSET
import static org.openkilda.testing.service.floodlight.model.FloodlightConnectMode.RW

@Narrative("""
This spec verifies different situations when Kilda switches suddenly disconnect from the controller.
Note: For now it is only runnable on virtual env due to no ability to disconnect hardware switches
""")

class SwitchFailuresSpec extends HealthCheckSpecification {
    @Autowired @Shared
    CleanupManager cleanupManager

    @Tags([SMOKE, SMOKE_SWITCHES, LOCKKEEPER])
    def "ISL is still able to properly fail even if switches have reconnected"() {
        given: "A flow"
        def isl = topology.getIslsForActiveSwitches().find { it.aswitch && it.dstSwitch }
        assumeTrue(isl.asBoolean(), "No a-switch ISL found for the test")
        def flow = flowHelperV2.randomFlow(isl.srcSwitch, isl.dstSwitch)
        flowHelperV2.addFlow(flow)

        when: "Two neighbouring switches of the flow go down simultaneously"
        def srcBlockData = switchHelper.knockoutSwitch(isl.srcSwitch, RW)
        def timeSwitchesBroke = System.currentTimeMillis()
        def dstBlockData = switchHelper.knockoutSwitch(isl.dstSwitch, RW)
        def untilIslShouldFail = { timeSwitchesBroke + discoveryTimeout * 1000 - System.currentTimeMillis() }

        and: "ISL between those switches looses connection"
        lockKeeper.removeFlows([isl.aswitch])
        def aSwRuleIsDeleted = true

        and: "Switches go back up"
        lockKeeper.reviveSwitch(isl.srcSwitch, srcBlockData)
        lockKeeper.reviveSwitch(isl.dstSwitch, dstBlockData)

        then: "ISL still remains up right before discovery timeout should end"
        sleep(untilIslShouldFail() - 2500)
        islUtils.getIslInfo(isl).get().state == IslChangeType.DISCOVERED

        and: "ISL fails after discovery timeout"
        Wrappers.wait(untilIslShouldFail() / 1000 + WAIT_OFFSET) {
            assert islUtils.getIslInfo(isl).get().state == IslChangeType.FAILED
        }

        //depends whether there are alt paths available
        and: "The flow goes down OR changes path to avoid failed ISL after reroute timeout"
        Wrappers.wait(rerouteDelay + WAIT_OFFSET) {
            def currentIsls = pathHelper.getInvolvedIsls(PathHelper.convert(northbound.getFlowPath(flow.flowId)))
            def pathChanged = !currentIsls.contains(isl) && !currentIsls.contains(isl.reversed)
            assert pathChanged || (northboundV2.getFlowStatus(flow.flowId).status == FlowState.DOWN &&
                    flowHelper.getHistoryEntriesByAction(flow.flowId, REROUTE_ACTION).find {
                        it.taskId =~ (/.+ : retry #1 ignore_bw true/)
                    }?.payload?.last()?.action == REROUTE_FAIL)
        }

        cleanup:
        aSwRuleIsDeleted && lockKeeper.addFlows([isl.aswitch])
        Wrappers.wait(discoveryInterval + WAIT_OFFSET) {
            northbound.getAllLinks().each { assert it.state != IslChangeType.FAILED }
        }
    }

    @Ignore("https://github.com/telstra/open-kilda/issues/3398")
    def "System is able to finish the reroute if switch blinks in the middle of it"() {
        given: "A flow"
        def swPair = switchPairs.all().nonNeighbouring().withAtLeastNPaths(2).random()
        def flow = flowHelperV2.addFlow(flowHelperV2.randomFlow(swPair))

        when: "Current path breaks and reroute starts"
        lockKeeper.shapeSwitchesTraffic([swPair.dst], new TrafficControlData(3000))
        def islToBreak = pathHelper.getInvolvedIsls(northbound.getFlowPath(flow.flowId)).first()
        antiflap.portDown(islToBreak.srcSwitch.dpId, islToBreak.srcPort)

        and: "Switch reconnects in the middle of reroute"
        Wrappers.wait(WAIT_OFFSET, 0) {
            def reroute = flowHelper.getEarliestHistoryEntryByAction(flow.flowId, REROUTE_ACTION)
            assert reroute.payload.last().action == "Started validation of installed non ingress rules"
        }
        lockKeeper.reviveSwitch(swPair.src, lockKeeper.knockoutSwitch(swPair.src, RW))

        then: "Flow reroute is successful"
        Wrappers.wait(PATH_INSTALLATION_TIME * 2) { //double timeout since rerouted is slowed by delay
            assert northboundV2.getFlowStatus(flow.flowId).status == FlowState.UP
            assert flowHelper.getLatestHistoryEntry(flow.flowId).payload.last().action == REROUTE_SUCCESS
        }

        and: "Blinking switch has no rule anomalies"
        !switchHelper.validateAndCollectFoundDiscrepancies(swPair.src.dpId).isPresent()

        and: "Flow validation is OK"
        northbound.validateFlow(flow.flowId).each { assert it.asExpected }

        cleanup:
        lockKeeper.cleanupTrafficShaperRules(swPair.dst.regions)
    }

    def "System can handle situation when switch reconnects while flow is being created"() {
        when: "Start creating a flow between switches and lose connection to src before rules are set"
        def (Switch srcSwitch, Switch dstSwitch) = topology.activeSwitches
        def flow = flowHelperV2.randomFlow(srcSwitch, dstSwitch)
<<<<<<< HEAD
        def blockData = withPool {
            [{flowHelperV2.attemptToAddFlow(flow)},
             {sleep(50); lockKeeper.knockoutSwitch(srcSwitch, RW)}]
                    .collectParallel{it()}
        }.last()
=======
        flowHelperV2.attemptToAddFlow(flow)
        sleep(50)
        def blockData = lockKeeper.knockoutSwitch(srcSwitch, RW)
        cleanupManager.addAction(REVIVE_SWITCH, {switchHelper.reviveSwitch(srcSwitch, blockData)})
>>>>>>> bf3c824a

        then: "Flow eventually goes DOWN"
        Wrappers.wait(WAIT_OFFSET) {
            assert northbound.getSwitch(srcSwitch.dpId).state == SwitchChangeType.DEACTIVATED
        }
        Wrappers.wait(WAIT_OFFSET) {
            def flowInfo = northboundV2.getFlow(flow.flowId)
            assert flowInfo.status == FlowState.DOWN.toString()
            assert flowInfo.statusInfo == "Failed to create flow $flow.flowId"
        }

        and: "Flow has no path associated"
        with(northbound.getFlowPath(flow.flowId)) {
            forwardPath.empty
            reversePath.empty
        }

        and: "Dst switch validation shows no missing rules"
        !switchHelper.validateAndCollectFoundDiscrepancies(dstSwitch.dpId).isPresent()

        when: "Try to validate flow"
        northbound.validateFlow(flow.flowId)

        then: "Error is returned, explaining that this is impossible for DOWN flows"
        def e = thrown(HttpClientErrorException)
        new FlowNotValidatedExpectedError(~/Could not validate flow: Flow $flow.flowId is in DOWN state/).matches(e)

        when: "Switch returns back UP"
        switchHelper.reviveSwitch(srcSwitch, blockData)
        def swIsOnline = true

        then: "Flow is still down, because ISLs had not enough time to fail, so no ISLs are discovered and no reroute happen"
        northboundV2.getFlowStatus(flow.flowId).status == FlowState.DOWN

        when: "Reroute the flow"
        def rerouteResponse = northboundV2.rerouteFlow(flow.flowId)

        then: "Flow is rerouted and in UP state"
        rerouteResponse.rerouted
        Wrappers.wait(WAIT_OFFSET) { northboundV2.getFlowStatus(flow.flowId).status == FlowState.UP }

        and: "Has a path now"
        with(northbound.getFlowPath(flow.flowId)) {
            !forwardPath.empty
            !reversePath.empty
        }

        and: "Can be validated"
        northbound.validateFlow(flow.flowId).each { assert it.discrepancies.empty }

        and: "Flow can be removed"
        flowHelper.deleteFlow(flow.flowId)
    }

}<|MERGE_RESOLUTION|>--- conflicted
+++ resolved
@@ -11,26 +11,11 @@
 import org.openkilda.messaging.payload.flow.FlowState
 import org.openkilda.testing.model.topology.TopologyDefinition.Switch
 import org.openkilda.testing.service.lockkeeper.model.TrafficControlData
-<<<<<<< HEAD
-=======
 import org.springframework.beans.factory.annotation.Autowired
->>>>>>> bf3c824a
 import org.springframework.web.client.HttpClientErrorException
 import spock.lang.Ignore
 import spock.lang.Narrative
 import spock.lang.Shared
-
-import static org.junit.jupiter.api.Assumptions.assumeTrue
-import static org.openkilda.functionaltests.extension.tags.Tag.LOCKKEEPER
-import static org.openkilda.functionaltests.extension.tags.Tag.SMOKE
-import static org.openkilda.functionaltests.extension.tags.Tag.SMOKE_SWITCHES
-import static org.openkilda.functionaltests.helpers.FlowHistoryConstants.REROUTE_ACTION
-import static org.openkilda.functionaltests.helpers.FlowHistoryConstants.REROUTE_FAIL
-import static org.openkilda.functionaltests.helpers.FlowHistoryConstants.REROUTE_SUCCESS
-import static org.openkilda.functionaltests.model.cleanup.CleanupActionType.REVIVE_SWITCH
-import static org.openkilda.testing.Constants.PATH_INSTALLATION_TIME
-import static org.openkilda.testing.Constants.WAIT_OFFSET
-import static org.openkilda.testing.service.floodlight.model.FloodlightConnectMode.RW
 
 import static groovyx.gpars.GParsExecutorsPool.withPool
 import static org.junit.jupiter.api.Assumptions.assumeTrue
@@ -40,6 +25,7 @@
 import static org.openkilda.functionaltests.helpers.FlowHistoryConstants.REROUTE_ACTION
 import static org.openkilda.functionaltests.helpers.FlowHistoryConstants.REROUTE_FAIL
 import static org.openkilda.functionaltests.helpers.FlowHistoryConstants.REROUTE_SUCCESS
+import static org.openkilda.functionaltests.model.cleanup.CleanupActionType.REVIVE_SWITCH
 import static org.openkilda.testing.Constants.PATH_INSTALLATION_TIME
 import static org.openkilda.testing.Constants.WAIT_OFFSET
 import static org.openkilda.testing.service.floodlight.model.FloodlightConnectMode.RW
@@ -140,18 +126,12 @@
         when: "Start creating a flow between switches and lose connection to src before rules are set"
         def (Switch srcSwitch, Switch dstSwitch) = topology.activeSwitches
         def flow = flowHelperV2.randomFlow(srcSwitch, dstSwitch)
-<<<<<<< HEAD
         def blockData = withPool {
             [{flowHelperV2.attemptToAddFlow(flow)},
              {sleep(50); lockKeeper.knockoutSwitch(srcSwitch, RW)}]
                     .collectParallel{it()}
         }.last()
-=======
-        flowHelperV2.attemptToAddFlow(flow)
-        sleep(50)
-        def blockData = lockKeeper.knockoutSwitch(srcSwitch, RW)
         cleanupManager.addAction(REVIVE_SWITCH, {switchHelper.reviveSwitch(srcSwitch, blockData)})
->>>>>>> bf3c824a
 
         then: "Flow eventually goes DOWN"
         Wrappers.wait(WAIT_OFFSET) {
