--- conflicted
+++ resolved
@@ -1,5 +1,4 @@
 package org.openkilda.functionaltests.spec.flows
-
 
 import static org.junit.jupiter.api.Assumptions.assumeFalse
 import static org.junit.jupiter.api.Assumptions.assumeTrue
@@ -53,13 +52,13 @@
 import groovy.transform.AutoClone
 import groovy.transform.Memoized
 import groovy.util.logging.Slf4j
+import jakarta.inject.Provider
 import org.springframework.beans.factory.annotation.Autowired
 import org.springframework.web.client.HttpClientErrorException
 import spock.lang.See
 import spock.lang.Shared
 
 import java.util.regex.Pattern
-import jakarta.inject.Provider
 
 @Slf4j
 @See("https://github.com/telstra/open-kilda/tree/develop/docs/design/flow-traffic-mirroring")
@@ -95,14 +94,9 @@
         def flow = flowEntity.build().create()
 
         when: "Create a mirror point on src switch, pointing to a different port, random vlan"
-<<<<<<< HEAD
-        def mirrorTg = swPair.src.traffGens?[1]
-        def mirrorPort = mirrorTg?.switchPort ?: (topology.getAllowedPortsForSwitch(swPair.src) - flow.source.portNumber)[0]
-=======
         def mirrorPort = swPair.src.getTgPortIfPresentOrRandom([flow.source.portNumber])
         def mirrorTg = topology.traffGens.find { it.switchConnected.dpId == swPair.src.switchId && it.switchPort == mirrorPort }
 
->>>>>>> 58a1db17
         def mirrorPointPayload = flow.buildMirrorPointPayload(
                 flow.source.switchId, mirrorPort, randomVlan(), mirrorDirection as FlowPathDirection
         )
@@ -240,12 +234,7 @@
                 .build().create()
 
         when: "Create a mirror point"
-<<<<<<< HEAD
-        def mirrorTg = swPair.src.traffGens.find { it.switchPort != flow.source.portNumber } // try to take TG at the same switch but not used in the flow
-        assumeTrue(mirrorTg != null) ?: "Could not find a free traffgen port which is not equal to the flow source port"
-=======
         def mirrorTg = topology.getTraffGen(swPair.src.switchId, swPair.src.getTgPortIfPresentOrRandom([flow.source.portNumber]))
->>>>>>> 58a1db17
         def mirrorPointPayload = flow.buildMirrorPointPayload(
                 flow.source.switchId, mirrorTg.switchPort, randomVlan(), mirrorDirection)
         flow.createMirrorPointWithPayload(mirrorPointPayload)
@@ -291,15 +280,9 @@
                 .build().create()
 
         when: "Create a mirror point"
-<<<<<<< HEAD
-        def mirrorTg = swPair.src.traffGens.find { it.switchPort != flow.source.portNumber } // try to take TG at the same switch but not used in the flow
-        assumeTrue(mirrorTg != null) ?: "Could not find a free traffgen port which is not equal to the flow source port"
-        def mirrorPort = mirrorTg?.switchPort ?: (topology.getAllowedPortsForSwitch(swPair.src) - flow.source.portNumber)[0]
-=======
         def mirrorPort = swPair.src.getTgPortIfPresentOrRandom([flow.source.portNumber])
         def mirrorTg = topology.traffGens.find { it.switchConnected.dpId == swPair.src.switchId && it.switchPort == mirrorPort }
 
->>>>>>> 58a1db17
         def mirrorEpVlan = randomVlan()
         flow.createMirrorPoint(flow.source.switchId, mirrorPort, mirrorEpVlan, mirrorDirection as FlowPathDirection)
 
@@ -425,17 +408,10 @@
                 }, [FORWARD, REVERSE]].combinations()
                         .collect { it << TRANSIT_VLAN; it } +
 
-<<<<<<< HEAD
-                        //[swPair, reverse/forward, vxlan]
-                        [getUniqueVxlanSwitchPairs(false).collect { it.reversed },
-                         [FlowPathDirection.FORWARD, FlowPathDirection.REVERSE]].combinations()
-                                .collect { it << FlowEncapsulationType.VXLAN; it })
-=======
                 //[swPair, reverse/forward, vxlan]
                 [getUniqueVxlanSwitchPairs(false).collect { it.reversed },
                  [FORWARD, REVERSE]].combinations()
                         .collect { it << VXLAN; it })
->>>>>>> 58a1db17
 
                 //https://github.com/telstra/open-kilda/issues/4374
                         .findAll { SwitchPair swPair, m, e ->
@@ -533,13 +509,8 @@
                 .build().create()
 
         when: "Create a mirror point"
-<<<<<<< HEAD
-        def mirrorTg = swPair.src.traffGens.find { it.switchPort != flow.source.portNumber } // try to take TG at the same switch but not used in the flow
-        assumeTrue(mirrorTg != null) ?: "Could not find a free traffgen port which is not equal to the flow source port"
-=======
         def tgPort = swPair.src.traffGenPorts.find { it != flow.source.portNumber}
         def mirrorTg = topology.getTraffGen(swPair.src.switchId, tgPort)
->>>>>>> 58a1db17
         def mirrorVlanId = randomVlan()
         flow.createMirrorPoint(flow.source.switchId, mirrorTg.switchPort, mirrorVlanId, mirrorDirection)
 
@@ -576,13 +547,8 @@
                 .build().create()
 
         when: "Create a mirror point"
-<<<<<<< HEAD
-        def mirrorTg = swPair.src.traffGens.find { it.switchPort != flow.source.portNumber } // try to take TG at the same switch but not used in the flow
-        assumeTrue(mirrorTg != null) ?: "Could not find a free traffgen port which is not equal to the flow source port"
-=======
         def tgPort = swPair.src.traffGenPorts.find { it != flow.source.portNumber}
         def mirrorTg = topology.getTraffGen(swPair.src.switchId, tgPort)
->>>>>>> 58a1db17
         def mirrorVlanId = randomVlan([flow.source.vlanId, flow.source.innerVlanId])
         flow.createMirrorPoint(flow.source.switchId, mirrorTg.switchPort, mirrorVlanId, mirrorDirection)
 
@@ -931,17 +897,10 @@
      */
     @Memoized
     List<SwitchPair> getUniqueSwitchPairs(Closure additionalConditions = { true }) {
-<<<<<<< HEAD
-        def allTgSwitches = topology.activeSwitches.findAll { it.traffGens }
-        //switches that have 2+ traffgens go to the beginning of the list
-                .sort { a, b -> b.traffGens.size() <=> a.traffGens.size() }
-        def unpickedUniqueTgSwitches = allTgSwitches.unique(false) { it.hwSwString }
-=======
         def allTgSwitches = switches.all().withTraffGens().getListOfSwitches()
                 //switches that have 2+ traffgens go to the beginning of the list
                 .sort { a, b -> b.traffGenPorts.size() <=> a.traffGenPorts.size() }
         def unpickedUniqueTgSwitches = allTgSwitches.unique(false) { it.hwSwString() }
->>>>>>> 58a1db17
         def tgPairs = switchPairs.all().getSwitchPairs().findAll {
             additionalConditions(it)
         }
