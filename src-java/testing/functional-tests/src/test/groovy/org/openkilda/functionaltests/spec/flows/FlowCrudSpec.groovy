--- conflicted
+++ resolved
@@ -1,11 +1,6 @@
 package org.openkilda.functionaltests.spec.flows
 
-<<<<<<< HEAD
-=======
 import org.openkilda.functionaltests.helpers.model.FlowRuleEntity
-
-import groovy.util.logging.Slf4j
->>>>>>> e5730ae4
 import org.openkilda.functionaltests.HealthCheckSpecification
 import org.openkilda.functionaltests.error.flow.FlowNotCreatedExpectedError
 import org.openkilda.functionaltests.error.flow.FlowNotCreatedWithConflictExpectedError
@@ -722,13 +717,8 @@
 
         and: "Rules for main and protected paths are created"
         wait(WAIT_OFFSET) {
-<<<<<<< HEAD
-            HashMap<SwitchId, List<FlowEntry>> flowInvolvedSwitchesWithRules = flowPathInfo.getInvolvedSwitches()
-                    .collectEntries { [(it): switchRulesFactory.get(it).getRules()] } as HashMap<SwitchId, List<FlowEntry>>
-=======
             HashMap<SwitchId, List<FlowRuleEntity>> flowInvolvedSwitchesWithRules = flowPathInfo.getInvolvedSwitches()
                     .collectEntries{ [(it): switchRulesFactory.get(it).getRules()] } as HashMap<SwitchId, List<FlowRuleEntity>>
->>>>>>> e5730ae4
             flow.verifyRulesForProtectedFlowOnSwitches(flowInvolvedSwitchesWithRules)
         }
 
