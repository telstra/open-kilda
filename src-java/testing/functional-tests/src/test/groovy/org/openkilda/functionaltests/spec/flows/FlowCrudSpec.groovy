package org.openkilda.functionaltests.spec.flows

import org.openkilda.messaging.info.rule.FlowEntry

import groovy.util.logging.Slf4j
import jakarta.inject.Provider
import static groovyx.gpars.GParsPool.withPool
import static org.junit.jupiter.api.Assumptions.assumeTrue
import static org.openkilda.functionaltests.extension.tags.Tag.ISL_RECOVER_ON_FAIL
import static org.openkilda.functionaltests.extension.tags.Tag.LOW_PRIORITY
import static org.openkilda.functionaltests.extension.tags.Tag.SMOKE
import static org.openkilda.functionaltests.extension.tags.Tag.SMOKE_SWITCHES
import static org.openkilda.functionaltests.extension.tags.Tag.SWITCH_RECOVER_ON_FAIL
import static org.openkilda.functionaltests.extension.tags.Tag.TOPOLOGY_DEPENDENT
import static org.openkilda.functionaltests.helpers.Wrappers.timedLoop
import static org.openkilda.functionaltests.helpers.Wrappers.wait
import static org.openkilda.functionaltests.model.cleanup.CleanupActionType.RESET_ISLS_COST
import static org.openkilda.messaging.info.event.IslChangeType.DISCOVERED
import static org.openkilda.messaging.info.event.IslChangeType.MOVED
import static org.openkilda.messaging.payload.flow.FlowState.IN_PROGRESS
import static org.openkilda.messaging.payload.flow.FlowState.UP
import static org.openkilda.testing.Constants.PATH_INSTALLATION_TIME
import static org.openkilda.testing.Constants.RULES_DELETION_TIME
import static org.openkilda.testing.Constants.RULES_INSTALLATION_TIME
import static org.openkilda.testing.Constants.WAIT_OFFSET
import static org.openkilda.testing.service.floodlight.model.FloodlightConnectMode.RW

import org.openkilda.functionaltests.HealthCheckSpecification
import org.openkilda.functionaltests.error.flow.FlowNotCreatedExpectedError
import org.openkilda.functionaltests.error.flow.FlowNotCreatedWithConflictExpectedError
import org.openkilda.functionaltests.error.flow.FlowNotCreatedWithMissingPathExpectedError
import org.openkilda.functionaltests.error.flow.FlowNotDeletedExpectedError
import org.openkilda.functionaltests.error.flow.FlowNotUpdatedExpectedError
import org.openkilda.functionaltests.error.flow.FlowNotUpdatedWithMissingPathExpectedError
import org.openkilda.functionaltests.extension.tags.IterationTag
import org.openkilda.functionaltests.extension.tags.IterationTags
import org.openkilda.functionaltests.extension.tags.Tags
import org.openkilda.functionaltests.helpers.PathHelper
import org.openkilda.functionaltests.helpers.builder.FlowBuilder
import org.openkilda.functionaltests.helpers.factory.FlowFactory
import org.openkilda.functionaltests.helpers.model.FlowActionType
import org.openkilda.functionaltests.helpers.model.FlowEncapsulationType
import org.openkilda.functionaltests.helpers.model.FlowExtended
import org.openkilda.functionaltests.helpers.model.PathComputationStrategy
import org.openkilda.functionaltests.helpers.model.SwitchPair
import org.openkilda.functionaltests.helpers.model.SwitchRulesFactory
import org.openkilda.functionaltests.model.stats.Direction
import org.openkilda.model.SwitchId
import org.openkilda.model.cookie.Cookie
import org.openkilda.model.cookie.CookieBase.CookieType
import org.openkilda.northbound.dto.v2.flows.FlowPatchEndpoint
import org.openkilda.northbound.dto.v2.flows.FlowPatchV2
import org.openkilda.northbound.dto.v2.flows.FlowStatistics
import org.openkilda.testing.model.topology.TopologyDefinition.Isl
import org.openkilda.testing.model.topology.TopologyDefinition.Switch
import org.openkilda.testing.service.traffexam.TraffExamService
import org.openkilda.testing.service.traffexam.model.ExamReport
import org.springframework.beans.factory.annotation.Autowired
import org.springframework.web.client.HttpClientErrorException
import jakarta.inject.Provider
import spock.lang.Narrative
import spock.lang.See
import spock.lang.Shared

import static groovyx.gpars.GParsPool.withPool
import static org.junit.jupiter.api.Assumptions.assumeTrue
import static org.openkilda.functionaltests.extension.tags.Tag.ISL_RECOVER_ON_FAIL
import static org.openkilda.functionaltests.extension.tags.Tag.LOW_PRIORITY
import static org.openkilda.functionaltests.extension.tags.Tag.SMOKE
import static org.openkilda.functionaltests.extension.tags.Tag.SMOKE_SWITCHES
import static org.openkilda.functionaltests.extension.tags.Tag.SWITCH_RECOVER_ON_FAIL
import static org.openkilda.functionaltests.extension.tags.Tag.TOPOLOGY_DEPENDENT
import static org.openkilda.functionaltests.helpers.Wrappers.timedLoop
import static org.openkilda.functionaltests.helpers.Wrappers.wait
import static org.openkilda.messaging.info.event.IslChangeType.DISCOVERED
import static org.openkilda.messaging.info.event.IslChangeType.MOVED
import static org.openkilda.messaging.payload.flow.FlowState.IN_PROGRESS
import static org.openkilda.messaging.payload.flow.FlowState.UP
import static org.openkilda.model.FlowEncapsulationType.TRANSIT_VLAN
import static org.openkilda.model.FlowEncapsulationType.VXLAN
import static org.openkilda.testing.Constants.PATH_INSTALLATION_TIME
import static org.openkilda.testing.Constants.RULES_DELETION_TIME
import static org.openkilda.testing.Constants.RULES_INSTALLATION_TIME
import static org.openkilda.testing.Constants.WAIT_OFFSET
import static org.openkilda.testing.service.floodlight.model.FloodlightConnectMode.RW

@Slf4j
@See("https://github.com/telstra/open-kilda/tree/develop/docs/design/hub-and-spoke/crud")
@Narrative(""""Verify CRUD operations and health of basic vlan flows on different types of switches.
More specific cases like partialUpdate/protected/diverse etc. are covered in separate specifications
""")

class FlowCrudSpec extends HealthCheckSpecification {

    final static Integer IMPOSSIBLY_LOW_LATENCY = 1
    final static Long IMPOSSIBLY_HIGH_BANDWIDTH = Long.MAX_VALUE
    final static FlowStatistics FLOW_STATISTICS_CAUSING_ERROR =
            new FlowStatistics([[4096, 0].shuffled().first(), 2001] as Set)

    @Autowired @Shared
    Provider<TraffExamService> traffExamProvider
    @Autowired
    @Shared
    FlowFactory flowFactory
    @Autowired
    @Shared
    SwitchRulesFactory switchRulesFactory


    @Shared
    def getPortViolationErrorDescriptionPattern = { String endpoint, int port, SwitchId swId ->
        ~/The port $port on the switch \'$swId\' is occupied by an ISL \($endpoint endpoint collision\)./
    }

    @Tags([TOPOLOGY_DEPENDENT])
    @IterationTags([
            @IterationTag(tags = [SMOKE], iterationNameRegex = /vlan /),
            @IterationTag(tags = [SMOKE_SWITCHES],
                    iterationNameRegex = /random vlans|no vlans|single-switch flow with vlans/),
            @IterationTag(tags = [LOW_PRIORITY], iterationNameRegex = /and vlan only on/)
    ])
    def "Valid #data.description has been created (#verifyTraffic) and no rule discrepancies [#srcDstStr]"() {
        given: "A flow"
        assumeTrue(topology.activeTraffGens.size() >= 2,
                "There should be at least two active traffgens for test execution")
        def allLinksInfoBefore = northbound.getAllLinks().collectEntries { [it.id, it.availableBandwidth] }.sort()

        def flow = expectedFlowEntity.create()
        def switches = flow.retrieveAllEntityPaths().getInvolvedSwitches()

        expect: "No rule discrepancies on every switch of the flow"
        switchHelper.synchronizeAndCollectFixedDiscrepancies(switches).isEmpty()

        and: "No discrepancies when doing flow validation"
        flow.validateAndCollectDiscrepancies().isEmpty()

        and: "The flow allows traffic (only applicable flows are checked)"
        if (isTrafficCheckAvailable) {
            def traffExam = traffExamProvider.get()
            def exam = flow.traffExam(traffExam, 1000, 3)
            withPool {
                [exam.forward, exam.reverse].eachParallel { direction ->
                    def resources = traffExam.startExam(direction)
                    direction.setResources(resources)
                    assert traffExam.waitExam(direction).hasTraffic()
                }
            }
        }

        when: "Remove the flow"
        flow.delete()

        then: "The flow is not present in NB"
        !northboundV2.getAllFlows().find { it.flowId == flow.flowId }

        and: "ISL bandwidth is restored"
        wait(WAIT_OFFSET) {
            def allLinksInfoAfter = northbound.getAllLinks().collectEntries { [it.id, it.availableBandwidth] }.sort()
            assert allLinksInfoBefore == allLinksInfoAfter
        }

        and: "No rule discrepancies on every switch of the flow"
        switchHelper.synchronizeAndCollectFixedDiscrepancies(switches).isEmpty()

        where:
        /*Some permutations may be missed, since at current implementation we only take 'direct' possible flows
        * without modifying the costs of ISLs.
        * I.e. if potential test case with transit switch between certain pair of unique switches will require change of
        * costs on ISLs (those switches are neighbors, but we want a path with transit switch between them), then
        * we will not test such case
        */
        data << flowsWithoutTransitSwitch + flowsWithTransitSwitch + singleSwitchFlows
        expectedFlowEntity = data.expectedFlowEntity as FlowExtended
        isTrafficCheckAvailable = data.isTrafficCheckAvailable as Boolean
        verifyTraffic = isTrafficCheckAvailable ? "with traffic verification" : " [!NO TRAFFIC CHECK!]"
        srcDstStr = "src:${topology.find(expectedFlowEntity.source.switchId).hwSwString}->dst:${topology.find(expectedFlowEntity.destination.switchId).hwSwString}"
    }

    def "Able to create multiple flows with #data.description"() {
        given: "Two potential flows that should not conflict"
        Tuple2<FlowExtended, FlowExtended> flows = data.getNotConflictingFlows()

        when: "Create the first flow"
        flows.v1.create()

        and: "Try creating a second flow with #data.description"
        flows.v2.create()

        then: "Both flows are successfully created"
        northboundV2.getAllFlows()*.flowId.containsAll(flows*.flowId)

        where:
        data << [
                [
                        description           : "same switch-port but vlans on src and dst are swapped",
                        getNotConflictingFlows: {
                            def (Switch srcSwitch, Switch dstSwitch) = getTopology().activeSwitches
                            def expectedFlow1Entity = flowFactory.getBuilder(srcSwitch, dstSwitch).build().tap {
                                it.source.vlanId == it.destination.vlanId && it.destination.vlanId--
                            }
                            def expectedFlow2Entity = flowFactory.getBuilder(srcSwitch, dstSwitch)
                                    .withSourcePort(expectedFlow1Entity.source.portNumber)
                                    .withSourceVlan(expectedFlow1Entity.destination.vlanId)
                                    .withDestinationPort(expectedFlow1Entity.destination.portNumber)
                                    .withDestinationVlan(expectedFlow1Entity.source.vlanId)
                                    .build()
                            return new Tuple2<FlowExtended, FlowExtended>(expectedFlow1Entity, expectedFlow2Entity)
                        }
                ],
                [
                        description           : "same switch-port but vlans on src and dst are different",
                        getNotConflictingFlows: {
                            def (Switch srcSwitch, Switch dstSwitch) = getTopology().activeSwitches
                            def expectedFlow1Entity = flowFactory.getBuilder(srcSwitch, dstSwitch).build()
                            def expectedFlow2Entity = flowFactory.getBuilder(srcSwitch, dstSwitch)
                                    .withSourcePort(expectedFlow1Entity.source.portNumber)
                                    .withSourceVlan(expectedFlow1Entity.source.vlanId - 1)
                                    .withDestinationPort(expectedFlow1Entity.destination.portNumber)
                                    .withDestinationVlan(expectedFlow1Entity.destination.vlanId - 1)
                                    .build()
                            return new Tuple2<FlowExtended, FlowExtended>(expectedFlow1Entity, expectedFlow2Entity)
                        }
                ],
                [
                        description           : "vlan-port of new src = vlan-port of existing dst (+ different src)",
                        getNotConflictingFlows: {
                            def (Switch srcSwitch, Switch dstSwitch) = getTopology().activeSwitches
                            def expectedFlow1Entity = flowFactory.getBuilder(srcSwitch, dstSwitch).build()
                            //src for new flow will be on different switch not related to existing flow
                            //thus two flows will have same dst but different src
                            def newSrc = getTopology().activeSwitches.find {
                                ![expectedFlow1Entity.source.switchId, expectedFlow1Entity.destination.switchId].contains(it.dpId) &&
                                        getTopology().getAllowedPortsForSwitch(it).contains(expectedFlow1Entity.destination.portNumber)
                            }
                            def expectedFlow2Entity = flowFactory.getBuilder(newSrc, dstSwitch)
                                    .withSourceVlan(expectedFlow1Entity.destination.vlanId)
                                    .withSourcePort(expectedFlow1Entity.destination.portNumber)
                                    .withDestinationVlan(expectedFlow1Entity.destination.vlanId - 1) //ensure no conflict on dst
                                    .build()
                            return new Tuple2<FlowExtended, FlowExtended>(expectedFlow1Entity, expectedFlow2Entity)
                        }
                ],
                [
                        description           : "vlan-port of new dst = vlan-port of existing src (but different switches)",
                        getNotConflictingFlows: {
                            def (Switch srcSwitch, Switch dstSwitch) = getTopology().activeSwitches
                            def srcPort = getTopology().getAllowedPortsForSwitch(srcSwitch)
                                    .intersect(getTopology().getAllowedPortsForSwitch(dstSwitch))[0]

                            def expectedFlow1Entity = flowFactory.getBuilder(srcSwitch, dstSwitch)
                                    .withSourcePort(srcPort)
                                    .build()

                            def expectedFlow2Entity = flowFactory.getBuilder(srcSwitch, dstSwitch)
                                    .withDestinationVlan(expectedFlow1Entity.source.vlanId)
                                    .withDestinationPort(expectedFlow1Entity.source.portNumber)
                                    .build()

                            return new Tuple2<FlowExtended, FlowExtended>(expectedFlow1Entity, expectedFlow2Entity)
                        }
                ],
                [
                        description           : "vlan of new dst = vlan of existing src and port of new dst = port of " +
                                "existing dst",
                        getNotConflictingFlows: {
                            def (Switch srcSwitch, Switch dstSwitch) = getTopology().activeSwitches
                            def expectedFlow1Entity = flowFactory.getBuilder(srcSwitch, dstSwitch).build()
                            def expectedFlow2Entity = flowFactory.getBuilder(srcSwitch, dstSwitch)
                                    .withDestinationVlan(expectedFlow1Entity.source.vlanId)
                                    .withDestinationPort(expectedFlow1Entity.destination.portNumber)
                                    .build()
                            return new Tuple2<FlowExtended, FlowExtended>(expectedFlow1Entity, expectedFlow2Entity)
                        }
                ],
                [
                        description           : "default and tagged flows on the same port on dst switch",
                        getNotConflictingFlows: {
                            def (Switch srcSwitch, Switch dstSwitch) = getTopology().activeSwitches
                            def expectedFlow1Entity = flowFactory.getBuilder(srcSwitch, dstSwitch).build()
                            def expectedFlow2Entity = flowFactory.getBuilder(srcSwitch, dstSwitch)
                                    .withDestinationVlan(0)
                                    .withDestinationPort(expectedFlow1Entity.destination.portNumber)
                                    .build()
                            return new Tuple2<FlowExtended, FlowExtended>(expectedFlow1Entity, expectedFlow2Entity)
                        }
                ],
                [
                        description           : "default and tagged flows on the same port on src switch",
                        getNotConflictingFlows: {
                            def (Switch srcSwitch, Switch dstSwitch) = getTopology().activeSwitches
                            def expectedFlow1Entity = flowFactory.getBuilder(srcSwitch, dstSwitch).build()
                            def expectedFlow2Entity = flowFactory.getBuilder(srcSwitch, dstSwitch)
                                    .withSourceVlan(0).withSourcePort(expectedFlow1Entity.source.portNumber)
                                    .build()
                            return new Tuple2<FlowExtended, FlowExtended>(expectedFlow1Entity, expectedFlow2Entity)
                        }
                ],
                [
                        description           : "tagged and default flows on the same port on dst switch",
                        getNotConflictingFlows: {
                            def (Switch srcSwitch, Switch dstSwitch) = getTopology().activeSwitches
                            def expectedFlow1Entity = flowFactory.getBuilder(srcSwitch, dstSwitch)
                                    .withDestinationVlan(0)
                                    .build()
                            def expectedFlow2Entity = flowFactory.getBuilder(srcSwitch, dstSwitch)
                                    .withDestinationPort(expectedFlow1Entity.destination.portNumber)
                                    .build()
                            return new Tuple2<FlowExtended, FlowExtended>(expectedFlow1Entity, expectedFlow2Entity)
                        }
                ],
                [
                        description           : "tagged and default flows on the same port on src switch",
                        getNotConflictingFlows: {
                            def (Switch srcSwitch, Switch dstSwitch) = getTopology().activeSwitches
                            def expectedFlow1Entity = flowFactory.getBuilder(srcSwitch, dstSwitch)
                                    .withSourceVlan(0)
                                    .build()
                            def expectedFlow2Entity = flowFactory.getBuilder(srcSwitch, dstSwitch)
                                    .withSourcePort(expectedFlow1Entity.source.portNumber)
                                    .build()
                            return new Tuple2<FlowExtended, FlowExtended>(expectedFlow1Entity, expectedFlow2Entity)
                        }
                ],
                [
                        description           : "default and tagged flows on the same ports on src and dst switches",
                        getNotConflictingFlows: {
                            def (Switch srcSwitch, Switch dstSwitch) = getTopology().activeSwitches
                            def expectedFlow1Entity = flowFactory.getBuilder(srcSwitch, dstSwitch).build()
                            def expectedFlow2Entity = flowFactory.getBuilder(srcSwitch, dstSwitch)
                                    .withSourceVlan(0)
                                    .withSourcePort(expectedFlow1Entity.source.portNumber)
                                    .withDestinationVlan(0)
                                    .withDestinationPort(expectedFlow1Entity.destination.portNumber)
                                    .build()
                            return new Tuple2<FlowExtended, FlowExtended>(expectedFlow1Entity, expectedFlow2Entity)
                        }
                ],
                [
                        description           : "tagged and default flows on the same ports on src and dst switches",
                        getNotConflictingFlows: {
                            def (Switch srcSwitch, Switch dstSwitch) = getTopology().activeSwitches
                            def expectedFlow1Entity = flowFactory.getBuilder(srcSwitch, dstSwitch)
                                    .withSourceVlan(0)
                                    .withDestinationVlan(0)
                                    .build()
                            def expectedFlow2Entity = flowFactory.getBuilder(srcSwitch, dstSwitch)
                                    .withSourcePort(expectedFlow1Entity.source.portNumber)
                                    .withDestinationPort(expectedFlow1Entity.destination.portNumber)
                                    .build()
                            return new Tuple2<FlowExtended, FlowExtended>(expectedFlow1Entity, expectedFlow2Entity)
                        }
                ]
        ]
    }

    @Tags([TOPOLOGY_DEPENDENT, SMOKE_SWITCHES])
    def "Able to create single switch single port flow with different vlan (#expectedFlowEntity.source.switchId.description)"(FlowExtended expectedFlowEntity) {
        given: "A flow"
        def flow = expectedFlowEntity.create()

        expect: "No rule discrepancies on the switch"
        !switchHelper.synchronizeAndCollectFixedDiscrepancies(flow.source.switchId).isPresent()

        and: "No discrepancies when doing flow validation"
        flow.validateAndCollectDiscrepancies().isEmpty()

        when: "Remove the flow"
        flow.delete()

        then: "The flow is not present in NB"
        !northboundV2.getAllFlows().find { it.flowId == flow.flowId }

        and: "No rule discrepancies on the switch after delete"
        !switchHelper.synchronizeAndCollectFixedDiscrepancies(flow.source.switchId).isPresent()

        where:
        expectedFlowEntity << getSingleSwitchSinglePortFlows()
    }

    def "Able to validate flow with zero bandwidth"() {
        given: "A flow with zero bandwidth"
        def (Switch srcSwitch, Switch dstSwitch) = topology.activeSwitches
        def expectedFlowEntity = flowFactory.getBuilder(srcSwitch, dstSwitch).withBandwidth(0).build()

        when: "Create a flow with zero bandwidth"
        def flow = expectedFlowEntity.create()

        then: "Validation of flow with zero bandwidth must be succeed"
        flow.maximumBandwidth == 0
        flow.validateAndCollectDiscrepancies().isEmpty()
    }

    def "Unable to create single-switch flow with the same ports and vlans on both sides"() {
        given: "Potential single-switch flow with the same ports and vlans on both sides"
        def singleSwitch = topology.activeSwitches.first()
        def invalidFlowEntity = flowFactory.getBuilder(singleSwitch, singleSwitch)
                .withSamePortOnSourceAndDestination()
                .withSameVlanOnSourceAndDestination().build()

        when: "Try creating such flow"
        invalidFlowEntity.create()

        then: "Error is returned, stating a readable reason"
        def error = thrown(HttpClientErrorException)
        new FlowNotCreatedExpectedError(
                ~/It is not allowed to create one-switch flow for the same ports and VLANs/).matches(error)
    }

    def "Unable to create flow with conflict data (#data.conflict)"() {
        given: "A potential flow"
        def (Switch srcSwitch, Switch dstSwitch) = topology.activeSwitches
        def expectedFlowEntity = flowFactory.getBuilder(srcSwitch, dstSwitch).build()

        and: "Another potential flow with #data.conflict"
        FlowExtended conflictingFlow =  data.makeFlowsConflicting(expectedFlowEntity, flowFactory.getBuilder(srcSwitch, dstSwitch))

        when: "Create the first flow"
        def flow = expectedFlowEntity.create()

        and: "Try creating the second flow which conflicts"
        conflictingFlow.create()

        then: "Error is returned, stating a readable reason of conflict"
        def error = thrown(HttpClientErrorException)
        new FlowNotCreatedWithConflictExpectedError(~/${data.getErrorDescription(flow, conflictingFlow)}/).matches(error)

        and: "Main flow has been created successfully and in the UP state"
        flow.waitForBeingInState(UP)

        and: "Conflict flow does not exist in the system"
        if(flow.flowId != conflictingFlow.flowId) {
            !northboundV2.getAllFlows().find { it.flowId == conflictingFlow.flowId }
        }

        where:
        data << getConflictingData()
    }

    def "A flow cannot be created with asymmetric forward and reverse paths"() {
        given: "Two active neighboring switches with two possible flow paths at least and different number of hops"
        List<List<Isl>> availablePathsIsls
        //the shortest path between neighboring switches is 1 ISL(2 nodes: src_sw-port<--->port-dst_sw)
        int shortestIslCountPath = 1
        def swPair = switchPairs.all().neighbouring().withAtLeastNNonOverlappingPaths(2).getSwitchPairs().find {
            availablePathsIsls = it.retrieveAvailablePaths().collect { it.getInvolvedIsls() }
            availablePathsIsls.size() > 1  && availablePathsIsls.find { it.size() > shortestIslCountPath }
        } ?: assumeTrue(false, "No suiting active neighboring switches with two possible flow paths at least and " +
                "different number of hops found")

        and: "Make all shorter(one isl) forward paths not preferable. Shorter reverse paths are still preferable"
        List<Isl> modifiedIsls = availablePathsIsls.findAll { it.size() == shortestIslCountPath }.flatten().unique() as List<Isl>
        islHelper.updateIslsCostInDatabase(modifiedIsls, Integer.MAX_VALUE)

        when: "Create a flow"
        def flow = flowFactory.getRandom(swPair)

        then: "The flow is built through one of the long paths"
        def fullFlowPath = flow.retrieveAllEntityPaths()
        def forwardIsls = fullFlowPath.flowPath.getInvolvedIsls(Direction.FORWARD)
        def reverseIsls = fullFlowPath.flowPath.getInvolvedIsls(Direction.REVERSE)
        assert forwardIsls.intersect(modifiedIsls).isEmpty()
        assert forwardIsls.size() > shortestIslCountPath

        and: "The flow has symmetric forward and reverse paths even though there is a more preferable reverse path"
        forwardIsls.collect { it.reversed }.reverse() == reverseIsls
    }

    @Tags(ISL_RECOVER_ON_FAIL)
    def "Error is returned if there is no available path to #data.isolatedSwitchType switch"() {
        given: "A switch that has no connection to other switches"
        def isolatedSwitch = switchPairs.all().nonNeighbouring().random().src
        SwitchPair switchPair = data.switchPair(isolatedSwitch)
        def connectedIsls = topology.getRelatedIsls(isolatedSwitch)
        islHelper.breakIsls(connectedIsls)

        when: "Try building a flow using the isolated switch"
        def invalidFlow = flowFactory.getBuilder(switchPair).build()
        invalidFlow.create()

        then: "Error is returned, stating that there is no path found for such flow"
        def error = thrown(HttpClientErrorException)
        new FlowNotCreatedWithMissingPathExpectedError(
                ~/Switch ${isolatedSwitch.getDpId()} doesn\'t have links with enough bandwidth/).matches(error)

        and: "Flow does not exist in the system"
        !northboundV2.getAllFlows().find { it.flowId == invalidFlow.flowId }

        where:
        data << [
                [
                        isolatedSwitchType: "source",
                        switchPair: { Switch theSwitch ->
                            return switchPairs.all()
                                    .nonNeighbouring()
                                    .includeSourceSwitch(theSwitch)
                                    .random()
                        }
                ],
                [
                        isolatedSwitchType: "destination",
                        switchPair: { Switch theSwitch ->
                            return switchPairs.all()
                                    .nonNeighbouring()
                                    .includeSourceSwitch(theSwitch)
                                    .random()
                                    .getReversed()
                        }
                ]
        ]
    }

    def "Removing flow while it is still in progress of being set up should not cause rule discrepancies"() {
        given: "A potential flow"
        def switchPair = switchPairs.all().neighbouring().random()
        def flowExpectedPath = switchPair.retrieveAvailablePaths().min { islHelper.getCost(it.getInvolvedIsls()) }
        def switchesId = flowExpectedPath.getInvolvedSwitches()

        when: "Init creation of a new flow"
        def flow = flowFactory.getBuilder(switchPair).build().sendCreateRequest()

        and: "Immediately remove the flow"
        flow.sendDeleteRequest()

        then: "System returns error as being unable to remove in progress flow"
        def e = thrown(HttpClientErrorException)
        new FlowNotDeletedExpectedError(~/Flow ${flow.getFlowId()} is in progress now/).matches(e)
        and: "Flow is not removed"
        northboundV2.getAllFlows()*.flowId.contains(flow.flowId)

        and: "Flow eventually gets into UP state"
        flow.waitForBeingInState(UP)
        flow.retrieveAllEntityPaths().getInvolvedSwitches().sort() == switchesId.sort()

        and: "All related switches have no discrepancies in rules"
        switchesId.each {
            def syncResult = switchHelper.synchronize(it)
            assert syncResult.rules.installed.isEmpty() && syncResult.rules.removed.isEmpty()
            assert syncResult.meters.installed.isEmpty() && syncResult.meters.removed.isEmpty()

            def swProps = switchHelper.getCachedSwProps(it)
            def amountOfServer42Rules = 0

            if(swProps.server42FlowRtt && it in [switchPair.src.dpId, switchPair.dst.dpId]) {
                amountOfServer42Rules +=1
                it == switchPair.src.dpId && flow.source.vlanId && ++amountOfServer42Rules
                it == switchPair.dst.dpId && flow.destination.vlanId && ++amountOfServer42Rules
            }

            def amountOfFlowRules = 3 + amountOfServer42Rules
            assert syncResult.rules.proper.findAll { !new Cookie(it).serviceFlag }.size() == amountOfFlowRules
        }
    }

    def "Unable to create a flow with #problem"() {
        given: "A flow with #problem"
        def switchPair = switchPairs.all().nonNeighbouring().random()
        FlowExtended invalidFlowEntity = update(flowFactory.getBuilder(switchPair, false))

        when: "Try to create a flow"
        invalidFlowEntity.create()

        then: "Flow is not created"
        def actualException = thrown(HttpClientErrorException)
        expectedException.matches(actualException)

        where:
        problem                      | update                                                              | expectedException
        "invalid encapsulation type" |
                { FlowBuilder flowToSpoil ->
                    return flowToSpoil.withEncapsulationType(FlowEncapsulationType.FAKE).build()
                }                                                                                          |
                new FlowNotCreatedExpectedError(
                        "No enum constant org.openkilda.messaging.payload.flow.FlowEncapsulationType.FAKE",
                        ~/Can not parse arguments of the create flow request/)
        "unavailable latency"        |
                { FlowBuilder flowToSpoil ->
                    return flowToSpoil.withMaxLatency(IMPOSSIBLY_LOW_LATENCY)
                            .withPathComputationStrategy(PathComputationStrategy.MAX_LATENCY).build()
                }                                                                                          |
                new FlowNotCreatedWithMissingPathExpectedError(
                        ~/Latency limit\: Requested path must have latency ${IMPOSSIBLY_LOW_LATENCY}ms or lower/)
        "invalid statistics vlan number" |
                { FlowBuilder flowToSpoil ->
                    return flowToSpoil.withStatistics(FLOW_STATISTICS_CAUSING_ERROR)
                            .withSourceVlan(0).build()
                }                                                                                          |
                new FlowNotCreatedExpectedError(~/To collect vlan statistics, the vlan IDs must be from 1 up to 4095/)
    }

    @Tags([LOW_PRIORITY])
    def "Unable to update to a flow with #problem"() {
        given: "A flow"
        def (Switch srcSwitch, Switch dstSwitch) = topology.activeSwitches
        def flow = flowFactory.getBuilder(srcSwitch, dstSwitch).build().create()

        when: "Try to update the flow"
        FlowExtended invalidFlowEntity = invalidUpdateParam(flow)
        flow.update(invalidFlowEntity)

        then: "Flow is not updated"
        def actualError = thrown(HttpClientErrorException)
        expectedError.matches(actualError)

        where:
        problem                 | invalidUpdateParam       | expectedError
        "unavailable bandwidth" | { FlowExtended flowExtended ->
            return flowExtended.deepCopy().tap { it.maximumBandwidth = IMPOSSIBLY_HIGH_BANDWIDTH }
        } |
                new FlowNotUpdatedWithMissingPathExpectedError(~/Not enough bandwidth or no path found. \
Switch .* doesn't have links with enough bandwidth, \
Failed to find path with requested bandwidth=${IMPOSSIBLY_HIGH_BANDWIDTH}/)

        "vlan id is above 4095" | { FlowExtended flowExtended ->
            return flowExtended.deepCopy().tap { it.source.vlanId = 4096 }
        } |
                new FlowNotUpdatedExpectedError(~/Errors: VlanId must be less than 4096/)

    }

    @Tags([LOW_PRIORITY])
    def "Unable to partially update to a flow with statistics vlan set to 0 or above 4095"() {
        given: "A flow"
        def (Switch srcSwitch, Switch dstSwitch) = topology.activeSwitches
        def flow = flowFactory.getBuilder(srcSwitch, dstSwitch)
                .withDestinationVlan(0).build().create()

        when: "Try to partially update the flow"
        flow.partialUpdate(new FlowPatchV2().tap { it.statistics = FLOW_STATISTICS_CAUSING_ERROR })

        then: "Flow is not updated"
        def actualException = thrown(HttpClientErrorException)
        new FlowNotUpdatedExpectedError(~/To collect vlan statistics, the vlan IDs must be from 1 up to 4095/)
                .matches(actualException)
    }

    def "Unable to create a flow on an isl port in case port is occupied on a #data.switchType switch"() {
        given: "An isl"
        Isl isl = topology.islsForActiveSwitches.find { it.aswitch && it.dstSwitch }
        assumeTrue(isl as boolean, "Unable to find required isl")

        when: "Try to create a flow using isl port"
        def invalidFlowEntity = flowFactory.getBuilder(isl.srcSwitch, isl.dstSwitch).build()
        invalidFlowEntity."$data.switchType".portNumber = isl."$data.port"
        invalidFlowEntity.create()

        then: "Flow is not created"
        def exc = thrown(HttpClientErrorException)
        new FlowNotCreatedExpectedError(data.errorDescription(isl)).matches(exc)

        where:
        data << [
                [
                        switchType      : "source",
                        port            : "srcPort",
                        errorDescription: { Isl violatedIsl ->
                            getPortViolationErrorDescriptionPattern("source", violatedIsl.srcPort, violatedIsl.srcSwitch.dpId)
                        }
                ],
                [
                        switchType      : "destination",
                        port            : "dstPort",
                        errorDescription: { Isl violatedIsl ->
                            getPortViolationErrorDescriptionPattern("destination", violatedIsl.dstPort, violatedIsl.dstSwitch.dpId)
                        }
                ]
        ]
    }

    @Tags(ISL_RECOVER_ON_FAIL)
    def "Unable to create a flow on an isl port when ISL status is FAILED"() {
        given: "An inactive isl with failed state"
        Isl isl = topology.islsForActiveSwitches.find { it.aswitch && it.dstSwitch }
        assumeTrue(isl as boolean, "Unable to find required isl")
        islHelper.breakIsl(isl)

        when: "Try to create a flow using ISL src port"
        def invalidFlowEntity = flowFactory.getBuilder(isl.srcSwitch, isl.dstSwitch).withSourcePort(isl.srcPort).build()
        invalidFlowEntity.create()

        then: "Flow is not created"
        def exc = thrown(HttpClientErrorException)
        new FlowNotCreatedExpectedError(
                getPortViolationErrorDescriptionPattern("source", isl.srcPort, isl.srcSwitch.dpId)).matches(exc)
    }

    def "Unable to create a flow on an isl port when ISL status is MOVED"() {
        given: "An inactive isl with moved state"
        Isl isl = topology.islsForActiveSwitches.find { it.aswitch && it.dstSwitch }
        assumeTrue(isl as boolean, "Unable to find required isl")
        def notConnectedIsls = topology.notConnectedIsls
        assumeTrue(notConnectedIsls.size() > 0, "Unable to find non-connected isl")
        def notConnectedIsl = notConnectedIsls.first()
        def newIsl = islHelper.replugDestination(isl, notConnectedIsl, true, false)

        islUtils.waitForIslStatus([isl, isl.reversed], MOVED)
        wait(discoveryExhaustedInterval + WAIT_OFFSET) {
            [newIsl, newIsl.reversed].each { assert northbound.getLink(it).state == DISCOVERED }
        }

        when: "Try to create a flow using ISL src port"
        def invalidFlowEntity = flowFactory.getBuilder(isl.srcSwitch, isl.dstSwitch).withSourcePort(isl.srcPort).build()
        invalidFlowEntity.create()

        then: "Flow is not created"
        def exc = thrown(HttpClientErrorException)
        new FlowNotCreatedExpectedError(
                getPortViolationErrorDescriptionPattern("source", isl.srcPort, isl.srcSwitch.dpId)).matches(exc)
    }

    @Tags(SWITCH_RECOVER_ON_FAIL)
    def "System doesn't allow to create a one-switch flow on a DEACTIVATED switch"() {
        given: "Disconnected switch"
        def sw = topology.getActiveSwitches()[0]
        switchHelper.knockoutSwitch(sw, RW)

        when: "Try to create a one-switch flow on a deactivated switch"
        flowFactory.getBuilder(sw, sw).build().create()

        then: "Human readable error is returned"
        def exc = thrown(HttpClientErrorException)
        new FlowNotCreatedExpectedError(
                ~/Source switch $sw.dpId and Destination switch $sw.dpId are not connected to the controller/).matches(exc)
    }

    def "System allows to CRUD protected flow"() {
        given: "Two active not neighboring switches with two diverse paths at least"
        def switchPair = switchPairs.all().nonNeighbouring().withAtLeastNNonOverlappingPaths(2).random()

        when: "Create flow with protected path"
        def flow = flowFactory.getBuilder(switchPair).withProtectedPath(true).build().create()

        then: "Flow is created with protected path"
        def flowPathInfo = flow.retrieveAllEntityPaths()
        !flowPathInfo.flowPath.protectedPath.isPathAbsent()

        def flowInfo = flow.retrieveDetails()
        flowInfo.allocateProtectedPath
        flowInfo.statusDetails

        and: "Rules for main and protected paths are created"
        wait(WAIT_OFFSET) {
            HashMap<SwitchId, List<FlowEntry>> flowInvolvedSwitchesWithRules = flowPathInfo.getInvolvedSwitches()
                    .collectEntries{ [(it): switchRulesFactory.get(it).getRules()] } as HashMap<SwitchId, List<FlowEntry>>
            flow.verifyRulesForProtectedFlowOnSwitches(flowInvolvedSwitchesWithRules)
        }

        and: "Validation of flow must be successful"
        flow.validateAndCollectDiscrepancies().isEmpty()

        def flowInfoFromDb = database.getFlow(flow.flowId)
        def protectedForwardCookie = flowInfoFromDb.protectedForwardPath.cookie.value
        def protectedReverseCookie = flowInfoFromDb.protectedReversePath.cookie.value
        def protectedFlowPath = flowPathInfo.flowPath.protectedPath.forward

        when: "Update flow: disable protected path(allocateProtectedPath=false)"
        def flowWithoutProtectedPath = flow.deepCopy().tap { it.allocateProtectedPath = false}
        flow.update(flowWithoutProtectedPath)

        then: "Protected path is disabled"
        !flow.retrieveAllEntityPaths().flowPath.protectedPath
        def flowInfoAfterUpdating = flow.retrieveDetails()
        !flowInfoAfterUpdating.allocateProtectedPath
        !flowInfoAfterUpdating.statusDetails

        and: "Rules for protected path are deleted"
        wait(WAIT_OFFSET) {
            def cookies = protectedFlowPath.getInvolvedSwitches().unique().collectMany { sw ->
                switchRulesFactory.get(sw).getRules().findAll {
                    !new Cookie(it.cookie).serviceFlag
                }.cookie
            }
            assert !cookies.contains(protectedForwardCookie) && !cookies.contains(protectedReverseCookie)
        }
    }

    @Tags(LOW_PRIORITY)
    def "System allows to set/update description/priority/max-latency for a flow"() {
        given: "Two active neighboring switches"
        def switchPair = switchPairs.all().neighbouring().random()

        and: "Value for each field"
        def expectedFlowEntity = flowFactory.getBuilder(switchPair)
                .withPriority(100)
                .withMaxLatency(100)
                .withMaxLatencyTier2(200)
                .withDescription("test description")
                .withPeriodicPing(true)
                .build()

        when: "Create a flow with predefined values"
        def flow = expectedFlowEntity.create()

        then: "Flow is created with needed values"
       verifyAll {
           flow.priority == expectedFlowEntity.priority
           flow.maxLatency == expectedFlowEntity.maxLatency
           flow.maxLatencyTier2 == expectedFlowEntity.maxLatencyTier2
           flow.description == expectedFlowEntity.description
           flow.periodicPings == expectedFlowEntity.periodicPings
       }

        when: "Update predefined values"
        expectedFlowEntity = flow.deepCopy().tap {
            it.priority = 200
            it.maxLatency = 300
            it.maxLatencyTier2 = 400
            it.description = "test description updated"
            it.periodicPings = false
        }

        def updatedFlow = flow.update(expectedFlowEntity)

        then: "Flow is updated correctly"
        updatedFlow.hasTheSamePropertiesAs(expectedFlowEntity)
    }

    def "System doesn't ignore encapsulationType when flow is created with ignoreBandwidth = true"() {
        given: "Two active switches"
        def swPair = switchPairs.all().neighbouring().withBothSwitchesVxLanEnabled().random()

        def initialSrcProps = switchHelper.getCachedSwProps(swPair.src.dpId)
        switchHelper.updateSwitchProperties(swPair.getSrc(), initialSrcProps.jacksonCopy().tap {
            it.supportedTransitEncapsulation = [FlowEncapsulationType.TRANSIT_VLAN.toString()]})

        when: "Create a flow with not supported encapsulation type on the switches"
        flowFactory.getBuilder(swPair)
                .withIgnoreBandwidth(true)
                .withBandwidth(0)
                .withEncapsulationType(FlowEncapsulationType.VXLAN).build()
                .create()

        then: "Human readable error is returned"
        def exc = thrown(HttpClientErrorException)
        new FlowNotCreatedExpectedError(~/Flow\'s source endpoint ${swPair.getSrc().getDpId()} doesn\'t support \
requested encapsulation type ${FlowEncapsulationType.VXLAN.name()}. Choose one of the supported encapsulation \
types .* or update switch properties and add needed encapsulation type./).matches(exc)
    }

    def "Flow status accurately represents the actual state of the flow and flow rules"() {
        when: "Create a flow on a long path"
        def swPair = switchPairs.all().random()
<<<<<<< HEAD
        def longPath = swPair.paths.max { it.size() }
        swPair.paths.findAll { it != longPath }.each { pathHelper.makePathMorePreferable(longPath, it) }

=======
        def availablePaths = swPair.retrieveAvailablePaths().collect { it.getInvolvedIsls() }
        def longPath = availablePaths.max { it.size() }
        availablePaths.findAll { !it.containsAll(longPath) }.each { islHelper.makePathIslsMorePreferable(longPath, it) }
>>>>>>> aebf965d
        def flow = flowFactory.getRandom(swPair, false, IN_PROGRESS)

        then: "Flow status is changed to UP only when all rules are actually installed"
        flow.status == IN_PROGRESS
        wait(PATH_INSTALLATION_TIME) {
            assert flow.retrieveFlowStatus().status == UP
        }
        def flowInfo = database.getFlow(flow.flowId)
        def flowCookies = [flowInfo.forwardPath.cookie.value, flowInfo.reversePath.cookie.value]
        def switches = flow.retrieveAllEntityPaths().getInvolvedSwitches()
        withPool(switches.size()) {
            switches.eachParallel { SwitchId swId ->
                assert switchRulesFactory.get(swId).getRules().cookie.containsAll(flowCookies)
            }
        }

        when: "Delete flow"
        flow.delete()

        then: "Flow is actually removed from flows dump only after all rules are removed"
        wait(RULES_DELETION_TIME) {
            assert !flow.retrieveFlowStatus()
        }
        withPool(switches.size()) {
            switches.eachParallel { SwitchId swId ->
                assert switchRulesFactory.get(swId).getRules().cookie.findAll {
                    def cookie = new Cookie(it)
                    cookie.type == CookieType.MULTI_TABLE_INGRESS_RULES || !cookie.serviceFlag
                }.empty
            }
        }
        northboundV2.getAllFlows().empty
    }

    @Tags(LOW_PRIORITY)
    def "Able to update a flow endpoint"() {
        given: "Three active switches"
        def allSwitches = topology.activeSwitches
        assumeTrue(allSwitches.size() >= 3, "Unable to find three active switches")
        def srcSwitch = allSwitches[0]
        def dstSwitch = allSwitches[1]

        and: "A vlan flow"
        def flow = flowFactory.getRandom(srcSwitch, dstSwitch, false)

        when: "Update the flow: port number and vlan id on the src endpoint"
        def flowExpectedEntity = flow.deepCopy().tap {
            it.source.portNumber = topology.getAllowedPortsForSwitch(srcSwitch).find { it != flow.source.portNumber }
            it.source.vlanId = flow.source.vlanId + 1
        }
       def updatedFlow = flow.update(flowExpectedEntity)

        then: "Flow is really updated"
        updatedFlow.hasTheSamePropertiesAs(flowExpectedEntity)

        and: "Flow history shows actual info into stateBefore and stateAfter sections"
        def flowHistoryEntry = updatedFlow.waitForHistoryEvent(FlowActionType.UPDATE)
        with(flowHistoryEntry.dumps.find { it.type == "stateBefore" }) {
            it.sourcePort == flow.source.portNumber
            it.sourceVlan == flow.source.vlanId
        }
        with(flowHistoryEntry.dumps.find { it.type == "stateAfter" }) {
            it.sourcePort == flowExpectedEntity.source.portNumber
            it.sourceVlan == flowExpectedEntity.source.vlanId
        }

        and: "Flow rules are recreated"
        def flowInfoFromDb2 = database.getFlow(flow.flowId)
        wait(RULES_INSTALLATION_TIME) {
            def rules = switchRulesFactory.get(srcSwitch.dpId).getRules()
                    .findAll {!new Cookie(it.cookie).serviceFlag }
            rules.cookie.findAll { it == flowInfoFromDb2.forwardPath.cookie.value || it == flowInfoFromDb2.reversePath.cookie.value }.size() == 2

            def ingressRule = rules.find { it.cookie == flowInfoFromDb2.forwardPath.cookie.value }
            ingressRule.match.inPort == flowExpectedEntity.source.portNumber.toString()
            //vlan is matched in shared rule
            !ingressRule.match.vlanVid
        }

        and: "Flow is valid and pingable"
        updatedFlow.validateAndCollectDiscrepancies().isEmpty()
        with(updatedFlow.ping()) {
            it.forward.pingSuccess
            it.reverse.pingSuccess
        }

        and: "The src switch passes switch validation"
        !switchHelper.synchronizeAndCollectFixedDiscrepancies(srcSwitch.getDpId()).isPresent()

        when: "Update the flow: switch id on the dst endpoint"
        def newDstSwitch = allSwitches[2]
        flowExpectedEntity.destination.switchId = newDstSwitch.dpId

        updatedFlow = updatedFlow.update(flowExpectedEntity)

        then: "Flow is really updated"
        updatedFlow.destination.switchId == newDstSwitch.dpId

        and: "Flow history shows actual info into stateBefore and stateAfter sections"
        def flowHistory2 = updatedFlow.waitForHistoryEvent(FlowActionType.UPDATE)
        with(flowHistory2.dumps.find { it.type == "stateBefore" }) {
            it.destinationSwitch == dstSwitch.dpId.toString()
        }
        with(flowHistory2.dumps.find { it.type == "stateAfter" }) {
            it.destinationSwitch == newDstSwitch.dpId.toString()
        }

        and: "Flow rules are removed from the old dst switch"
        def flowInfoFromDb3 = database.getFlow(flow.flowId)
        wait(RULES_DELETION_TIME) {
            def cookies = switchRulesFactory.get(dstSwitch.dpId).getRules()
                    .findAll {!new Cookie(it.cookie).serviceFlag }.cookie
            !cookies.findAll { it == flowInfoFromDb2.forwardPath.cookie.value || it == flowInfoFromDb2.reversePath.cookie.value}
        }

        and: "Flow rules are installed on the new dst switch"
        wait(RULES_INSTALLATION_TIME) {
            def cookies = switchRulesFactory.get(newDstSwitch.dpId).getRules()
                    .findAll {!new Cookie(it.cookie).serviceFlag }.cookie
            cookies.findAll { it == flowInfoFromDb3.forwardPath.cookie.value || it == flowInfoFromDb3.reversePath.cookie.value}.size() == 2
        }

        and: "Flow is valid and pingable"
        updatedFlow.validateAndCollectDiscrepancies().isEmpty()
        with(updatedFlow.ping()) {
            it.forward.pingSuccess
            it.reverse.pingSuccess
        }

        and: "The new and old dst switches pass switch validation"
        wait(RULES_DELETION_TIME) {
            assert switchHelper.validateAndCollectFoundDiscrepancies([dstSwitch.getDpId(), newDstSwitch.getDpId()]).isEmpty()
        }
    }

    @Tags(LOW_PRIORITY)
    def "System reroutes flow to more preferable path while updating"() {
        given: "Two active not neighboring switches with two possible paths at least"
        def switchPair = switchPairs.all().nonNeighbouring().withAtLeastNPaths(2).random()

        and: "A flow"
        def flow = flowFactory.getRandom(switchPair)

        when: "Make the current path less preferable than alternatives"
        def initialFlowIsls = flow.retrieveAllEntityPaths().flowPath.getInvolvedIsls()
        switchPair.retrieveAvailablePaths().collect { it.getInvolvedIsls() }.findAll { !it.containsAll(initialFlowIsls) }
                .each { islHelper.makePathIslsMorePreferable(it, initialFlowIsls) }

        and: "Update the flow"
        def newFlowDesc = flow.description + " updated"
        def flowExpectedEntity = flow.tap { it.description = newFlowDesc }
        flow.update(flowExpectedEntity)

        then: "Flow is rerouted"
        def newFlowPath
        wait(rerouteDelay + WAIT_OFFSET) {
            newFlowPath = flow.retrieveAllEntityPaths()
            assert newFlowPath.flowPath.getInvolvedIsls() != initialFlowIsls
        }

        and: "Flow is updated"
        flow.retrieveDetails().description == newFlowDesc

        and: "All involved switches pass switch validation"
        def involvedSwitchIds = newFlowPath.getInvolvedSwitches()
        switchHelper.synchronizeAndCollectFixedDiscrepancies(involvedSwitchIds).isEmpty()
    }

    def "System doesn't rebuild path for a flow to more preferable path while updating portNumber/vlanId"() {
        given: "Two active switches connected to traffgens with two possible paths at least"
        def switchPair = switchPairs.all().neighbouring().withAtLeastNPaths(2).random()

        and: "A flow"
        def flow = flowFactory.getRandom(switchPair)

        when: "Make the current path less preferable than alternatives"
        def initialFlowPath = flow.retrieveAllEntityPaths()
        def initialFlowIsls = initialFlowPath.flowPath.getInvolvedIsls()
        switchPair.retrieveAvailablePaths().collect { it.getInvolvedIsls() }.findAll { !it.containsAll(initialFlowIsls) }
                .each { islHelper.makePathIslsMorePreferable(it, initialFlowIsls) }

        and: "Update the flow: vlanId on the src endpoint"
        def flowExpectedEntity = flow.deepCopy().tap { it.source.vlanId = flow.destination.vlanId - 1 }
        def updatedFlow = flow.update(flowExpectedEntity)

        then: "Flow is really updated"
        updatedFlow.hasTheSamePropertiesAs(flowExpectedEntity)
        flow.waitForHistoryEvent(FlowActionType.UPDATE)

        and: "Flow path is not rebuild"
        timedLoop(rerouteDelay) {
            assert flow.retrieveAllEntityPaths().flowPath.getInvolvedIsls() == initialFlowIsls
        }

        when: "Update the flow: vlanId on the dst endpoint"
        flowExpectedEntity.tap { it.destination.vlanId = flow.source.vlanId - 1 }
        updatedFlow = flow.update(flowExpectedEntity)

        then: "Flow is really updated"
        updatedFlow.hasTheSamePropertiesAs(flowExpectedEntity)
        flow.waitForHistoryEvent(FlowActionType.UPDATE)

        and: "Flow path is not rebuild"
        timedLoop(rerouteDelay) {
            assert flow.retrieveAllEntityPaths().flowPath.getInvolvedIsls() == initialFlowIsls
        }

        when: "Update the flow: port number and vlanId on the src/dst endpoints"
        flowExpectedEntity.tap {
            it.source.portNumber = switchPair.getSrc().getTraffGens().first().getSwitchPort()
            it.source.vlanId = updatedFlow.source.vlanId - 1
            it.destination.portNumber = switchPair.getDst().getTraffGens().first().getSwitchPort()
            it.destination.vlanId = updatedFlow.destination.vlanId - 1
        }

        updatedFlow = flow.update(flowExpectedEntity)

        then: "Flow is really updated"
        updatedFlow.hasTheSamePropertiesAs(flowExpectedEntity)

        and: "Flow path is not rebuild"
        timedLoop(rerouteDelay + WAIT_OFFSET / 2) {
            assert updatedFlow.retrieveAllEntityPaths().flowPath.getInvolvedIsls() == initialFlowIsls
        }

        and: "Flow is valid"
        updatedFlow.validateAndCollectDiscrepancies().isEmpty()

        when: "Traffic starts to flow in both direction"
        def traffExam = traffExamProvider.get()
        List<ExamReport> examReports
        def exam = updatedFlow.traffExam(traffExam, 100, 5)
        examReports = withPool {
            [exam.forward, exam.reverse].collectParallel { direction ->
                def resources = traffExam.startExam(direction)
                direction.setResources(resources)
                traffExam.waitExam(direction)
            }
        }

        then: "Traffic flows in both direction"
        verifyAll {
            assert examReports.size() == 2
            assert examReports.first().hasTraffic(), examReports.first().exam
            assert examReports.last().hasTraffic(), examReports.last().exam
        }

        and: "All involved switches pass switch validation"
        switchHelper.synchronizeAndCollectFixedDiscrepancies(initialFlowPath.getInvolvedSwitches()).isEmpty()
    }

    @Tags([TOPOLOGY_DEPENDENT, LOW_PRIORITY])
    def "System allows to update single switch flow to multi switch flow"() {
        given: "A single switch flow with enabled lldp/arp on the dst side"
        def swPair = switchPairs.all().neighbouring().random()
        def flow = flowFactory.getBuilder(swPair.src, swPair.src)
                .withDetectedDevicesOnDst(true, true).build().create()

        when: "Update the dst endpoint to make this flow as multi switch flow"
        def newPortNumber = topology.getAllowedPortsForSwitch(topology.activeSwitches
                .find {it.dpId == swPair.dst.dpId }).first()
        def flowExpectedEntity = flow.deepCopy().tap {
            it.destination.switchId = swPair.dst.dpId
            it.destination.portNumber = newPortNumber
        }
        def updatedFlow = flow.update(flowExpectedEntity)

        then: "Flow is really updated"
        updatedFlow.hasTheSamePropertiesAs(flowExpectedEntity)

        and: "Flow is valid and pingable"
        updatedFlow.validateAndCollectDiscrepancies().isEmpty()
        with(updatedFlow.ping()) {
            it.forward.pingSuccess
            it.reverse.pingSuccess
        }

        and: "Involved switches pass switch validation"
        def involvedSwitches = updatedFlow.retrieveAllEntityPaths().getInvolvedSwitches()
        switchHelper.synchronizeAndCollectFixedDiscrepancies(involvedSwitches).isEmpty()
    }

    def "Unable to create a flow with both strict_bandwidth and ignore_bandwidth flags"() {
        when: "Try to create a flow with strict_bandwidth:true and ignore_bandwidth:true"
        def invalidFlowEntity = flowFactory.getBuilder(switchPairs.all().random())
                .withStrictBandwidth(true)
                .withIgnoreBandwidth(true)
                .build()
        invalidFlowEntity.create()

        then: "Bad Request response is returned"
        def error = thrown(HttpClientErrorException)
        new FlowNotCreatedExpectedError(
                ~/Can not turn on ignore bandwidth flag and strict bandwidth flag at the same time/).matches(error)
    }

    @Tags([LOW_PRIORITY])
    def "Unable to update flow with incorrect id in request body"() {
        given:"A flow"
        def flow = flowFactory.getRandom(switchPairs.all().random())
        def newFlowId = "new_flow_id"

        when: "Try to update flow with incorrect flow id in request body"
        def invalidFlowEntity = flow.deepCopy().tap { it.flowId = newFlowId }
        flow.update(invalidFlowEntity)

        then: "Bad Request response is returned"
        def error = thrown(HttpClientErrorException)
        new FlowNotUpdatedExpectedError("flow_id from body and from path are different",
        ~/Body flow_id: ${newFlowId}, path flow_id: ${flow.flowId}/).matches(error)
    }

    @Tags([LOW_PRIORITY])
    def "Unable to update flow with incorrect id in request path"() {
        given: "A flow"
        def flow = flowFactory.getRandom(switchPairs.all().random())
        def newFlowId = "new_flow_id"
        def invalidFlowEntity  = flow.retrieveDetails().tap { it.flowId = newFlowId }

        when: "Try to update flow with incorrect flow id in request path"
        invalidFlowEntity.update(flow.tap { maximumBandwidth = maximumBandwidth + 1 })

        then: "Bad Request response is returned"
        def error = thrown(HttpClientErrorException)
        new FlowNotUpdatedExpectedError("flow_id from body and from path are different",
                ~/Body flow_id: ${flow.getFlowId()}, path flow_id: ${newFlowId}/).matches(error)
    }

    @Tags(LOW_PRIORITY)
    def "Able to #method update with empty VLAN stats and non-zero VLANs (#5063)"() {
        given: "A flow with non empty vlans stats and with src and dst vlans set to '0'"
        def switches = switchPairs.all().random()
        def flow = flowFactory.getBuilder(switches, false)
                .withSourceVlan(0)
                .withDestinationVlan(0)
                .withStatistics( new FlowStatistics([1, 2, 3] as Set)).build()
                .create()

        when: "Try to #method update flow with empty VLAN stats and non-zero VLANs"
        def UNUSED_VLAN = 1909
        def expectedFlowEntity = flow.deepCopy().tap {
            it.source.vlanId = UNUSED_VLAN
            it.destination.vlanId = UNUSED_VLAN
            it.statistics = new FlowStatistics([] as Set)
        }
        updateCall(expectedFlowEntity)

        then: "Flow is really updated"
        def actualFlow = flow.retrieveDetails()
        actualFlow.hasTheSamePropertiesAs(expectedFlowEntity)

        def involvedSwitches = flow.retrieveAllEntityPaths().getInvolvedSwitches()
        switchHelper.validate(involvedSwitches).isEmpty()

        when: "Delete the flow"
        flow.delete()

        then: "No excess rules left on the switches (#5141)"
        switchHelper.validate(involvedSwitches).isEmpty()

        where:
        method    | updateCall
        "partial" | { FlowExtended flowExtended ->
            def invalidUpdateRequest = new FlowPatchV2().tap {
                it.source = new FlowPatchEndpoint().tap { it.vlanId = flowExtended.source.vlanId }
                it.destination = new FlowPatchEndpoint().tap { it.vlanId = flowExtended.destination.vlanId }
                it.statistics = flowExtended.statistics
            }
            flowExtended.partialUpdate(invalidUpdateRequest)
        }
        ""        | { FlowExtended flowExtended ->
            flowExtended.update(flowExtended)

        }
    }

    @Tags(LOW_PRIORITY)
    def "Unable to update to a flow with maxLatencyTier2 higher as maxLatency)"() {
        given: "A flow"
        def swPair = switchPairs.singleSwitch().random()
        def flow = flowFactory.getRandom(swPair)

        when: "Try to update the flow"
        def invalidFlowEntity = flow.tap {
            it.maxLatency = 200
            it.maxLatencyTier2 = 100
        }
        flow.update(invalidFlowEntity)

        then: "Bad Request response is returned"
        def actualException = thrown(HttpClientErrorException)
        def expectedException = new FlowNotUpdatedExpectedError(
                ~/The maxLatency \d+ms is higher than maxLatencyTier2 \d+ms/)
        expectedException.matches(actualException)
    }

    @Shared
    def errorDescription = { String operation, FlowExtended flow, String endpoint, FlowExtended conflictingFlow,
                             String conflictingEndpoint ->
        def message = "Requested flow '$conflictingFlow.flowId' " +
                "conflicts with existing flow '$flow.flowId'. " +
                "Details: requested flow '$conflictingFlow.flowId' $conflictingEndpoint: " +
                "switchId=\"${conflictingFlow."$conflictingEndpoint".switchId}\" " +
                "port=${conflictingFlow."$conflictingEndpoint".portNumber}"
        if (0 < conflictingFlow."$conflictingEndpoint".vlanId) {
            message += " vlanId=${conflictingFlow."$conflictingEndpoint".vlanId}"
        }
        message += ", existing flow '$flow.flowId' $endpoint: " +
                "switchId=\"${flow."$endpoint".switchId}\" " +
                "port=${flow."$endpoint".portNumber}"
        if (0 < flow."$endpoint".vlanId) {
            message += " vlanId=${flow."$endpoint".vlanId}"
        }
        return message
    }

    /**
     * Potential flows with more traffgen-available switches will go first. Then the less tg-available switches there is
     * in the pair the lower score that pair will get.
     * During the subsequent 'unique' call the higher scored pairs will have priority over lower scored ones in case
     * if their uniqueness criteria will be equal.
     */
    @Shared
    def traffgensPrioritized = { SwitchPair switchPair ->
        [switchPair.src, switchPair.dst].count { Switch sw ->
            !topology.activeTraffGens.find { it.switchConnected == sw }
        }
    }

    /**
     * Get list of all unique flows without transit switch (neighboring switches), permute by vlan presence.
     * By unique flows it considers combinations of unique src/dst switch descriptions and OF versions.
     */
    def getFlowsWithoutTransitSwitch() {
        def switchPairs = switchPairs.all(false).neighbouring().getSwitchPairs().sort(traffgensPrioritized)
                .unique { [it.src, it.dst]*.description.sort() }

        return switchPairs.inject([]) { r, switchPair ->
            boolean isTrafficAvailable = switchPair.src in topology.getActiveTraffGens().switchConnected && switchPair.dst in topology.getActiveTraffGens().switchConnected
            r << [
                    description: "flow without transit switch and with random vlans",
                    expectedFlowEntity       : flowFactory.getBuilder(switchPair).build(),
                    isTrafficCheckAvailable : isTrafficAvailable
            ]
            r << [
                    description: "flow without transit switch and without vlans(full port)",
                    expectedFlowEntity       : flowFactory.getBuilder(switchPair).withSourceVlan(0).withDestinationVlan(0).build(),
                    isTrafficCheckAvailable : isTrafficAvailable
            ]
            r << [
                    description: "flow without transit switch and vlan only on src",
                    expectedFlowEntity       : flowFactory.getBuilder(switchPair).withDestinationVlan(0).build(),
                    isTrafficCheckAvailable : isTrafficAvailable
            ]
            r
        }
    }

    /**
     * Get list of all unique flows with transit switch (not neighboring switches), permute by vlan presence.
     * By unique flows it considers combinations of unique src/dst switch descriptions and OF versions.
     */
    def getFlowsWithTransitSwitch() {
        def switchPairs = switchPairs.all().nonNeighbouring().getSwitchPairs().sort(traffgensPrioritized)
                .unique { [it.src, it.dst]*.description.sort() }

        return switchPairs.inject([]) { r, switchPair ->
            boolean isTrafficAvailable = switchPair.src in topology.getActiveTraffGens().switchConnected && switchPair.dst in topology.getActiveTraffGens().switchConnected
            r << [
                    description: "flow with transit switch and random vlans",
                    expectedFlowEntity       : flowFactory.getBuilder(switchPair).build(),
                    isTrafficCheckAvailable : isTrafficAvailable
            ]
            r << [
                    description: "flow with transit switch and no vlans(full port)",
                    expectedFlowEntity       : flowFactory.getBuilder(switchPair).withSourceVlan(0).withDestinationVlan(0).build(),
                    isTrafficCheckAvailable : isTrafficAvailable
            ]
            r << [
                    description: "flow with transit switch and vlan only on dst",
                    expectedFlowEntity       : flowFactory.getBuilder(switchPair).withSourceVlan(0).build(),
                    isTrafficCheckAvailable : isTrafficAvailable
            ]
            r
        }
    }

    /**
     * Get list of all unique single-switch flows, permute by vlan presence. By unique flows it considers
     * using all unique switch descriptions and OF versions.
     */
    def getSingleSwitchFlows() {
        topology.getActiveSwitches()
                .sort { sw -> topology.activeTraffGens.findAll { it.switchConnected == sw }.size() }.reverse()
                .unique { it.description }
                .inject([]) { r, sw ->
                    boolean isTrafficAvailable = topology.getActiveTraffGens().findAll { it.switchConnected == sw }.size() == 2

                    r << [
                            description: "single-switch flow with vlans",
                            expectedFlowEntity       : flowFactory.getBuilder(sw, sw).build(),
                            isTrafficCheckAvailable : isTrafficAvailable
                    ]
                    r << [
                            description: "single-switch flow without vlans",
                            // if sw has only one tg than full port flow cannot be created on the same tg_port(conflict)
                            expectedFlowEntity       : isTrafficAvailable ?
                                    flowFactory.getBuilder(sw, sw).withSourceVlan(0).withDestinationVlan(0).build() :
                                    flowFactory.getBuilder(sw, sw, false).withSourceVlan(0).withDestinationVlan(0).build(),
                            isTrafficCheckAvailable : isTrafficAvailable

                    ]
                    r << [
                            description: "single-switch flow with vlan only on dst",
                            expectedFlowEntity       : flowFactory.getBuilder(sw, sw).withSourceVlan(0).build(),
                            isTrafficCheckAvailable : isTrafficAvailable
                    ]
                    r
                }
    }

    /**
     * Get list of all unique single-switch flows. By unique flows it considers
     * using all unique switch descriptions and OF versions.
     */
    def getSingleSwitchSinglePortFlows() {
        topology.getActiveSwitches()
                .unique { it.description }
                .collect {singleSwitch ->
                    flowFactory.getBuilder(singleSwitch, singleSwitch).withSamePortOnSourceAndDestination().build()
                }
    }

    def getConflictingData() {
        [
                [
                        conflict            : "the same vlans on the same port on src switch",
                        makeFlowsConflicting: { FlowExtended dominantFlow, FlowBuilder flowToConflict ->
                            return flowToConflict.withSourcePort(dominantFlow.source.portNumber)
                                    .withSourceVlan(dominantFlow.source.vlanId).build()
                        },
                        getErrorDescription : { FlowExtended dominantFlow, FlowExtended flowToConflict,
                                                String operation = "create" ->
                            errorDescription(operation, dominantFlow, "source", flowToConflict, "source")
                        }
                ],
                [
                        conflict            : "the same vlans on the same port on dst switch",
                        makeFlowsConflicting: { FlowExtended dominantFlow, FlowBuilder flowToConflict ->
                            return flowToConflict.withDestinationPort(dominantFlow.destination.portNumber)
                                    .withDestinationVlan(dominantFlow.destination.vlanId).build()
                        },
                        getErrorDescription : { FlowExtended dominantFlow, FlowExtended flowToConflict,
                                                String operation = "create" ->
                            errorDescription(operation, dominantFlow, "destination", flowToConflict, "destination")
                        }
                ],
                [
                        conflict            : "no vlan, both flows are on the same port on src switch",
                        makeFlowsConflicting: { FlowExtended dominantFlow, FlowBuilder flowToConflict ->
                            dominantFlow.tap { source.vlanId = 0 }
                            return flowToConflict.withSourcePort(dominantFlow.source.portNumber)
                                    .withSourceVlan(0).build()

                        },
                        getErrorDescription : { FlowExtended dominantFlow, FlowExtended flowToConflict,
                                                String operation = "create" ->
                            errorDescription(operation, dominantFlow, "source", flowToConflict, "source")
                        }
                ],
                [
                        conflict            : "no vlan, both flows are on the same port on dst switch",
                        makeFlowsConflicting: { FlowExtended dominantFlow, FlowBuilder flowToConflict ->
                            dominantFlow.tap { it.destination.vlanId = 0 }
                            return flowToConflict.withDestinationPort(dominantFlow.destination.portNumber)
                                    .withDestinationVlan(0).build()
                        },
                        getErrorDescription : { FlowExtended dominantFlow, FlowExtended flowToConflict,
                                                String operation = "create" ->
                            errorDescription(operation, dominantFlow, "destination", flowToConflict, "destination")
                        }
                ],
                [
                        conflict            : "the same flow ID",
                        makeFlowsConflicting: { FlowExtended dominantFlow, FlowBuilder flowToConflict ->
                            return flowToConflict.withFlowId(dominantFlow.flowId).build()
                        },
                        getErrorDescription : { FlowExtended dominantFlow, FlowExtended flowToConflict ->
                            "Flow $dominantFlow.flowId already exists"
                        }
                ]
        ]
    }
}<|MERGE_RESOLUTION|>--- conflicted
+++ resolved
@@ -1,29 +1,4 @@
 package org.openkilda.functionaltests.spec.flows
-
-import org.openkilda.messaging.info.rule.FlowEntry
-
-import groovy.util.logging.Slf4j
-import jakarta.inject.Provider
-import static groovyx.gpars.GParsPool.withPool
-import static org.junit.jupiter.api.Assumptions.assumeTrue
-import static org.openkilda.functionaltests.extension.tags.Tag.ISL_RECOVER_ON_FAIL
-import static org.openkilda.functionaltests.extension.tags.Tag.LOW_PRIORITY
-import static org.openkilda.functionaltests.extension.tags.Tag.SMOKE
-import static org.openkilda.functionaltests.extension.tags.Tag.SMOKE_SWITCHES
-import static org.openkilda.functionaltests.extension.tags.Tag.SWITCH_RECOVER_ON_FAIL
-import static org.openkilda.functionaltests.extension.tags.Tag.TOPOLOGY_DEPENDENT
-import static org.openkilda.functionaltests.helpers.Wrappers.timedLoop
-import static org.openkilda.functionaltests.helpers.Wrappers.wait
-import static org.openkilda.functionaltests.model.cleanup.CleanupActionType.RESET_ISLS_COST
-import static org.openkilda.messaging.info.event.IslChangeType.DISCOVERED
-import static org.openkilda.messaging.info.event.IslChangeType.MOVED
-import static org.openkilda.messaging.payload.flow.FlowState.IN_PROGRESS
-import static org.openkilda.messaging.payload.flow.FlowState.UP
-import static org.openkilda.testing.Constants.PATH_INSTALLATION_TIME
-import static org.openkilda.testing.Constants.RULES_DELETION_TIME
-import static org.openkilda.testing.Constants.RULES_INSTALLATION_TIME
-import static org.openkilda.testing.Constants.WAIT_OFFSET
-import static org.openkilda.testing.service.floodlight.model.FloodlightConnectMode.RW
 
 import org.openkilda.functionaltests.HealthCheckSpecification
 import org.openkilda.functionaltests.error.flow.FlowNotCreatedExpectedError
@@ -45,6 +20,7 @@
 import org.openkilda.functionaltests.helpers.model.SwitchPair
 import org.openkilda.functionaltests.helpers.model.SwitchRulesFactory
 import org.openkilda.functionaltests.model.stats.Direction
+import org.openkilda.messaging.info.rule.FlowEntry
 import org.openkilda.model.SwitchId
 import org.openkilda.model.cookie.Cookie
 import org.openkilda.model.cookie.CookieBase.CookieType
@@ -55,9 +31,11 @@
 import org.openkilda.testing.model.topology.TopologyDefinition.Switch
 import org.openkilda.testing.service.traffexam.TraffExamService
 import org.openkilda.testing.service.traffexam.model.ExamReport
+
+import groovy.util.logging.Slf4j
+import jakarta.inject.Provider
 import org.springframework.beans.factory.annotation.Autowired
 import org.springframework.web.client.HttpClientErrorException
-import jakarta.inject.Provider
 import spock.lang.Narrative
 import spock.lang.See
 import spock.lang.Shared
@@ -96,8 +74,8 @@
     final static Long IMPOSSIBLY_HIGH_BANDWIDTH = Long.MAX_VALUE
     final static FlowStatistics FLOW_STATISTICS_CAUSING_ERROR =
             new FlowStatistics([[4096, 0].shuffled().first(), 2001] as Set)
-
-    @Autowired @Shared
+    @Autowired
+    @Shared
     Provider<TraffExamService> traffExamProvider
     @Autowired
     @Shared
@@ -412,7 +390,7 @@
         def expectedFlowEntity = flowFactory.getBuilder(srcSwitch, dstSwitch).build()
 
         and: "Another potential flow with #data.conflict"
-        FlowExtended conflictingFlow =  data.makeFlowsConflicting(expectedFlowEntity, flowFactory.getBuilder(srcSwitch, dstSwitch))
+        FlowExtended conflictingFlow = data.makeFlowsConflicting(expectedFlowEntity, flowFactory.getBuilder(srcSwitch, dstSwitch))
 
         when: "Create the first flow"
         def flow = expectedFlowEntity.create()
@@ -428,7 +406,7 @@
         flow.waitForBeingInState(UP)
 
         and: "Conflict flow does not exist in the system"
-        if(flow.flowId != conflictingFlow.flowId) {
+        if (flow.flowId != conflictingFlow.flowId) {
             !northboundV2.getAllFlows().find { it.flowId == conflictingFlow.flowId }
         }
 
@@ -443,7 +421,7 @@
         int shortestIslCountPath = 1
         def swPair = switchPairs.all().neighbouring().withAtLeastNNonOverlappingPaths(2).getSwitchPairs().find {
             availablePathsIsls = it.retrieveAvailablePaths().collect { it.getInvolvedIsls() }
-            availablePathsIsls.size() > 1  && availablePathsIsls.find { it.size() > shortestIslCountPath }
+            availablePathsIsls.size() > 1 && availablePathsIsls.find { it.size() > shortestIslCountPath }
         } ?: assumeTrue(false, "No suiting active neighboring switches with two possible flow paths at least and " +
                 "different number of hops found")
 
@@ -489,7 +467,7 @@
         data << [
                 [
                         isolatedSwitchType: "source",
-                        switchPair: { Switch theSwitch ->
+                        switchPair        : { Switch theSwitch ->
                             return switchPairs.all()
                                     .nonNeighbouring()
                                     .includeSourceSwitch(theSwitch)
@@ -498,7 +476,7 @@
                 ],
                 [
                         isolatedSwitchType: "destination",
-                        switchPair: { Switch theSwitch ->
+                        switchPair        : { Switch theSwitch ->
                             return switchPairs.all()
                                     .nonNeighbouring()
                                     .includeSourceSwitch(theSwitch)
@@ -540,8 +518,8 @@
             def swProps = switchHelper.getCachedSwProps(it)
             def amountOfServer42Rules = 0
 
-            if(swProps.server42FlowRtt && it in [switchPair.src.dpId, switchPair.dst.dpId]) {
-                amountOfServer42Rules +=1
+            if (swProps.server42FlowRtt && it in [switchPair.src.dpId, switchPair.dst.dpId]) {
+                amountOfServer42Rules += 1
                 it == switchPair.src.dpId && flow.source.vlanId && ++amountOfServer42Rules
                 it == switchPair.dst.dpId && flow.destination.vlanId && ++amountOfServer42Rules
             }
@@ -564,26 +542,26 @@
         expectedException.matches(actualException)
 
         where:
-        problem                      | update                                                              | expectedException
-        "invalid encapsulation type" |
+        problem                          | update                                                     | expectedException
+        "invalid encapsulation type"     |
                 { FlowBuilder flowToSpoil ->
                     return flowToSpoil.withEncapsulationType(FlowEncapsulationType.FAKE).build()
-                }                                                                                          |
+                }                                                                                     |
                 new FlowNotCreatedExpectedError(
                         "No enum constant org.openkilda.messaging.payload.flow.FlowEncapsulationType.FAKE",
                         ~/Can not parse arguments of the create flow request/)
-        "unavailable latency"        |
+        "unavailable latency"            |
                 { FlowBuilder flowToSpoil ->
                     return flowToSpoil.withMaxLatency(IMPOSSIBLY_LOW_LATENCY)
                             .withPathComputationStrategy(PathComputationStrategy.MAX_LATENCY).build()
-                }                                                                                          |
+                }                                                                                     |
                 new FlowNotCreatedWithMissingPathExpectedError(
                         ~/Latency limit\: Requested path must have latency ${IMPOSSIBLY_LOW_LATENCY}ms or lower/)
         "invalid statistics vlan number" |
                 { FlowBuilder flowToSpoil ->
                     return flowToSpoil.withStatistics(FLOW_STATISTICS_CAUSING_ERROR)
                             .withSourceVlan(0).build()
-                }                                                                                          |
+                }                                                                                     |
                 new FlowNotCreatedExpectedError(~/To collect vlan statistics, the vlan IDs must be from 1 up to 4095/)
     }
 
@@ -602,17 +580,17 @@
         expectedError.matches(actualError)
 
         where:
-        problem                 | invalidUpdateParam       | expectedError
+        problem                 | invalidUpdateParam                                               | expectedError
         "unavailable bandwidth" | { FlowExtended flowExtended ->
             return flowExtended.deepCopy().tap { it.maximumBandwidth = IMPOSSIBLY_HIGH_BANDWIDTH }
-        } |
+        }                                                                                          |
                 new FlowNotUpdatedWithMissingPathExpectedError(~/Not enough bandwidth or no path found. \
 Switch .* doesn't have links with enough bandwidth, \
 Failed to find path with requested bandwidth=${IMPOSSIBLY_HIGH_BANDWIDTH}/)
 
         "vlan id is above 4095" | { FlowExtended flowExtended ->
             return flowExtended.deepCopy().tap { it.source.vlanId = 4096 }
-        } |
+        }                                                                                          |
                 new FlowNotUpdatedExpectedError(~/Errors: VlanId must be less than 4096/)
 
     }
@@ -740,7 +718,7 @@
         and: "Rules for main and protected paths are created"
         wait(WAIT_OFFSET) {
             HashMap<SwitchId, List<FlowEntry>> flowInvolvedSwitchesWithRules = flowPathInfo.getInvolvedSwitches()
-                    .collectEntries{ [(it): switchRulesFactory.get(it).getRules()] } as HashMap<SwitchId, List<FlowEntry>>
+                    .collectEntries { [(it): switchRulesFactory.get(it).getRules()] } as HashMap<SwitchId, List<FlowEntry>>
             flow.verifyRulesForProtectedFlowOnSwitches(flowInvolvedSwitchesWithRules)
         }
 
@@ -753,7 +731,7 @@
         def protectedFlowPath = flowPathInfo.flowPath.protectedPath.forward
 
         when: "Update flow: disable protected path(allocateProtectedPath=false)"
-        def flowWithoutProtectedPath = flow.deepCopy().tap { it.allocateProtectedPath = false}
+        def flowWithoutProtectedPath = flow.deepCopy().tap { it.allocateProtectedPath = false }
         flow.update(flowWithoutProtectedPath)
 
         then: "Protected path is disabled"
@@ -791,13 +769,13 @@
         def flow = expectedFlowEntity.create()
 
         then: "Flow is created with needed values"
-       verifyAll {
-           flow.priority == expectedFlowEntity.priority
-           flow.maxLatency == expectedFlowEntity.maxLatency
-           flow.maxLatencyTier2 == expectedFlowEntity.maxLatencyTier2
-           flow.description == expectedFlowEntity.description
-           flow.periodicPings == expectedFlowEntity.periodicPings
-       }
+        verifyAll {
+            flow.priority == expectedFlowEntity.priority
+            flow.maxLatency == expectedFlowEntity.maxLatency
+            flow.maxLatencyTier2 == expectedFlowEntity.maxLatencyTier2
+            flow.description == expectedFlowEntity.description
+            flow.periodicPings == expectedFlowEntity.periodicPings
+        }
 
         when: "Update predefined values"
         expectedFlowEntity = flow.deepCopy().tap {
@@ -820,7 +798,8 @@
 
         def initialSrcProps = switchHelper.getCachedSwProps(swPair.src.dpId)
         switchHelper.updateSwitchProperties(swPair.getSrc(), initialSrcProps.jacksonCopy().tap {
-            it.supportedTransitEncapsulation = [FlowEncapsulationType.TRANSIT_VLAN.toString()]})
+            it.supportedTransitEncapsulation = [FlowEncapsulationType.TRANSIT_VLAN.toString()]
+        })
 
         when: "Create a flow with not supported encapsulation type on the switches"
         flowFactory.getBuilder(swPair)
@@ -839,15 +818,9 @@
     def "Flow status accurately represents the actual state of the flow and flow rules"() {
         when: "Create a flow on a long path"
         def swPair = switchPairs.all().random()
-<<<<<<< HEAD
-        def longPath = swPair.paths.max { it.size() }
-        swPair.paths.findAll { it != longPath }.each { pathHelper.makePathMorePreferable(longPath, it) }
-
-=======
         def availablePaths = swPair.retrieveAvailablePaths().collect { it.getInvolvedIsls() }
         def longPath = availablePaths.max { it.size() }
         availablePaths.findAll { !it.containsAll(longPath) }.each { islHelper.makePathIslsMorePreferable(longPath, it) }
->>>>>>> aebf965d
         def flow = flowFactory.getRandom(swPair, false, IN_PROGRESS)
 
         then: "Flow status is changed to UP only when all rules are actually installed"
@@ -898,7 +871,7 @@
             it.source.portNumber = topology.getAllowedPortsForSwitch(srcSwitch).find { it != flow.source.portNumber }
             it.source.vlanId = flow.source.vlanId + 1
         }
-       def updatedFlow = flow.update(flowExpectedEntity)
+        def updatedFlow = flow.update(flowExpectedEntity)
 
         then: "Flow is really updated"
         updatedFlow.hasTheSamePropertiesAs(flowExpectedEntity)
@@ -918,7 +891,7 @@
         def flowInfoFromDb2 = database.getFlow(flow.flowId)
         wait(RULES_INSTALLATION_TIME) {
             def rules = switchRulesFactory.get(srcSwitch.dpId).getRules()
-                    .findAll {!new Cookie(it.cookie).serviceFlag }
+                    .findAll { !new Cookie(it.cookie).serviceFlag }
             rules.cookie.findAll { it == flowInfoFromDb2.forwardPath.cookie.value || it == flowInfoFromDb2.reversePath.cookie.value }.size() == 2
 
             def ingressRule = rules.find { it.cookie == flowInfoFromDb2.forwardPath.cookie.value }
@@ -959,15 +932,15 @@
         def flowInfoFromDb3 = database.getFlow(flow.flowId)
         wait(RULES_DELETION_TIME) {
             def cookies = switchRulesFactory.get(dstSwitch.dpId).getRules()
-                    .findAll {!new Cookie(it.cookie).serviceFlag }.cookie
-            !cookies.findAll { it == flowInfoFromDb2.forwardPath.cookie.value || it == flowInfoFromDb2.reversePath.cookie.value}
+                    .findAll { !new Cookie(it.cookie).serviceFlag }.cookie
+            !cookies.findAll { it == flowInfoFromDb2.forwardPath.cookie.value || it == flowInfoFromDb2.reversePath.cookie.value }
         }
 
         and: "Flow rules are installed on the new dst switch"
         wait(RULES_INSTALLATION_TIME) {
             def cookies = switchRulesFactory.get(newDstSwitch.dpId).getRules()
-                    .findAll {!new Cookie(it.cookie).serviceFlag }.cookie
-            cookies.findAll { it == flowInfoFromDb3.forwardPath.cookie.value || it == flowInfoFromDb3.reversePath.cookie.value}.size() == 2
+                    .findAll { !new Cookie(it.cookie).serviceFlag }.cookie
+            cookies.findAll { it == flowInfoFromDb3.forwardPath.cookie.value || it == flowInfoFromDb3.reversePath.cookie.value }.size() == 2
         }
 
         and: "Flow is valid and pingable"
@@ -1108,7 +1081,7 @@
 
         when: "Update the dst endpoint to make this flow as multi switch flow"
         def newPortNumber = topology.getAllowedPortsForSwitch(topology.activeSwitches
-                .find {it.dpId == swPair.dst.dpId }).first()
+                .find { it.dpId == swPair.dst.dpId }).first()
         def flowExpectedEntity = flow.deepCopy().tap {
             it.destination.switchId = swPair.dst.dpId
             it.destination.portNumber = newPortNumber
@@ -1146,7 +1119,7 @@
 
     @Tags([LOW_PRIORITY])
     def "Unable to update flow with incorrect id in request body"() {
-        given:"A flow"
+        given: "A flow"
         def flow = flowFactory.getRandom(switchPairs.all().random())
         def newFlowId = "new_flow_id"
 
@@ -1157,7 +1130,7 @@
         then: "Bad Request response is returned"
         def error = thrown(HttpClientErrorException)
         new FlowNotUpdatedExpectedError("flow_id from body and from path are different",
-        ~/Body flow_id: ${newFlowId}, path flow_id: ${flow.flowId}/).matches(error)
+                ~/Body flow_id: ${newFlowId}, path flow_id: ${flow.flowId}/).matches(error)
     }
 
     @Tags([LOW_PRIORITY])
@@ -1165,7 +1138,7 @@
         given: "A flow"
         def flow = flowFactory.getRandom(switchPairs.all().random())
         def newFlowId = "new_flow_id"
-        def invalidFlowEntity  = flow.retrieveDetails().tap { it.flowId = newFlowId }
+        def invalidFlowEntity = flow.retrieveDetails().tap { it.flowId = newFlowId }
 
         when: "Try to update flow with incorrect flow id in request path"
         invalidFlowEntity.update(flow.tap { maximumBandwidth = maximumBandwidth + 1 })
@@ -1183,7 +1156,7 @@
         def flow = flowFactory.getBuilder(switches, false)
                 .withSourceVlan(0)
                 .withDestinationVlan(0)
-                .withStatistics( new FlowStatistics([1, 2, 3] as Set)).build()
+                .withStatistics(new FlowStatistics([1, 2, 3] as Set)).build()
                 .create()
 
         when: "Try to #method update flow with empty VLAN stats and non-zero VLANs"
@@ -1288,19 +1261,19 @@
         return switchPairs.inject([]) { r, switchPair ->
             boolean isTrafficAvailable = switchPair.src in topology.getActiveTraffGens().switchConnected && switchPair.dst in topology.getActiveTraffGens().switchConnected
             r << [
-                    description: "flow without transit switch and with random vlans",
-                    expectedFlowEntity       : flowFactory.getBuilder(switchPair).build(),
-                    isTrafficCheckAvailable : isTrafficAvailable
+                    description            : "flow without transit switch and with random vlans",
+                    expectedFlowEntity     : flowFactory.getBuilder(switchPair).build(),
+                    isTrafficCheckAvailable: isTrafficAvailable
             ]
             r << [
-                    description: "flow without transit switch and without vlans(full port)",
-                    expectedFlowEntity       : flowFactory.getBuilder(switchPair).withSourceVlan(0).withDestinationVlan(0).build(),
-                    isTrafficCheckAvailable : isTrafficAvailable
+                    description            : "flow without transit switch and without vlans(full port)",
+                    expectedFlowEntity     : flowFactory.getBuilder(switchPair).withSourceVlan(0).withDestinationVlan(0).build(),
+                    isTrafficCheckAvailable: isTrafficAvailable
             ]
             r << [
-                    description: "flow without transit switch and vlan only on src",
-                    expectedFlowEntity       : flowFactory.getBuilder(switchPair).withDestinationVlan(0).build(),
-                    isTrafficCheckAvailable : isTrafficAvailable
+                    description            : "flow without transit switch and vlan only on src",
+                    expectedFlowEntity     : flowFactory.getBuilder(switchPair).withDestinationVlan(0).build(),
+                    isTrafficCheckAvailable: isTrafficAvailable
             ]
             r
         }
@@ -1317,19 +1290,19 @@
         return switchPairs.inject([]) { r, switchPair ->
             boolean isTrafficAvailable = switchPair.src in topology.getActiveTraffGens().switchConnected && switchPair.dst in topology.getActiveTraffGens().switchConnected
             r << [
-                    description: "flow with transit switch and random vlans",
-                    expectedFlowEntity       : flowFactory.getBuilder(switchPair).build(),
-                    isTrafficCheckAvailable : isTrafficAvailable
+                    description            : "flow with transit switch and random vlans",
+                    expectedFlowEntity     : flowFactory.getBuilder(switchPair).build(),
+                    isTrafficCheckAvailable: isTrafficAvailable
             ]
             r << [
-                    description: "flow with transit switch and no vlans(full port)",
-                    expectedFlowEntity       : flowFactory.getBuilder(switchPair).withSourceVlan(0).withDestinationVlan(0).build(),
-                    isTrafficCheckAvailable : isTrafficAvailable
+                    description            : "flow with transit switch and no vlans(full port)",
+                    expectedFlowEntity     : flowFactory.getBuilder(switchPair).withSourceVlan(0).withDestinationVlan(0).build(),
+                    isTrafficCheckAvailable: isTrafficAvailable
             ]
             r << [
-                    description: "flow with transit switch and vlan only on dst",
-                    expectedFlowEntity       : flowFactory.getBuilder(switchPair).withSourceVlan(0).build(),
-                    isTrafficCheckAvailable : isTrafficAvailable
+                    description            : "flow with transit switch and vlan only on dst",
+                    expectedFlowEntity     : flowFactory.getBuilder(switchPair).withSourceVlan(0).build(),
+                    isTrafficCheckAvailable: isTrafficAvailable
             ]
             r
         }
@@ -1347,23 +1320,23 @@
                     boolean isTrafficAvailable = topology.getActiveTraffGens().findAll { it.switchConnected == sw }.size() == 2
 
                     r << [
-                            description: "single-switch flow with vlans",
-                            expectedFlowEntity       : flowFactory.getBuilder(sw, sw).build(),
-                            isTrafficCheckAvailable : isTrafficAvailable
+                            description            : "single-switch flow with vlans",
+                            expectedFlowEntity     : flowFactory.getBuilder(sw, sw).build(),
+                            isTrafficCheckAvailable: isTrafficAvailable
                     ]
                     r << [
-                            description: "single-switch flow without vlans",
+                            description            : "single-switch flow without vlans",
                             // if sw has only one tg than full port flow cannot be created on the same tg_port(conflict)
-                            expectedFlowEntity       : isTrafficAvailable ?
+                            expectedFlowEntity     : isTrafficAvailable ?
                                     flowFactory.getBuilder(sw, sw).withSourceVlan(0).withDestinationVlan(0).build() :
                                     flowFactory.getBuilder(sw, sw, false).withSourceVlan(0).withDestinationVlan(0).build(),
-                            isTrafficCheckAvailable : isTrafficAvailable
+                            isTrafficCheckAvailable: isTrafficAvailable
 
                     ]
                     r << [
-                            description: "single-switch flow with vlan only on dst",
-                            expectedFlowEntity       : flowFactory.getBuilder(sw, sw).withSourceVlan(0).build(),
-                            isTrafficCheckAvailable : isTrafficAvailable
+                            description            : "single-switch flow with vlan only on dst",
+                            expectedFlowEntity     : flowFactory.getBuilder(sw, sw).withSourceVlan(0).build(),
+                            isTrafficCheckAvailable: isTrafficAvailable
                     ]
                     r
                 }
@@ -1376,7 +1349,7 @@
     def getSingleSwitchSinglePortFlows() {
         topology.getActiveSwitches()
                 .unique { it.description }
-                .collect {singleSwitch ->
+                .collect { singleSwitch ->
                     flowFactory.getBuilder(singleSwitch, singleSwitch).withSamePortOnSourceAndDestination().build()
                 }
     }
