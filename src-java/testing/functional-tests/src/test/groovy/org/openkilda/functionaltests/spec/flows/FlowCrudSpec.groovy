package org.openkilda.functionaltests.spec.flows

<<<<<<< HEAD
=======
import org.openkilda.functionaltests.helpers.model.FlowRuleEntity

import groovy.util.logging.Slf4j
>>>>>>> 6a85e5d4
import org.openkilda.functionaltests.HealthCheckSpecification
import org.openkilda.functionaltests.error.flow.FlowNotCreatedExpectedError
import org.openkilda.functionaltests.error.flow.FlowNotCreatedWithConflictExpectedError
import org.openkilda.functionaltests.error.flow.FlowNotCreatedWithMissingPathExpectedError
import org.openkilda.functionaltests.error.flow.FlowNotDeletedExpectedError
import org.openkilda.functionaltests.error.flow.FlowNotUpdatedExpectedError
import org.openkilda.functionaltests.error.flow.FlowNotUpdatedWithMissingPathExpectedError
import org.openkilda.functionaltests.extension.tags.IterationTag
import org.openkilda.functionaltests.extension.tags.IterationTags
import org.openkilda.functionaltests.extension.tags.Tags
import org.openkilda.functionaltests.helpers.builder.FlowBuilder
import org.openkilda.functionaltests.helpers.factory.FlowFactory
import org.openkilda.functionaltests.helpers.model.FlowActionType
import org.openkilda.functionaltests.helpers.model.FlowEncapsulationType
import org.openkilda.functionaltests.helpers.model.FlowExtended
import org.openkilda.functionaltests.helpers.model.PathComputationStrategy
import org.openkilda.functionaltests.helpers.model.SwitchPair
import org.openkilda.functionaltests.helpers.model.SwitchRulesFactory
import org.openkilda.functionaltests.model.stats.Direction
import org.openkilda.messaging.info.rule.FlowEntry
import org.openkilda.model.SwitchId
import org.openkilda.model.cookie.Cookie
import org.openkilda.model.cookie.CookieBase.CookieType
import org.openkilda.northbound.dto.v2.flows.FlowPatchEndpoint
import org.openkilda.northbound.dto.v2.flows.FlowPatchV2
import org.openkilda.northbound.dto.v2.flows.FlowStatistics
import org.openkilda.testing.model.topology.TopologyDefinition.Isl
import org.openkilda.testing.model.topology.TopologyDefinition.Switch
import org.openkilda.testing.service.traffexam.TraffExamService
import org.openkilda.testing.service.traffexam.model.ExamReport

import groovy.util.logging.Slf4j
import jakarta.inject.Provider
import org.springframework.beans.factory.annotation.Autowired
import org.springframework.web.client.HttpClientErrorException
import spock.lang.Narrative
import spock.lang.See
import spock.lang.Shared

import static groovyx.gpars.GParsPool.withPool
import static org.junit.jupiter.api.Assumptions.assumeTrue
import static org.openkilda.functionaltests.extension.tags.Tag.ISL_RECOVER_ON_FAIL
import static org.openkilda.functionaltests.extension.tags.Tag.LOW_PRIORITY
import static org.openkilda.functionaltests.extension.tags.Tag.SMOKE
import static org.openkilda.functionaltests.extension.tags.Tag.SMOKE_SWITCHES
import static org.openkilda.functionaltests.extension.tags.Tag.SWITCH_RECOVER_ON_FAIL
import static org.openkilda.functionaltests.extension.tags.Tag.TOPOLOGY_DEPENDENT
import static org.openkilda.functionaltests.helpers.Wrappers.timedLoop
import static org.openkilda.functionaltests.helpers.Wrappers.wait
import static org.openkilda.messaging.info.event.IslChangeType.DISCOVERED
import static org.openkilda.messaging.info.event.IslChangeType.MOVED
import static org.openkilda.messaging.payload.flow.FlowState.IN_PROGRESS
import static org.openkilda.messaging.payload.flow.FlowState.UP
import static org.openkilda.model.FlowEncapsulationType.TRANSIT_VLAN
import static org.openkilda.model.FlowEncapsulationType.VXLAN
import static org.openkilda.testing.Constants.PATH_INSTALLATION_TIME
import static org.openkilda.testing.Constants.RULES_DELETION_TIME
import static org.openkilda.testing.Constants.RULES_INSTALLATION_TIME
import static org.openkilda.testing.Constants.WAIT_OFFSET
import static org.openkilda.testing.service.floodlight.model.FloodlightConnectMode.RW

@Slf4j
@See("https://github.com/telstra/open-kilda/tree/develop/docs/design/hub-and-spoke/crud")
@Narrative(""""Verify CRUD operations and health of basic vlan flows on different types of switches.
More specific cases like partialUpdate/protected/diverse etc. are covered in separate specifications
""")

class FlowCrudSpec extends HealthCheckSpecification {

    final static Integer IMPOSSIBLY_LOW_LATENCY = 1
    final static Long IMPOSSIBLY_HIGH_BANDWIDTH = Long.MAX_VALUE
    final static FlowStatistics FLOW_STATISTICS_CAUSING_ERROR =
            new FlowStatistics([[4096, 0].shuffled().first(), 2001] as Set)
    @Autowired
    @Shared
    Provider<TraffExamService> traffExamProvider
    @Autowired
    @Shared
    FlowFactory flowFactory
    @Autowired
    @Shared
    SwitchRulesFactory switchRulesFactory


    @Shared
    def getPortViolationErrorDescriptionPattern = { String endpoint, int port, SwitchId swId ->
        ~/The port $port on the switch \'$swId\' is occupied by an ISL \($endpoint endpoint collision\)./
    }

    @Tags([TOPOLOGY_DEPENDENT])
    @IterationTags([
            @IterationTag(tags = [SMOKE], iterationNameRegex = /vlan /),
            @IterationTag(tags = [SMOKE_SWITCHES],
                    iterationNameRegex = /random vlans|no vlans|single-switch flow with vlans/),
            @IterationTag(tags = [LOW_PRIORITY], iterationNameRegex = /and vlan only on/)
    ])
    def "Valid #data.description has been created (#verifyTraffic) and no rule discrepancies [#srcDstStr]"() {
        given: "A flow"
        assumeTrue(topology.activeTraffGens.size() >= 2,
                "There should be at least two active traffgens for test execution")
        def allLinksInfoBefore = northbound.getAllLinks().collectEntries { [it.id, it.availableBandwidth] }.sort()

        def flow = expectedFlowEntity.create()
        def switches = flow.retrieveAllEntityPaths().getInvolvedSwitches()

        expect: "No rule discrepancies on every switch of the flow"
        switchHelper.synchronizeAndCollectFixedDiscrepancies(switches).isEmpty()

        and: "No discrepancies when doing flow validation"
        flow.validateAndCollectDiscrepancies().isEmpty()

        and: "The flow allows traffic (only applicable flows are checked)"
        if (isTrafficCheckAvailable) {
            def traffExam = traffExamProvider.get()
            def exam = flow.traffExam(traffExam, 1000, 3)
            withPool {
                [exam.forward, exam.reverse].eachParallel { direction ->
                    def resources = traffExam.startExam(direction)
                    direction.setResources(resources)
                    assert traffExam.waitExam(direction).hasTraffic()
                }
            }
        }

        when: "Remove the flow"
        flow.delete()

        then: "The flow is not present in NB"
        !northboundV2.getAllFlows().find { it.flowId == flow.flowId }

        and: "ISL bandwidth is restored"
        wait(WAIT_OFFSET) {
            def allLinksInfoAfter = northbound.getAllLinks().collectEntries { [it.id, it.availableBandwidth] }.sort()
            assert allLinksInfoBefore == allLinksInfoAfter
        }

        and: "No rule discrepancies on every switch of the flow"
        switchHelper.synchronizeAndCollectFixedDiscrepancies(switches).isEmpty()

        where:
        /*Some permutations may be missed, since at current implementation we only take 'direct' possible flows
        * without modifying the costs of ISLs.
        * I.e. if potential test case with transit switch between certain pair of unique switches will require change of
        * costs on ISLs (those switches are neighbors, but we want a path with transit switch between them), then
        * we will not test such case
        */
        data << flowsWithoutTransitSwitch + flowsWithTransitSwitch + singleSwitchFlows
        expectedFlowEntity = data.expectedFlowEntity as FlowExtended
        isTrafficCheckAvailable = data.isTrafficCheckAvailable as Boolean
        verifyTraffic = isTrafficCheckAvailable ? "with traffic verification" : " [!NO TRAFFIC CHECK!]"
        srcDstStr = "src:${topology.find(expectedFlowEntity.source.switchId).hwSwString}->dst:${topology.find(expectedFlowEntity.destination.switchId).hwSwString}"
    }

    def "Able to create multiple flows with #data.description"() {
        given: "Two potential flows that should not conflict"
        Tuple2<FlowExtended, FlowExtended> flows = data.getNotConflictingFlows()

        when: "Create the first flow"
        flows.v1.create()

        and: "Try creating a second flow with #data.description"
        flows.v2.create()

        then: "Both flows are successfully created"
        northboundV2.getAllFlows()*.flowId.containsAll(flows*.flowId)

        where:
        data << [
                [
                        description           : "same switch-port but vlans on src and dst are swapped",
                        getNotConflictingFlows: {
                            def (Switch srcSwitch, Switch dstSwitch) = getTopology().activeSwitches
                            def expectedFlow1Entity = flowFactory.getBuilder(srcSwitch, dstSwitch).build().tap {
                                it.source.vlanId == it.destination.vlanId && it.destination.vlanId--
                            }
                            def expectedFlow2Entity = flowFactory.getBuilder(srcSwitch, dstSwitch)
                                    .withSourcePort(expectedFlow1Entity.source.portNumber)
                                    .withSourceVlan(expectedFlow1Entity.destination.vlanId)
                                    .withDestinationPort(expectedFlow1Entity.destination.portNumber)
                                    .withDestinationVlan(expectedFlow1Entity.source.vlanId)
                                    .build()
                            return new Tuple2<FlowExtended, FlowExtended>(expectedFlow1Entity, expectedFlow2Entity)
                        }
                ],
                [
                        description           : "same switch-port but vlans on src and dst are different",
                        getNotConflictingFlows: {
                            def (Switch srcSwitch, Switch dstSwitch) = getTopology().activeSwitches
                            def expectedFlow1Entity = flowFactory.getBuilder(srcSwitch, dstSwitch).build()
                            def expectedFlow2Entity = flowFactory.getBuilder(srcSwitch, dstSwitch)
                                    .withSourcePort(expectedFlow1Entity.source.portNumber)
                                    .withSourceVlan(expectedFlow1Entity.source.vlanId - 1)
                                    .withDestinationPort(expectedFlow1Entity.destination.portNumber)
                                    .withDestinationVlan(expectedFlow1Entity.destination.vlanId - 1)
                                    .build()
                            return new Tuple2<FlowExtended, FlowExtended>(expectedFlow1Entity, expectedFlow2Entity)
                        }
                ],
                [
                        description           : "vlan-port of new src = vlan-port of existing dst (+ different src)",
                        getNotConflictingFlows: {
                            def (Switch srcSwitch, Switch dstSwitch) = getTopology().activeSwitches
                            def expectedFlow1Entity = flowFactory.getBuilder(srcSwitch, dstSwitch).build()
                            //src for new flow will be on different switch not related to existing flow
                            //thus two flows will have same dst but different src
                            def newSrc = getTopology().activeSwitches.find {
                                ![expectedFlow1Entity.source.switchId, expectedFlow1Entity.destination.switchId].contains(it.dpId) &&
                                        getTopology().getAllowedPortsForSwitch(it).contains(expectedFlow1Entity.destination.portNumber)
                            }
                            def expectedFlow2Entity = flowFactory.getBuilder(newSrc, dstSwitch)
                                    .withSourceVlan(expectedFlow1Entity.destination.vlanId)
                                    .withSourcePort(expectedFlow1Entity.destination.portNumber)
                                    .withDestinationVlan(expectedFlow1Entity.destination.vlanId - 1) //ensure no conflict on dst
                                    .build()
                            return new Tuple2<FlowExtended, FlowExtended>(expectedFlow1Entity, expectedFlow2Entity)
                        }
                ],
                [
                        description           : "vlan-port of new dst = vlan-port of existing src (but different switches)",
                        getNotConflictingFlows: {
                            def (Switch srcSwitch, Switch dstSwitch) = getTopology().activeSwitches
                            def srcPort = getTopology().getAllowedPortsForSwitch(srcSwitch)
                                    .intersect(getTopology().getAllowedPortsForSwitch(dstSwitch))[0]

                            def expectedFlow1Entity = flowFactory.getBuilder(srcSwitch, dstSwitch)
                                    .withSourcePort(srcPort)
                                    .build()

                            def expectedFlow2Entity = flowFactory.getBuilder(srcSwitch, dstSwitch)
                                    .withDestinationVlan(expectedFlow1Entity.source.vlanId)
                                    .withDestinationPort(expectedFlow1Entity.source.portNumber)
                                    .build()

                            return new Tuple2<FlowExtended, FlowExtended>(expectedFlow1Entity, expectedFlow2Entity)
                        }
                ],
                [
                        description           : "vlan of new dst = vlan of existing src and port of new dst = port of " +
                                "existing dst",
                        getNotConflictingFlows: {
                            def (Switch srcSwitch, Switch dstSwitch) = getTopology().activeSwitches
                            def expectedFlow1Entity = flowFactory.getBuilder(srcSwitch, dstSwitch).build()
                            def expectedFlow2Entity = flowFactory.getBuilder(srcSwitch, dstSwitch)
                                    .withDestinationVlan(expectedFlow1Entity.source.vlanId)
                                    .withDestinationPort(expectedFlow1Entity.destination.portNumber)
                                    .build()
                            return new Tuple2<FlowExtended, FlowExtended>(expectedFlow1Entity, expectedFlow2Entity)
                        }
                ],
                [
                        description           : "default and tagged flows on the same port on dst switch",
                        getNotConflictingFlows: {
                            def (Switch srcSwitch, Switch dstSwitch) = getTopology().activeSwitches
                            def expectedFlow1Entity = flowFactory.getBuilder(srcSwitch, dstSwitch).build()
                            def expectedFlow2Entity = flowFactory.getBuilder(srcSwitch, dstSwitch)
                                    .withDestinationVlan(0)
                                    .withDestinationPort(expectedFlow1Entity.destination.portNumber)
                                    .build()
                            return new Tuple2<FlowExtended, FlowExtended>(expectedFlow1Entity, expectedFlow2Entity)
                        }
                ],
                [
                        description           : "default and tagged flows on the same port on src switch",
                        getNotConflictingFlows: {
                            def (Switch srcSwitch, Switch dstSwitch) = getTopology().activeSwitches
                            def expectedFlow1Entity = flowFactory.getBuilder(srcSwitch, dstSwitch).build()
                            def expectedFlow2Entity = flowFactory.getBuilder(srcSwitch, dstSwitch)
                                    .withSourceVlan(0).withSourcePort(expectedFlow1Entity.source.portNumber)
                                    .build()
                            return new Tuple2<FlowExtended, FlowExtended>(expectedFlow1Entity, expectedFlow2Entity)
                        }
                ],
                [
                        description           : "tagged and default flows on the same port on dst switch",
                        getNotConflictingFlows: {
                            def (Switch srcSwitch, Switch dstSwitch) = getTopology().activeSwitches
                            def expectedFlow1Entity = flowFactory.getBuilder(srcSwitch, dstSwitch)
                                    .withDestinationVlan(0)
                                    .build()
                            def expectedFlow2Entity = flowFactory.getBuilder(srcSwitch, dstSwitch)
                                    .withDestinationPort(expectedFlow1Entity.destination.portNumber)
                                    .build()
                            return new Tuple2<FlowExtended, FlowExtended>(expectedFlow1Entity, expectedFlow2Entity)
                        }
                ],
                [
                        description           : "tagged and default flows on the same port on src switch",
                        getNotConflictingFlows: {
                            def (Switch srcSwitch, Switch dstSwitch) = getTopology().activeSwitches
                            def expectedFlow1Entity = flowFactory.getBuilder(srcSwitch, dstSwitch)
                                    .withSourceVlan(0)
                                    .build()
                            def expectedFlow2Entity = flowFactory.getBuilder(srcSwitch, dstSwitch)
                                    .withSourcePort(expectedFlow1Entity.source.portNumber)
                                    .build()
                            return new Tuple2<FlowExtended, FlowExtended>(expectedFlow1Entity, expectedFlow2Entity)
                        }
                ],
                [
                        description           : "default and tagged flows on the same ports on src and dst switches",
                        getNotConflictingFlows: {
                            def (Switch srcSwitch, Switch dstSwitch) = getTopology().activeSwitches
                            def expectedFlow1Entity = flowFactory.getBuilder(srcSwitch, dstSwitch).build()
                            def expectedFlow2Entity = flowFactory.getBuilder(srcSwitch, dstSwitch)
                                    .withSourceVlan(0)
                                    .withSourcePort(expectedFlow1Entity.source.portNumber)
                                    .withDestinationVlan(0)
                                    .withDestinationPort(expectedFlow1Entity.destination.portNumber)
                                    .build()
                            return new Tuple2<FlowExtended, FlowExtended>(expectedFlow1Entity, expectedFlow2Entity)
                        }
                ],
                [
                        description           : "tagged and default flows on the same ports on src and dst switches",
                        getNotConflictingFlows: {
                            def (Switch srcSwitch, Switch dstSwitch) = getTopology().activeSwitches
                            def expectedFlow1Entity = flowFactory.getBuilder(srcSwitch, dstSwitch)
                                    .withSourceVlan(0)
                                    .withDestinationVlan(0)
                                    .build()
                            def expectedFlow2Entity = flowFactory.getBuilder(srcSwitch, dstSwitch)
                                    .withSourcePort(expectedFlow1Entity.source.portNumber)
                                    .withDestinationPort(expectedFlow1Entity.destination.portNumber)
                                    .build()
                            return new Tuple2<FlowExtended, FlowExtended>(expectedFlow1Entity, expectedFlow2Entity)
                        }
                ]
        ]
    }

    @Tags([TOPOLOGY_DEPENDENT, SMOKE_SWITCHES])
    def "Able to create single switch single port flow with different vlan (#expectedFlowEntity.source.switchId.description)"(FlowExtended expectedFlowEntity) {
        given: "A flow"
        def flow = expectedFlowEntity.create()

        expect: "No rule discrepancies on the switch"
        !switchHelper.synchronizeAndCollectFixedDiscrepancies(flow.source.switchId).isPresent()

        and: "No discrepancies when doing flow validation"
        flow.validateAndCollectDiscrepancies().isEmpty()

        when: "Remove the flow"
        flow.delete()

        then: "The flow is not present in NB"
        !northboundV2.getAllFlows().find { it.flowId == flow.flowId }

        and: "No rule discrepancies on the switch after delete"
        !switchHelper.synchronizeAndCollectFixedDiscrepancies(flow.source.switchId).isPresent()

        where:
        expectedFlowEntity << getSingleSwitchSinglePortFlows()
    }

    def "Able to validate flow with zero bandwidth"() {
        given: "A flow with zero bandwidth"
        def (Switch srcSwitch, Switch dstSwitch) = topology.activeSwitches
        def expectedFlowEntity = flowFactory.getBuilder(srcSwitch, dstSwitch).withBandwidth(0).build()

        when: "Create a flow with zero bandwidth"
        def flow = expectedFlowEntity.create()

        then: "Validation of flow with zero bandwidth must be succeed"
        flow.maximumBandwidth == 0
        flow.validateAndCollectDiscrepancies().isEmpty()
    }

    def "Unable to create single-switch flow with the same ports and vlans on both sides"() {
        given: "Potential single-switch flow with the same ports and vlans on both sides"
        def singleSwitch = topology.activeSwitches.first()
        def invalidFlowEntity = flowFactory.getBuilder(singleSwitch, singleSwitch)
                .withSamePortOnSourceAndDestination()
                .withSameVlanOnSourceAndDestination().build()

        when: "Try creating such flow"
        invalidFlowEntity.create()

        then: "Error is returned, stating a readable reason"
        def error = thrown(HttpClientErrorException)
        new FlowNotCreatedExpectedError(
                ~/It is not allowed to create one-switch flow for the same ports and VLANs/).matches(error)
    }

    def "Unable to create flow with conflict data (#data.conflict)"() {
        given: "A potential flow"
        def (Switch srcSwitch, Switch dstSwitch) = topology.activeSwitches
        def expectedFlowEntity = flowFactory.getBuilder(srcSwitch, dstSwitch).build()

        and: "Another potential flow with #data.conflict"
        FlowExtended conflictingFlow = data.makeFlowsConflicting(expectedFlowEntity, flowFactory.getBuilder(srcSwitch, dstSwitch))

        when: "Create the first flow"
        def flow = expectedFlowEntity.create()

        and: "Try creating the second flow which conflicts"
        conflictingFlow.create()

        then: "Error is returned, stating a readable reason of conflict"
        def error = thrown(HttpClientErrorException)
        new FlowNotCreatedWithConflictExpectedError(~/${data.getErrorDescription(flow, conflictingFlow)}/).matches(error)

        and: "Main flow has been created successfully and in the UP state"
        flow.waitForBeingInState(UP)

        and: "Conflict flow does not exist in the system"
        if (flow.flowId != conflictingFlow.flowId) {
            !northboundV2.getAllFlows().find { it.flowId == conflictingFlow.flowId }
        }

        where:
        data << getConflictingData()
    }

    def "A flow cannot be created with asymmetric forward and reverse paths"() {
        given: "Two active neighboring switches with two possible flow paths at least and different number of hops"
        List<List<Isl>> availablePathsIsls
        //the shortest path between neighboring switches is 1 ISL(2 nodes: src_sw-port<--->port-dst_sw)
        int shortestIslCountPath = 1
        def swPair = switchPairs.all().neighbouring().withAtLeastNNonOverlappingPaths(2).getSwitchPairs().find {
            availablePathsIsls = it.retrieveAvailablePaths().collect { it.getInvolvedIsls() }
            availablePathsIsls.size() > 1 && availablePathsIsls.find { it.size() > shortestIslCountPath }
        } ?: assumeTrue(false, "No suiting active neighboring switches with two possible flow paths at least and " +
                "different number of hops found")

        and: "Make all shorter(one isl) forward paths not preferable. Shorter reverse paths are still preferable"
        List<Isl> modifiedIsls = availablePathsIsls.findAll { it.size() == shortestIslCountPath }.flatten().unique() as List<Isl>
        islHelper.updateIslsCostInDatabase(modifiedIsls, Integer.MAX_VALUE)

        when: "Create a flow"
        def flow = flowFactory.getRandom(swPair)

        then: "The flow is built through one of the long paths"
        def fullFlowPath = flow.retrieveAllEntityPaths()
        def forwardIsls = fullFlowPath.getInvolvedIsls(Direction.FORWARD)
        def reverseIsls = fullFlowPath.getInvolvedIsls(Direction.REVERSE)
        assert forwardIsls.intersect(modifiedIsls).isEmpty()
        assert forwardIsls.size() > shortestIslCountPath

        and: "The flow has symmetric forward and reverse paths even though there is a more preferable reverse path"
        forwardIsls.collect { it.reversed }.reverse() == reverseIsls
    }

    @Tags(ISL_RECOVER_ON_FAIL)
    def "Error is returned if there is no available path to #data.isolatedSwitchType switch"() {
        given: "A switch that has no connection to other switches"
        def isolatedSwitch = switchPairs.all().nonNeighbouring().random().src
        SwitchPair switchPair = data.switchPair(isolatedSwitch)
        def connectedIsls = topology.getRelatedIsls(isolatedSwitch)
        islHelper.breakIsls(connectedIsls)

        when: "Try building a flow using the isolated switch"
        def invalidFlow = flowFactory.getBuilder(switchPair).build()
        invalidFlow.create()

        then: "Error is returned, stating that there is no path found for such flow"
        def error = thrown(HttpClientErrorException)
        new FlowNotCreatedWithMissingPathExpectedError(
                ~/Switch ${isolatedSwitch.getDpId()} doesn\'t have links with enough bandwidth/).matches(error)

        and: "Flow does not exist in the system"
        !northboundV2.getAllFlows().find { it.flowId == invalidFlow.flowId }

        where:
        data << [
                [
                        isolatedSwitchType: "source",
                        switchPair        : { Switch theSwitch ->
                            return switchPairs.all()
                                    .nonNeighbouring()
                                    .includeSourceSwitch(theSwitch)
                                    .random()
                        }
                ],
                [
                        isolatedSwitchType: "destination",
                        switchPair        : { Switch theSwitch ->
                            return switchPairs.all()
                                    .nonNeighbouring()
                                    .includeSourceSwitch(theSwitch)
                                    .random()
                                    .getReversed()
                        }
                ]
        ]
    }

    def "Removing flow while it is still in progress of being set up should not cause rule discrepancies"() {
        given: "A potential flow"
        def switchPair = switchPairs.all().neighbouring().random()
        def flowExpectedPath = switchPair.retrieveAvailablePaths().min { islHelper.getCost(it.getInvolvedIsls()) }
        def switchesId = flowExpectedPath.getInvolvedSwitches()

        when: "Init creation of a new flow"
        def flow = flowFactory.getBuilder(switchPair).build().sendCreateRequest()

        and: "Immediately remove the flow"
        flow.sendDeleteRequest()

        then: "System returns error as being unable to remove in progress flow"
        def e = thrown(HttpClientErrorException)
        new FlowNotDeletedExpectedError(~/Flow ${flow.getFlowId()} is in progress now/).matches(e)
        and: "Flow is not removed"
        northboundV2.getAllFlows()*.flowId.contains(flow.flowId)

        and: "Flow eventually gets into UP state"
        flow.waitForBeingInState(UP)
        flow.retrieveAllEntityPaths().getInvolvedSwitches().sort() == switchesId.sort()

        and: "All related switches have no discrepancies in rules"
        switchesId.each {
            def syncResult = switchHelper.synchronize(it)
            assert syncResult.rules.installed.isEmpty() && syncResult.rules.removed.isEmpty()
            assert syncResult.meters.installed.isEmpty() && syncResult.meters.removed.isEmpty()

            def swProps = switchHelper.getCachedSwProps(it)
            def amountOfServer42Rules = 0

            if (swProps.server42FlowRtt && it in [switchPair.src.dpId, switchPair.dst.dpId]) {
                amountOfServer42Rules += 1
                it == switchPair.src.dpId && flow.source.vlanId && ++amountOfServer42Rules
                it == switchPair.dst.dpId && flow.destination.vlanId && ++amountOfServer42Rules
            }

            def amountOfFlowRules = 3 + amountOfServer42Rules
            assert syncResult.rules.proper.findAll { !new Cookie(it).serviceFlag }.size() == amountOfFlowRules
        }
    }

    def "Unable to create a flow with #problem"() {
        given: "A flow with #problem"
        def switchPair = switchPairs.all().nonNeighbouring().random()
        FlowExtended invalidFlowEntity = update(flowFactory.getBuilder(switchPair, false))

        when: "Try to create a flow"
        invalidFlowEntity.create()

        then: "Flow is not created"
        def actualException = thrown(HttpClientErrorException)
        expectedException.matches(actualException)

        where:
        problem                          | update                                                     | expectedException
        "invalid encapsulation type"     |
                { FlowBuilder flowToSpoil ->
                    return flowToSpoil.withEncapsulationType(FlowEncapsulationType.FAKE).build()
                }                                                                                     |
                new FlowNotCreatedExpectedError(
                        "No enum constant org.openkilda.messaging.payload.flow.FlowEncapsulationType.FAKE",
                        ~/Can not parse arguments of the create flow request/)
        "unavailable latency"            |
                { FlowBuilder flowToSpoil ->
                    return flowToSpoil.withMaxLatency(IMPOSSIBLY_LOW_LATENCY)
                            .withPathComputationStrategy(PathComputationStrategy.MAX_LATENCY).build()
                }                                                                                     |
                new FlowNotCreatedWithMissingPathExpectedError(
                        ~/Latency limit\: Requested path must have latency ${IMPOSSIBLY_LOW_LATENCY}ms or lower/)
        "invalid statistics vlan number" |
                { FlowBuilder flowToSpoil ->
                    return flowToSpoil.withStatistics(FLOW_STATISTICS_CAUSING_ERROR)
                            .withSourceVlan(0).build()
                }                                                                                     |
                new FlowNotCreatedExpectedError(~/To collect vlan statistics, the vlan IDs must be from 1 up to 4095/)
    }

    @Tags([LOW_PRIORITY])
    def "Unable to update to a flow with #problem"() {
        given: "A flow"
        def (Switch srcSwitch, Switch dstSwitch) = topology.activeSwitches
        def flow = flowFactory.getBuilder(srcSwitch, dstSwitch).build().create()

        when: "Try to update the flow"
        FlowExtended invalidFlowEntity = invalidUpdateParam(flow)
        flow.update(invalidFlowEntity)

        then: "Flow is not updated"
        def actualError = thrown(HttpClientErrorException)
        expectedError.matches(actualError)

        where:
        problem                 | invalidUpdateParam                                               | expectedError
        "unavailable bandwidth" | { FlowExtended flowExtended ->
            return flowExtended.deepCopy().tap { it.maximumBandwidth = IMPOSSIBLY_HIGH_BANDWIDTH }
        }                                                                                          |
                new FlowNotUpdatedWithMissingPathExpectedError(~/Not enough bandwidth or no path found. \
Switch .* doesn't have links with enough bandwidth, \
Failed to find path with requested bandwidth=${IMPOSSIBLY_HIGH_BANDWIDTH}/)

        "vlan id is above 4095" | { FlowExtended flowExtended ->
            return flowExtended.deepCopy().tap { it.source.vlanId = 4096 }
        }                                                                                          |
                new FlowNotUpdatedExpectedError(~/Errors: VlanId must be less than 4096/)

    }

    @Tags([LOW_PRIORITY])
    def "Unable to partially update to a flow with statistics vlan set to 0 or above 4095"() {
        given: "A flow"
        def (Switch srcSwitch, Switch dstSwitch) = topology.activeSwitches
        def flow = flowFactory.getBuilder(srcSwitch, dstSwitch)
                .withDestinationVlan(0).build().create()

        when: "Try to partially update the flow"
        flow.partialUpdate(new FlowPatchV2().tap { it.statistics = FLOW_STATISTICS_CAUSING_ERROR })

        then: "Flow is not updated"
        def actualException = thrown(HttpClientErrorException)
        new FlowNotUpdatedExpectedError(~/To collect vlan statistics, the vlan IDs must be from 1 up to 4095/)
                .matches(actualException)
    }

    def "Unable to create a flow on an isl port in case port is occupied on a #data.switchType switch"() {
        given: "An isl"
        Isl isl = topology.islsForActiveSwitches.find { it.aswitch && it.dstSwitch }
        assumeTrue(isl as boolean, "Unable to find required isl")

        when: "Try to create a flow using isl port"
        def invalidFlowEntity = flowFactory.getBuilder(isl.srcSwitch, isl.dstSwitch).build()
        invalidFlowEntity."$data.switchType".portNumber = isl."$data.port"
        invalidFlowEntity.create()

        then: "Flow is not created"
        def exc = thrown(HttpClientErrorException)
        new FlowNotCreatedExpectedError(data.errorDescription(isl)).matches(exc)

        where:
        data << [
                [
                        switchType      : "source",
                        port            : "srcPort",
                        errorDescription: { Isl violatedIsl ->
                            getPortViolationErrorDescriptionPattern("source", violatedIsl.srcPort, violatedIsl.srcSwitch.dpId)
                        }
                ],
                [
                        switchType      : "destination",
                        port            : "dstPort",
                        errorDescription: { Isl violatedIsl ->
                            getPortViolationErrorDescriptionPattern("destination", violatedIsl.dstPort, violatedIsl.dstSwitch.dpId)
                        }
                ]
        ]
    }

    @Tags(ISL_RECOVER_ON_FAIL)
    def "Unable to create a flow on an isl port when ISL status is FAILED"() {
        given: "An inactive isl with failed state"
        Isl isl = topology.islsForActiveSwitches.find { it.aswitch && it.dstSwitch }
        assumeTrue(isl as boolean, "Unable to find required isl")
        islHelper.breakIsl(isl)

        when: "Try to create a flow using ISL src port"
        def invalidFlowEntity = flowFactory.getBuilder(isl.srcSwitch, isl.dstSwitch).withSourcePort(isl.srcPort).build()
        invalidFlowEntity.create()

        then: "Flow is not created"
        def exc = thrown(HttpClientErrorException)
        new FlowNotCreatedExpectedError(
                getPortViolationErrorDescriptionPattern("source", isl.srcPort, isl.srcSwitch.dpId)).matches(exc)
    }

    def "Unable to create a flow on an isl port when ISL status is MOVED"() {
        given: "An inactive isl with moved state"
        Isl isl = topology.islsForActiveSwitches.find { it.aswitch && it.dstSwitch }
        assumeTrue(isl as boolean, "Unable to find required isl")
        def notConnectedIsls = topology.notConnectedIsls
        assumeTrue(notConnectedIsls.size() > 0, "Unable to find non-connected isl")
        def notConnectedIsl = notConnectedIsls.first()
        def newIsl = islHelper.replugDestination(isl, notConnectedIsl, true, false)

        islUtils.waitForIslStatus([isl, isl.reversed], MOVED)
        wait(discoveryExhaustedInterval + WAIT_OFFSET) {
            [newIsl, newIsl.reversed].each { assert northbound.getLink(it).state == DISCOVERED }
        }

        when: "Try to create a flow using ISL src port"
        def invalidFlowEntity = flowFactory.getBuilder(isl.srcSwitch, isl.dstSwitch).withSourcePort(isl.srcPort).build()
        invalidFlowEntity.create()

        then: "Flow is not created"
        def exc = thrown(HttpClientErrorException)
        new FlowNotCreatedExpectedError(
                getPortViolationErrorDescriptionPattern("source", isl.srcPort, isl.srcSwitch.dpId)).matches(exc)
    }

    @Tags(SWITCH_RECOVER_ON_FAIL)
    def "System doesn't allow to create a one-switch flow on a DEACTIVATED switch"() {
        given: "Disconnected switch"
        def sw = topology.getActiveSwitches()[0]
        switchHelper.knockoutSwitch(sw, RW)

        when: "Try to create a one-switch flow on a deactivated switch"
        flowFactory.getBuilder(sw, sw).build().create()

        then: "Human readable error is returned"
        def exc = thrown(HttpClientErrorException)
        new FlowNotCreatedExpectedError(
                ~/Source switch $sw.dpId and Destination switch $sw.dpId are not connected to the controller/).matches(exc)
    }

    def "System allows to CRUD protected flow"() {
        given: "Two active not neighboring switches with two diverse paths at least"
        def switchPair = switchPairs.all().nonNeighbouring().withAtLeastNNonOverlappingPaths(2).random()

        when: "Create flow with protected path"
        def flow = flowFactory.getBuilder(switchPair).withProtectedPath(true).build().create()

        then: "Flow is created with protected path"
        def flowPathInfo = flow.retrieveAllEntityPaths()
        !flowPathInfo.flowPath.protectedPath.isPathAbsent()

        def flowInfo = flow.retrieveDetails()
        flowInfo.allocateProtectedPath
        flowInfo.statusDetails

        and: "Rules for main and protected paths are created"
        wait(WAIT_OFFSET) {
<<<<<<< HEAD
            HashMap<SwitchId, List<FlowEntry>> flowInvolvedSwitchesWithRules = flowPathInfo.getInvolvedSwitches()
                    .collectEntries { [(it): switchRulesFactory.get(it).getRules()] } as HashMap<SwitchId, List<FlowEntry>>
=======
            HashMap<SwitchId, List<FlowRuleEntity>> flowInvolvedSwitchesWithRules = flowPathInfo.getInvolvedSwitches()
                    .collectEntries{ [(it): switchRulesFactory.get(it).getRules()] } as HashMap<SwitchId, List<FlowRuleEntity>>
>>>>>>> 6a85e5d4
            flow.verifyRulesForProtectedFlowOnSwitches(flowInvolvedSwitchesWithRules)
        }

        and: "Validation of flow must be successful"
        flow.validateAndCollectDiscrepancies().isEmpty()

        def flowInfoFromDb = database.getFlow(flow.flowId)
        def protectedForwardCookie = flowInfoFromDb.protectedForwardPath.cookie.value
        def protectedReverseCookie = flowInfoFromDb.protectedReversePath.cookie.value
        def protectedFlowPath = flowPathInfo.flowPath.protectedPath.forward

        when: "Update flow: disable protected path(allocateProtectedPath=false)"
        def flowWithoutProtectedPath = flow.deepCopy().tap { it.allocateProtectedPath = false }
        flow.update(flowWithoutProtectedPath)

        then: "Protected path is disabled"
        !flow.retrieveAllEntityPaths().flowPath.protectedPath
        def flowInfoAfterUpdating = flow.retrieveDetails()
        !flowInfoAfterUpdating.allocateProtectedPath
        !flowInfoAfterUpdating.statusDetails

        and: "Rules for protected path are deleted"
        wait(WAIT_OFFSET) {
            def cookies = protectedFlowPath.getInvolvedSwitches().unique().collectMany { sw ->
                switchRulesFactory.get(sw).getRules().findAll {
                    !new Cookie(it.cookie).serviceFlag
                }.cookie
            }
            assert !cookies.contains(protectedForwardCookie) && !cookies.contains(protectedReverseCookie)
        }
    }

    @Tags(LOW_PRIORITY)
    def "System allows to set/update description/priority/max-latency for a flow"() {
        given: "Two active neighboring switches"
        def switchPair = switchPairs.all().neighbouring().random()

        and: "Value for each field"
        def expectedFlowEntity = flowFactory.getBuilder(switchPair)
                .withPriority(100)
                .withMaxLatency(100)
                .withMaxLatencyTier2(200)
                .withDescription("test description")
                .withPeriodicPing(true)
                .build()

        when: "Create a flow with predefined values"
        def flow = expectedFlowEntity.create()

        then: "Flow is created with needed values"
        verifyAll {
            flow.priority == expectedFlowEntity.priority
            flow.maxLatency == expectedFlowEntity.maxLatency
            flow.maxLatencyTier2 == expectedFlowEntity.maxLatencyTier2
            flow.description == expectedFlowEntity.description
            flow.periodicPings == expectedFlowEntity.periodicPings
        }

        when: "Update predefined values"
        expectedFlowEntity = flow.deepCopy().tap {
            it.priority = 200
            it.maxLatency = 300
            it.maxLatencyTier2 = 400
            it.description = "test description updated"
            it.periodicPings = false
        }

        def updatedFlow = flow.update(expectedFlowEntity)

        then: "Flow is updated correctly"
        updatedFlow.hasTheSamePropertiesAs(expectedFlowEntity)
    }

    def "System doesn't ignore encapsulationType when flow is created with ignoreBandwidth = true"() {
        given: "Two active switches"
        def swPair = switchPairs.all().neighbouring().withBothSwitchesVxLanEnabled().random()

        def initialSrcProps = switchHelper.getCachedSwProps(swPair.src.dpId)
        switchHelper.updateSwitchProperties(swPair.getSrc(), initialSrcProps.jacksonCopy().tap {
            it.supportedTransitEncapsulation = [FlowEncapsulationType.TRANSIT_VLAN.toString()]
        })

        when: "Create a flow with not supported encapsulation type on the switches"
        flowFactory.getBuilder(swPair)
                .withIgnoreBandwidth(true)
                .withBandwidth(0)
                .withEncapsulationType(FlowEncapsulationType.VXLAN).build()
                .create()

        then: "Human readable error is returned"
        def exc = thrown(HttpClientErrorException)
        new FlowNotCreatedExpectedError(~/Flow\'s source endpoint ${swPair.getSrc().getDpId()} doesn\'t support \
requested encapsulation type ${FlowEncapsulationType.VXLAN.name()}. Choose one of the supported encapsulation \
types .* or update switch properties and add needed encapsulation type./).matches(exc)
    }

    def "Flow status accurately represents the actual state of the flow and flow rules"() {
        when: "Create a flow on a long path"
        def swPair = switchPairs.all().random()
        def availablePaths = swPair.retrieveAvailablePaths().collect { it.getInvolvedIsls() }
        def longPath = availablePaths.max { it.size() }
        availablePaths.findAll { !it.containsAll(longPath) }.each { islHelper.makePathIslsMorePreferable(longPath, it) }
        def flow = flowFactory.getRandom(swPair, false, IN_PROGRESS)

        then: "Flow status is changed to UP only when all rules are actually installed"
        flow.status == IN_PROGRESS
        wait(PATH_INSTALLATION_TIME) {
            assert flow.retrieveFlowStatus().status == UP
        }
        def flowInfo = database.getFlow(flow.flowId)
        def flowCookies = [flowInfo.forwardPath.cookie.value, flowInfo.reversePath.cookie.value]
        def switches = flow.retrieveAllEntityPaths().getInvolvedSwitches()
        withPool(switches.size()) {
            switches.eachParallel { SwitchId swId ->
                assert switchRulesFactory.get(swId).getRules().cookie.containsAll(flowCookies)
            }
        }

        when: "Delete flow"
        flow.delete()

        then: "Flow is actually removed from flows dump only after all rules are removed"
        wait(RULES_DELETION_TIME) {
            assert !flow.retrieveFlowStatus()
        }
        withPool(switches.size()) {
            switches.eachParallel { SwitchId swId ->
                assert switchRulesFactory.get(swId).getRules().cookie.findAll {
                    def cookie = new Cookie(it)
                    cookie.type == CookieType.MULTI_TABLE_INGRESS_RULES || !cookie.serviceFlag
                }.empty
            }
        }
        northboundV2.getAllFlows().empty
    }

    @Tags(LOW_PRIORITY)
    def "Able to update a flow endpoint"() {
        given: "Three active switches"
        def allSwitches = topology.activeSwitches
        assumeTrue(allSwitches.size() >= 3, "Unable to find three active switches")
        def srcSwitch = allSwitches[0]
        def dstSwitch = allSwitches[1]

        and: "A vlan flow"
        def flow = flowFactory.getRandom(srcSwitch, dstSwitch, false)

        when: "Update the flow: port number and vlan id on the src endpoint"
        def flowExpectedEntity = flow.deepCopy().tap {
            it.source.portNumber = topology.getAllowedPortsForSwitch(srcSwitch).find { it != flow.source.portNumber }
            it.source.vlanId = flow.source.vlanId + 1
        }
        def updatedFlow = flow.update(flowExpectedEntity)

        then: "Flow is really updated"
        updatedFlow.hasTheSamePropertiesAs(flowExpectedEntity)

        and: "Flow history shows actual info into stateBefore and stateAfter sections"
        def flowHistoryEntry = updatedFlow.waitForHistoryEvent(FlowActionType.UPDATE)
        with(flowHistoryEntry.dumps.find { it.type == "stateBefore" }) {
            it.sourcePort == flow.source.portNumber
            it.sourceVlan == flow.source.vlanId
        }
        with(flowHistoryEntry.dumps.find { it.type == "stateAfter" }) {
            it.sourcePort == flowExpectedEntity.source.portNumber
            it.sourceVlan == flowExpectedEntity.source.vlanId
        }

        and: "Flow rules are recreated"
        def flowInfoFromDb2 = database.getFlow(flow.flowId)
        wait(RULES_INSTALLATION_TIME) {
            def rules = switchRulesFactory.get(srcSwitch.dpId).getRules()
                    .findAll { !new Cookie(it.cookie).serviceFlag }
            rules.cookie.findAll { it == flowInfoFromDb2.forwardPath.cookie.value || it == flowInfoFromDb2.reversePath.cookie.value }.size() == 2

            def ingressRule = rules.find { it.cookie == flowInfoFromDb2.forwardPath.cookie.value }
            ingressRule.match.inPort == flowExpectedEntity.source.portNumber.toString()
            //vlan is matched in shared rule
            !ingressRule.match.vlanVid
        }

        and: "Flow is valid and pingable"
        updatedFlow.validateAndCollectDiscrepancies().isEmpty()
        updatedFlow.pingAndCollectDiscrepancies().isEmpty()

        and: "The src switch passes switch validation"
        !switchHelper.synchronizeAndCollectFixedDiscrepancies(srcSwitch.getDpId()).isPresent()

        when: "Update the flow: switch id on the dst endpoint"
        def newDstSwitch = allSwitches[2]
        flowExpectedEntity.destination.switchId = newDstSwitch.dpId

        updatedFlow = updatedFlow.update(flowExpectedEntity)

        then: "Flow is really updated"
        updatedFlow.destination.switchId == newDstSwitch.dpId

        and: "Flow history shows actual info into stateBefore and stateAfter sections"
        def flowHistory2 = updatedFlow.waitForHistoryEvent(FlowActionType.UPDATE)
        with(flowHistory2.dumps.find { it.type == "stateBefore" }) {
            it.destinationSwitch == dstSwitch.dpId.toString()
        }
        with(flowHistory2.dumps.find { it.type == "stateAfter" }) {
            it.destinationSwitch == newDstSwitch.dpId.toString()
        }

        and: "Flow rules are removed from the old dst switch"
        def flowInfoFromDb3 = database.getFlow(flow.flowId)
        wait(RULES_DELETION_TIME) {
            def cookies = switchRulesFactory.get(dstSwitch.dpId).getRules()
                    .findAll { !new Cookie(it.cookie).serviceFlag }.cookie
            !cookies.findAll { it == flowInfoFromDb2.forwardPath.cookie.value || it == flowInfoFromDb2.reversePath.cookie.value }
        }

        and: "Flow rules are installed on the new dst switch"
        wait(RULES_INSTALLATION_TIME) {
            def cookies = switchRulesFactory.get(newDstSwitch.dpId).getRules()
                    .findAll { !new Cookie(it.cookie).serviceFlag }.cookie
            cookies.findAll { it == flowInfoFromDb3.forwardPath.cookie.value || it == flowInfoFromDb3.reversePath.cookie.value }.size() == 2
        }

        and: "Flow is valid and pingable"
        updatedFlow.validateAndCollectDiscrepancies().isEmpty()
        updatedFlow.pingAndCollectDiscrepancies().isEmpty()

        and: "The new and old dst switches pass switch validation"
        wait(RULES_DELETION_TIME) {
            assert switchHelper.validateAndCollectFoundDiscrepancies([dstSwitch.getDpId(), newDstSwitch.getDpId()]).isEmpty()
        }
    }

    @Tags(LOW_PRIORITY)
    def "System reroutes flow to more preferable path while updating"() {
        given: "Two active not neighboring switches with two possible paths at least"
        def switchPair = switchPairs.all().nonNeighbouring().withAtLeastNPaths(2).random()

        and: "A flow"
        def flow = flowFactory.getRandom(switchPair)

        when: "Make the current path less preferable than alternatives"
        def initialFlowIsls = flow.retrieveAllEntityPaths().getInvolvedIsls()
        switchPair.retrieveAvailablePaths().collect { it.getInvolvedIsls() }.findAll { !it.containsAll(initialFlowIsls) }
                .each { islHelper.makePathIslsMorePreferable(it, initialFlowIsls) }

        and: "Update the flow"
        def newFlowDesc = flow.description + " updated"
        def flowExpectedEntity = flow.tap { it.description = newFlowDesc }
        flow.update(flowExpectedEntity)

        then: "Flow is rerouted"
        def newFlowPath
        wait(rerouteDelay + WAIT_OFFSET) {
            newFlowPath = flow.retrieveAllEntityPaths()
            assert newFlowPath.getInvolvedIsls() != initialFlowIsls
        }

        and: "Flow is updated"
        flow.retrieveDetails().description == newFlowDesc

        and: "All involved switches pass switch validation"
        def involvedSwitchIds = newFlowPath.getInvolvedSwitches()
        switchHelper.synchronizeAndCollectFixedDiscrepancies(involvedSwitchIds).isEmpty()
    }

    def "System doesn't rebuild path for a flow to more preferable path while updating portNumber/vlanId"() {
        given: "Two active switches connected to traffgens with two possible paths at least"
        def switchPair = switchPairs.all().neighbouring().withAtLeastNPaths(2).random()

        and: "A flow"
        def flow = flowFactory.getRandom(switchPair)

        when: "Make the current path less preferable than alternatives"
        def initialFlowPath = flow.retrieveAllEntityPaths()
        def initialFlowIsls = initialFlowPath.getInvolvedIsls()
        switchPair.retrieveAvailablePaths().collect { it.getInvolvedIsls() }.findAll { !it.containsAll(initialFlowIsls) }
                .each { islHelper.makePathIslsMorePreferable(it, initialFlowIsls) }

        and: "Update the flow: vlanId on the src endpoint"
        def flowExpectedEntity = flow.deepCopy().tap { it.source.vlanId = flow.destination.vlanId - 1 }
        def updatedFlow = flow.update(flowExpectedEntity)

        then: "Flow is really updated"
        updatedFlow.hasTheSamePropertiesAs(flowExpectedEntity)
        flow.waitForHistoryEvent(FlowActionType.UPDATE)

        and: "Flow path is not rebuild"
        timedLoop(rerouteDelay) {
            assert flow.retrieveAllEntityPaths().getInvolvedIsls() == initialFlowIsls
        }

        when: "Update the flow: vlanId on the dst endpoint"
        flowExpectedEntity.tap { it.destination.vlanId = flow.source.vlanId - 1 }
        updatedFlow = flow.update(flowExpectedEntity)

        then: "Flow is really updated"
        updatedFlow.hasTheSamePropertiesAs(flowExpectedEntity)
        flow.waitForHistoryEvent(FlowActionType.UPDATE)

        and: "Flow path is not rebuild"
        timedLoop(rerouteDelay) {
            assert flow.retrieveAllEntityPaths().getInvolvedIsls() == initialFlowIsls
        }

        when: "Update the flow: port number and vlanId on the src/dst endpoints"
        flowExpectedEntity.tap {
            it.source.portNumber = switchPair.getSrc().getTraffGens().first().getSwitchPort()
            it.source.vlanId = updatedFlow.source.vlanId - 1
            it.destination.portNumber = switchPair.getDst().getTraffGens().first().getSwitchPort()
            it.destination.vlanId = updatedFlow.destination.vlanId - 1
        }

        updatedFlow = flow.update(flowExpectedEntity)

        then: "Flow is really updated"
        updatedFlow.hasTheSamePropertiesAs(flowExpectedEntity)

        and: "Flow path is not rebuild"
        timedLoop(rerouteDelay + WAIT_OFFSET / 2) {
            assert updatedFlow.retrieveAllEntityPaths().getInvolvedIsls() == initialFlowIsls
        }

        and: "Flow is valid"
        updatedFlow.validateAndCollectDiscrepancies().isEmpty()

        when: "Traffic starts to flow in both direction"
        def traffExam = traffExamProvider.get()
        List<ExamReport> examReports
        def exam = updatedFlow.traffExam(traffExam, 100, 5)
        examReports = withPool {
            [exam.forward, exam.reverse].collectParallel { direction ->
                def resources = traffExam.startExam(direction)
                direction.setResources(resources)
                traffExam.waitExam(direction)
            }
        }

        then: "Traffic flows in both direction"
        verifyAll {
            assert examReports.size() == 2
            assert examReports.first().hasTraffic(), examReports.first().exam
            assert examReports.last().hasTraffic(), examReports.last().exam
        }

        and: "All involved switches pass switch validation"
        switchHelper.synchronizeAndCollectFixedDiscrepancies(initialFlowPath.getInvolvedSwitches()).isEmpty()
    }

    @Tags([TOPOLOGY_DEPENDENT, LOW_PRIORITY])
    def "System allows to update single switch flow to multi switch flow"() {
        given: "A single switch flow with enabled lldp/arp on the dst side"
        def swPair = switchPairs.all().neighbouring().random()
        def flow = flowFactory.getBuilder(swPair.src, swPair.src)
                .withDetectedDevicesOnDst(true, true).build().create()

        when: "Update the dst endpoint to make this flow as multi switch flow"
        def newPortNumber = topology.getAllowedPortsForSwitch(topology.activeSwitches
                .find { it.dpId == swPair.dst.dpId }).first()
        def flowExpectedEntity = flow.deepCopy().tap {
            it.destination.switchId = swPair.dst.dpId
            it.destination.portNumber = newPortNumber
        }
        def updatedFlow = flow.update(flowExpectedEntity)

        then: "Flow is really updated"
        updatedFlow.hasTheSamePropertiesAs(flowExpectedEntity)

        and: "Flow is valid and pingable"
        updatedFlow.validateAndCollectDiscrepancies().isEmpty()
        updatedFlow.pingAndCollectDiscrepancies().isEmpty()

        and: "Involved switches pass switch validation"
        def involvedSwitches = updatedFlow.retrieveAllEntityPaths().getInvolvedSwitches()
        switchHelper.synchronizeAndCollectFixedDiscrepancies(involvedSwitches).isEmpty()
    }

    def "Unable to create a flow with both strict_bandwidth and ignore_bandwidth flags"() {
        when: "Try to create a flow with strict_bandwidth:true and ignore_bandwidth:true"
        def invalidFlowEntity = flowFactory.getBuilder(switchPairs.all().random())
                .withStrictBandwidth(true)
                .withIgnoreBandwidth(true)
                .build()
        invalidFlowEntity.create()

        then: "Bad Request response is returned"
        def error = thrown(HttpClientErrorException)
        new FlowNotCreatedExpectedError(
                ~/Can not turn on ignore bandwidth flag and strict bandwidth flag at the same time/).matches(error)
    }

    @Tags([LOW_PRIORITY])
    def "Unable to update flow with incorrect id in request body"() {
        given: "A flow"
        def flow = flowFactory.getRandom(switchPairs.all().random())
        def newFlowId = "new_flow_id"

        when: "Try to update flow with incorrect flow id in request body"
        def invalidFlowEntity = flow.deepCopy().tap { it.flowId = newFlowId }
        flow.update(invalidFlowEntity)

        then: "Bad Request response is returned"
        def error = thrown(HttpClientErrorException)
        new FlowNotUpdatedExpectedError("flow_id from body and from path are different",
                ~/Body flow_id: ${newFlowId}, path flow_id: ${flow.flowId}/).matches(error)
    }

    @Tags([LOW_PRIORITY])
    def "Unable to update flow with incorrect id in request path"() {
        given: "A flow"
        def flow = flowFactory.getRandom(switchPairs.all().random())
        def newFlowId = "new_flow_id"
        def invalidFlowEntity = flow.retrieveDetails().tap { it.flowId = newFlowId }

        when: "Try to update flow with incorrect flow id in request path"
        invalidFlowEntity.update(flow.tap { maximumBandwidth = maximumBandwidth + 1 })

        then: "Bad Request response is returned"
        def error = thrown(HttpClientErrorException)
        new FlowNotUpdatedExpectedError("flow_id from body and from path are different",
                ~/Body flow_id: ${flow.getFlowId()}, path flow_id: ${newFlowId}/).matches(error)
    }

    @Tags(LOW_PRIORITY)
    def "Able to #method update with empty VLAN stats and non-zero VLANs (#5063)"() {
        given: "A flow with non empty vlans stats and with src and dst vlans set to '0'"
        def switches = switchPairs.all().random()
        def flow = flowFactory.getBuilder(switches, false)
                .withSourceVlan(0)
                .withDestinationVlan(0)
                .withStatistics(new FlowStatistics([1, 2, 3] as Set)).build()
                .create()

        when: "Try to #method update flow with empty VLAN stats and non-zero VLANs"
        def UNUSED_VLAN = 1909
        def expectedFlowEntity = flow.deepCopy().tap {
            it.source.vlanId = UNUSED_VLAN
            it.destination.vlanId = UNUSED_VLAN
            it.statistics = new FlowStatistics([] as Set)
        }
        updateCall(expectedFlowEntity)

        then: "Flow is really updated"
        def actualFlow = flow.retrieveDetails()
        actualFlow.hasTheSamePropertiesAs(expectedFlowEntity)

        def involvedSwitches = flow.retrieveAllEntityPaths().getInvolvedSwitches()
        switchHelper.validate(involvedSwitches).isEmpty()

        when: "Delete the flow"
        flow.delete()

        then: "No excess rules left on the switches (#5141)"
        switchHelper.validate(involvedSwitches).isEmpty()

        where:
        method    | updateCall
        "partial" | { FlowExtended flowExtended ->
            def invalidUpdateRequest = new FlowPatchV2().tap {
                it.source = new FlowPatchEndpoint().tap { it.vlanId = flowExtended.source.vlanId }
                it.destination = new FlowPatchEndpoint().tap { it.vlanId = flowExtended.destination.vlanId }
                it.statistics = flowExtended.statistics
            }
            flowExtended.partialUpdate(invalidUpdateRequest)
        }
        ""        | { FlowExtended flowExtended ->
            flowExtended.update(flowExtended)

        }
    }

    @Tags(LOW_PRIORITY)
    def "Unable to update to a flow with maxLatencyTier2 higher as maxLatency)"() {
        given: "A flow"
        def swPair = switchPairs.singleSwitch().random()
        def flow = flowFactory.getRandom(swPair)

        when: "Try to update the flow"
        def invalidFlowEntity = flow.tap {
            it.maxLatency = 200
            it.maxLatencyTier2 = 100
        }
        flow.update(invalidFlowEntity)

        then: "Bad Request response is returned"
        def actualException = thrown(HttpClientErrorException)
        def expectedException = new FlowNotUpdatedExpectedError(
                ~/The maxLatency \d+ms is higher than maxLatencyTier2 \d+ms/)
        expectedException.matches(actualException)
    }

    @Shared
    def errorDescription = { String operation, FlowExtended flow, String endpoint, FlowExtended conflictingFlow,
                             String conflictingEndpoint ->
        def message = "Requested flow '$conflictingFlow.flowId' " +
                "conflicts with existing flow '$flow.flowId'. " +
                "Details: requested flow '$conflictingFlow.flowId' $conflictingEndpoint: " +
                "switchId=\"${conflictingFlow."$conflictingEndpoint".switchId}\" " +
                "port=${conflictingFlow."$conflictingEndpoint".portNumber}"
        if (0 < conflictingFlow."$conflictingEndpoint".vlanId) {
            message += " vlanId=${conflictingFlow."$conflictingEndpoint".vlanId}"
        }
        message += ", existing flow '$flow.flowId' $endpoint: " +
                "switchId=\"${flow."$endpoint".switchId}\" " +
                "port=${flow."$endpoint".portNumber}"
        if (0 < flow."$endpoint".vlanId) {
            message += " vlanId=${flow."$endpoint".vlanId}"
        }
        return message
    }

    /**
     * Potential flows with more traffgen-available switches will go first. Then the less tg-available switches there is
     * in the pair the lower score that pair will get.
     * During the subsequent 'unique' call the higher scored pairs will have priority over lower scored ones in case
     * if their uniqueness criteria will be equal.
     */
    @Shared
    def traffgensPrioritized = { SwitchPair switchPair ->
        [switchPair.src, switchPair.dst].count { Switch sw ->
            !topology.activeTraffGens.find { it.switchConnected == sw }
        }
    }

    /**
     * Get list of all unique flows without transit switch (neighboring switches), permute by vlan presence.
     * By unique flows it considers combinations of unique src/dst switch descriptions and OF versions.
     */
    def getFlowsWithoutTransitSwitch() {
        def switchPairs = switchPairs.all(false).neighbouring().getSwitchPairs().sort(traffgensPrioritized)
                .unique { [it.src, it.dst]*.description.sort() }

        return switchPairs.inject([]) { r, switchPair ->
            boolean isTrafficAvailable = switchPair.src in topology.getActiveTraffGens().switchConnected && switchPair.dst in topology.getActiveTraffGens().switchConnected
            r << [
                    description            : "flow without transit switch and with random vlans",
                    expectedFlowEntity     : flowFactory.getBuilder(switchPair).build(),
                    isTrafficCheckAvailable: isTrafficAvailable
            ]
            r << [
                    description            : "flow without transit switch and without vlans(full port)",
                    expectedFlowEntity     : flowFactory.getBuilder(switchPair).withSourceVlan(0).withDestinationVlan(0).build(),
                    isTrafficCheckAvailable: isTrafficAvailable
            ]
            r << [
                    description            : "flow without transit switch and vlan only on src",
                    expectedFlowEntity     : flowFactory.getBuilder(switchPair).withDestinationVlan(0).build(),
                    isTrafficCheckAvailable: isTrafficAvailable
            ]
            r
        }
    }

    /**
     * Get list of all unique flows with transit switch (not neighboring switches), permute by vlan presence.
     * By unique flows it considers combinations of unique src/dst switch descriptions and OF versions.
     */
    def getFlowsWithTransitSwitch() {
        def switchPairs = switchPairs.all().nonNeighbouring().getSwitchPairs().sort(traffgensPrioritized)
                .unique { [it.src, it.dst]*.description.sort() }

        return switchPairs.inject([]) { r, switchPair ->
            boolean isTrafficAvailable = switchPair.src in topology.getActiveTraffGens().switchConnected && switchPair.dst in topology.getActiveTraffGens().switchConnected
            r << [
                    description            : "flow with transit switch and random vlans",
                    expectedFlowEntity     : flowFactory.getBuilder(switchPair).build(),
                    isTrafficCheckAvailable: isTrafficAvailable
            ]
            r << [
                    description            : "flow with transit switch and no vlans(full port)",
                    expectedFlowEntity     : flowFactory.getBuilder(switchPair).withSourceVlan(0).withDestinationVlan(0).build(),
                    isTrafficCheckAvailable: isTrafficAvailable
            ]
            r << [
                    description            : "flow with transit switch and vlan only on dst",
                    expectedFlowEntity     : flowFactory.getBuilder(switchPair).withSourceVlan(0).build(),
                    isTrafficCheckAvailable: isTrafficAvailable
            ]
            r
        }
    }

    /**
     * Get list of all unique single-switch flows, permute by vlan presence. By unique flows it considers
     * using all unique switch descriptions and OF versions.
     */
    def getSingleSwitchFlows() {
        topology.getActiveSwitches()
                .sort { sw -> topology.activeTraffGens.findAll { it.switchConnected == sw }.size() }.reverse()
                .unique { it.description }
                .inject([]) { r, sw ->
                    boolean isTrafficAvailable = topology.getActiveTraffGens().findAll { it.switchConnected == sw }.size() == 2

                    r << [
                            description            : "single-switch flow with vlans",
                            expectedFlowEntity     : flowFactory.getBuilder(sw, sw).build(),
                            isTrafficCheckAvailable: isTrafficAvailable
                    ]
                    r << [
                            description            : "single-switch flow without vlans",
                            // if sw has only one tg than full port flow cannot be created on the same tg_port(conflict)
                            expectedFlowEntity     : isTrafficAvailable ?
                                    flowFactory.getBuilder(sw, sw).withSourceVlan(0).withDestinationVlan(0).build() :
                                    flowFactory.getBuilder(sw, sw, false).withSourceVlan(0).withDestinationVlan(0).build(),
                            isTrafficCheckAvailable: isTrafficAvailable

                    ]
                    r << [
                            description            : "single-switch flow with vlan only on dst",
                            expectedFlowEntity     : flowFactory.getBuilder(sw, sw).withSourceVlan(0).build(),
                            isTrafficCheckAvailable: isTrafficAvailable
                    ]
                    r
                }
    }

    /**
     * Get list of all unique single-switch flows. By unique flows it considers
     * using all unique switch descriptions and OF versions.
     */
    def getSingleSwitchSinglePortFlows() {
        topology.getActiveSwitches()
                .unique { it.description }
                .collect { singleSwitch ->
                    flowFactory.getBuilder(singleSwitch, singleSwitch).withSamePortOnSourceAndDestination().build()
                }
    }

    def getConflictingData() {
        [
                [
                        conflict            : "the same vlans on the same port on src switch",
                        makeFlowsConflicting: { FlowExtended dominantFlow, FlowBuilder flowToConflict ->
                            return flowToConflict.withSourcePort(dominantFlow.source.portNumber)
                                    .withSourceVlan(dominantFlow.source.vlanId).build()
                        },
                        getErrorDescription : { FlowExtended dominantFlow, FlowExtended flowToConflict,
                                                String operation = "create" ->
                            errorDescription(operation, dominantFlow, "source", flowToConflict, "source")
                        }
                ],
                [
                        conflict            : "the same vlans on the same port on dst switch",
                        makeFlowsConflicting: { FlowExtended dominantFlow, FlowBuilder flowToConflict ->
                            return flowToConflict.withDestinationPort(dominantFlow.destination.portNumber)
                                    .withDestinationVlan(dominantFlow.destination.vlanId).build()
                        },
                        getErrorDescription : { FlowExtended dominantFlow, FlowExtended flowToConflict,
                                                String operation = "create" ->
                            errorDescription(operation, dominantFlow, "destination", flowToConflict, "destination")
                        }
                ],
                [
                        conflict            : "no vlan, both flows are on the same port on src switch",
                        makeFlowsConflicting: { FlowExtended dominantFlow, FlowBuilder flowToConflict ->
                            dominantFlow.tap { source.vlanId = 0 }
                            return flowToConflict.withSourcePort(dominantFlow.source.portNumber)
                                    .withSourceVlan(0).build()

                        },
                        getErrorDescription : { FlowExtended dominantFlow, FlowExtended flowToConflict,
                                                String operation = "create" ->
                            errorDescription(operation, dominantFlow, "source", flowToConflict, "source")
                        }
                ],
                [
                        conflict            : "no vlan, both flows are on the same port on dst switch",
                        makeFlowsConflicting: { FlowExtended dominantFlow, FlowBuilder flowToConflict ->
                            dominantFlow.tap { it.destination.vlanId = 0 }
                            return flowToConflict.withDestinationPort(dominantFlow.destination.portNumber)
                                    .withDestinationVlan(0).build()
                        },
                        getErrorDescription : { FlowExtended dominantFlow, FlowExtended flowToConflict,
                                                String operation = "create" ->
                            errorDescription(operation, dominantFlow, "destination", flowToConflict, "destination")
                        }
                ],
                [
                        conflict            : "the same flow ID",
                        makeFlowsConflicting: { FlowExtended dominantFlow, FlowBuilder flowToConflict ->
                            return flowToConflict.withFlowId(dominantFlow.flowId).build()
                        },
                        getErrorDescription : { FlowExtended dominantFlow, FlowExtended flowToConflict ->
                            "Flow $dominantFlow.flowId already exists"
                        }
                ]
        ]
    }
}<|MERGE_RESOLUTION|>--- conflicted
+++ resolved
@@ -1,11 +1,8 @@
 package org.openkilda.functionaltests.spec.flows
 
-<<<<<<< HEAD
-=======
 import org.openkilda.functionaltests.helpers.model.FlowRuleEntity
 
 import groovy.util.logging.Slf4j
->>>>>>> 6a85e5d4
 import org.openkilda.functionaltests.HealthCheckSpecification
 import org.openkilda.functionaltests.error.flow.FlowNotCreatedExpectedError
 import org.openkilda.functionaltests.error.flow.FlowNotCreatedWithConflictExpectedError
@@ -25,7 +22,6 @@
 import org.openkilda.functionaltests.helpers.model.SwitchPair
 import org.openkilda.functionaltests.helpers.model.SwitchRulesFactory
 import org.openkilda.functionaltests.model.stats.Direction
-import org.openkilda.messaging.info.rule.FlowEntry
 import org.openkilda.model.SwitchId
 import org.openkilda.model.cookie.Cookie
 import org.openkilda.model.cookie.CookieBase.CookieType
@@ -36,14 +32,13 @@
 import org.openkilda.testing.model.topology.TopologyDefinition.Switch
 import org.openkilda.testing.service.traffexam.TraffExamService
 import org.openkilda.testing.service.traffexam.model.ExamReport
-
-import groovy.util.logging.Slf4j
-import jakarta.inject.Provider
 import org.springframework.beans.factory.annotation.Autowired
 import org.springframework.web.client.HttpClientErrorException
 import spock.lang.Narrative
 import spock.lang.See
 import spock.lang.Shared
+
+import javax.inject.Provider
 
 import static groovyx.gpars.GParsPool.withPool
 import static org.junit.jupiter.api.Assumptions.assumeTrue
@@ -59,8 +54,6 @@
 import static org.openkilda.messaging.info.event.IslChangeType.MOVED
 import static org.openkilda.messaging.payload.flow.FlowState.IN_PROGRESS
 import static org.openkilda.messaging.payload.flow.FlowState.UP
-import static org.openkilda.model.FlowEncapsulationType.TRANSIT_VLAN
-import static org.openkilda.model.FlowEncapsulationType.VXLAN
 import static org.openkilda.testing.Constants.PATH_INSTALLATION_TIME
 import static org.openkilda.testing.Constants.RULES_DELETION_TIME
 import static org.openkilda.testing.Constants.RULES_INSTALLATION_TIME
@@ -395,7 +388,7 @@
         def expectedFlowEntity = flowFactory.getBuilder(srcSwitch, dstSwitch).build()
 
         and: "Another potential flow with #data.conflict"
-        FlowExtended conflictingFlow = data.makeFlowsConflicting(expectedFlowEntity, flowFactory.getBuilder(srcSwitch, dstSwitch))
+        FlowExtended conflictingFlow =  data.makeFlowsConflicting(expectedFlowEntity, flowFactory.getBuilder(srcSwitch, dstSwitch))
 
         when: "Create the first flow"
         def flow = expectedFlowEntity.create()
@@ -411,7 +404,7 @@
         flow.waitForBeingInState(UP)
 
         and: "Conflict flow does not exist in the system"
-        if (flow.flowId != conflictingFlow.flowId) {
+        if(flow.flowId != conflictingFlow.flowId) {
             !northboundV2.getAllFlows().find { it.flowId == conflictingFlow.flowId }
         }
 
@@ -426,7 +419,7 @@
         int shortestIslCountPath = 1
         def swPair = switchPairs.all().neighbouring().withAtLeastNNonOverlappingPaths(2).getSwitchPairs().find {
             availablePathsIsls = it.retrieveAvailablePaths().collect { it.getInvolvedIsls() }
-            availablePathsIsls.size() > 1 && availablePathsIsls.find { it.size() > shortestIslCountPath }
+            availablePathsIsls.size() > 1  && availablePathsIsls.find { it.size() > shortestIslCountPath }
         } ?: assumeTrue(false, "No suiting active neighboring switches with two possible flow paths at least and " +
                 "different number of hops found")
 
@@ -472,7 +465,7 @@
         data << [
                 [
                         isolatedSwitchType: "source",
-                        switchPair        : { Switch theSwitch ->
+                        switchPair: { Switch theSwitch ->
                             return switchPairs.all()
                                     .nonNeighbouring()
                                     .includeSourceSwitch(theSwitch)
@@ -481,7 +474,7 @@
                 ],
                 [
                         isolatedSwitchType: "destination",
-                        switchPair        : { Switch theSwitch ->
+                        switchPair: { Switch theSwitch ->
                             return switchPairs.all()
                                     .nonNeighbouring()
                                     .includeSourceSwitch(theSwitch)
@@ -523,8 +516,8 @@
             def swProps = switchHelper.getCachedSwProps(it)
             def amountOfServer42Rules = 0
 
-            if (swProps.server42FlowRtt && it in [switchPair.src.dpId, switchPair.dst.dpId]) {
-                amountOfServer42Rules += 1
+            if(swProps.server42FlowRtt && it in [switchPair.src.dpId, switchPair.dst.dpId]) {
+                amountOfServer42Rules +=1
                 it == switchPair.src.dpId && flow.source.vlanId && ++amountOfServer42Rules
                 it == switchPair.dst.dpId && flow.destination.vlanId && ++amountOfServer42Rules
             }
@@ -547,26 +540,26 @@
         expectedException.matches(actualException)
 
         where:
-        problem                          | update                                                     | expectedException
-        "invalid encapsulation type"     |
+        problem                      | update                                                              | expectedException
+        "invalid encapsulation type" |
                 { FlowBuilder flowToSpoil ->
                     return flowToSpoil.withEncapsulationType(FlowEncapsulationType.FAKE).build()
-                }                                                                                     |
+                }                                                                                          |
                 new FlowNotCreatedExpectedError(
                         "No enum constant org.openkilda.messaging.payload.flow.FlowEncapsulationType.FAKE",
                         ~/Can not parse arguments of the create flow request/)
-        "unavailable latency"            |
+        "unavailable latency"        |
                 { FlowBuilder flowToSpoil ->
                     return flowToSpoil.withMaxLatency(IMPOSSIBLY_LOW_LATENCY)
                             .withPathComputationStrategy(PathComputationStrategy.MAX_LATENCY).build()
-                }                                                                                     |
+                }                                                                                          |
                 new FlowNotCreatedWithMissingPathExpectedError(
                         ~/Latency limit\: Requested path must have latency ${IMPOSSIBLY_LOW_LATENCY}ms or lower/)
         "invalid statistics vlan number" |
                 { FlowBuilder flowToSpoil ->
                     return flowToSpoil.withStatistics(FLOW_STATISTICS_CAUSING_ERROR)
                             .withSourceVlan(0).build()
-                }                                                                                     |
+                }                                                                                          |
                 new FlowNotCreatedExpectedError(~/To collect vlan statistics, the vlan IDs must be from 1 up to 4095/)
     }
 
@@ -585,17 +578,17 @@
         expectedError.matches(actualError)
 
         where:
-        problem                 | invalidUpdateParam                                               | expectedError
+        problem                 | invalidUpdateParam       | expectedError
         "unavailable bandwidth" | { FlowExtended flowExtended ->
             return flowExtended.deepCopy().tap { it.maximumBandwidth = IMPOSSIBLY_HIGH_BANDWIDTH }
-        }                                                                                          |
+        } |
                 new FlowNotUpdatedWithMissingPathExpectedError(~/Not enough bandwidth or no path found. \
 Switch .* doesn't have links with enough bandwidth, \
 Failed to find path with requested bandwidth=${IMPOSSIBLY_HIGH_BANDWIDTH}/)
 
         "vlan id is above 4095" | { FlowExtended flowExtended ->
             return flowExtended.deepCopy().tap { it.source.vlanId = 4096 }
-        }                                                                                          |
+        } |
                 new FlowNotUpdatedExpectedError(~/Errors: VlanId must be less than 4096/)
 
     }
@@ -722,13 +715,8 @@
 
         and: "Rules for main and protected paths are created"
         wait(WAIT_OFFSET) {
-<<<<<<< HEAD
-            HashMap<SwitchId, List<FlowEntry>> flowInvolvedSwitchesWithRules = flowPathInfo.getInvolvedSwitches()
-                    .collectEntries { [(it): switchRulesFactory.get(it).getRules()] } as HashMap<SwitchId, List<FlowEntry>>
-=======
             HashMap<SwitchId, List<FlowRuleEntity>> flowInvolvedSwitchesWithRules = flowPathInfo.getInvolvedSwitches()
                     .collectEntries{ [(it): switchRulesFactory.get(it).getRules()] } as HashMap<SwitchId, List<FlowRuleEntity>>
->>>>>>> 6a85e5d4
             flow.verifyRulesForProtectedFlowOnSwitches(flowInvolvedSwitchesWithRules)
         }
 
@@ -741,7 +729,7 @@
         def protectedFlowPath = flowPathInfo.flowPath.protectedPath.forward
 
         when: "Update flow: disable protected path(allocateProtectedPath=false)"
-        def flowWithoutProtectedPath = flow.deepCopy().tap { it.allocateProtectedPath = false }
+        def flowWithoutProtectedPath = flow.deepCopy().tap { it.allocateProtectedPath = false}
         flow.update(flowWithoutProtectedPath)
 
         then: "Protected path is disabled"
@@ -779,13 +767,13 @@
         def flow = expectedFlowEntity.create()
 
         then: "Flow is created with needed values"
-        verifyAll {
-            flow.priority == expectedFlowEntity.priority
-            flow.maxLatency == expectedFlowEntity.maxLatency
-            flow.maxLatencyTier2 == expectedFlowEntity.maxLatencyTier2
-            flow.description == expectedFlowEntity.description
-            flow.periodicPings == expectedFlowEntity.periodicPings
-        }
+       verifyAll {
+           flow.priority == expectedFlowEntity.priority
+           flow.maxLatency == expectedFlowEntity.maxLatency
+           flow.maxLatencyTier2 == expectedFlowEntity.maxLatencyTier2
+           flow.description == expectedFlowEntity.description
+           flow.periodicPings == expectedFlowEntity.periodicPings
+       }
 
         when: "Update predefined values"
         expectedFlowEntity = flow.deepCopy().tap {
@@ -808,8 +796,7 @@
 
         def initialSrcProps = switchHelper.getCachedSwProps(swPair.src.dpId)
         switchHelper.updateSwitchProperties(swPair.getSrc(), initialSrcProps.jacksonCopy().tap {
-            it.supportedTransitEncapsulation = [FlowEncapsulationType.TRANSIT_VLAN.toString()]
-        })
+            it.supportedTransitEncapsulation = [FlowEncapsulationType.TRANSIT_VLAN.toString()]})
 
         when: "Create a flow with not supported encapsulation type on the switches"
         flowFactory.getBuilder(swPair)
@@ -881,7 +868,7 @@
             it.source.portNumber = topology.getAllowedPortsForSwitch(srcSwitch).find { it != flow.source.portNumber }
             it.source.vlanId = flow.source.vlanId + 1
         }
-        def updatedFlow = flow.update(flowExpectedEntity)
+       def updatedFlow = flow.update(flowExpectedEntity)
 
         then: "Flow is really updated"
         updatedFlow.hasTheSamePropertiesAs(flowExpectedEntity)
@@ -901,7 +888,7 @@
         def flowInfoFromDb2 = database.getFlow(flow.flowId)
         wait(RULES_INSTALLATION_TIME) {
             def rules = switchRulesFactory.get(srcSwitch.dpId).getRules()
-                    .findAll { !new Cookie(it.cookie).serviceFlag }
+                    .findAll {!new Cookie(it.cookie).serviceFlag }
             rules.cookie.findAll { it == flowInfoFromDb2.forwardPath.cookie.value || it == flowInfoFromDb2.reversePath.cookie.value }.size() == 2
 
             def ingressRule = rules.find { it.cookie == flowInfoFromDb2.forwardPath.cookie.value }
@@ -939,15 +926,15 @@
         def flowInfoFromDb3 = database.getFlow(flow.flowId)
         wait(RULES_DELETION_TIME) {
             def cookies = switchRulesFactory.get(dstSwitch.dpId).getRules()
-                    .findAll { !new Cookie(it.cookie).serviceFlag }.cookie
-            !cookies.findAll { it == flowInfoFromDb2.forwardPath.cookie.value || it == flowInfoFromDb2.reversePath.cookie.value }
+                    .findAll {!new Cookie(it.cookie).serviceFlag }.cookie
+            !cookies.findAll { it == flowInfoFromDb2.forwardPath.cookie.value || it == flowInfoFromDb2.reversePath.cookie.value}
         }
 
         and: "Flow rules are installed on the new dst switch"
         wait(RULES_INSTALLATION_TIME) {
             def cookies = switchRulesFactory.get(newDstSwitch.dpId).getRules()
-                    .findAll { !new Cookie(it.cookie).serviceFlag }.cookie
-            cookies.findAll { it == flowInfoFromDb3.forwardPath.cookie.value || it == flowInfoFromDb3.reversePath.cookie.value }.size() == 2
+                    .findAll {!new Cookie(it.cookie).serviceFlag }.cookie
+            cookies.findAll { it == flowInfoFromDb3.forwardPath.cookie.value || it == flowInfoFromDb3.reversePath.cookie.value}.size() == 2
         }
 
         and: "Flow is valid and pingable"
@@ -1085,7 +1072,7 @@
 
         when: "Update the dst endpoint to make this flow as multi switch flow"
         def newPortNumber = topology.getAllowedPortsForSwitch(topology.activeSwitches
-                .find { it.dpId == swPair.dst.dpId }).first()
+                .find {it.dpId == swPair.dst.dpId }).first()
         def flowExpectedEntity = flow.deepCopy().tap {
             it.destination.switchId = swPair.dst.dpId
             it.destination.portNumber = newPortNumber
@@ -1120,7 +1107,7 @@
 
     @Tags([LOW_PRIORITY])
     def "Unable to update flow with incorrect id in request body"() {
-        given: "A flow"
+        given:"A flow"
         def flow = flowFactory.getRandom(switchPairs.all().random())
         def newFlowId = "new_flow_id"
 
@@ -1131,7 +1118,7 @@
         then: "Bad Request response is returned"
         def error = thrown(HttpClientErrorException)
         new FlowNotUpdatedExpectedError("flow_id from body and from path are different",
-                ~/Body flow_id: ${newFlowId}, path flow_id: ${flow.flowId}/).matches(error)
+        ~/Body flow_id: ${newFlowId}, path flow_id: ${flow.flowId}/).matches(error)
     }
 
     @Tags([LOW_PRIORITY])
@@ -1139,7 +1126,7 @@
         given: "A flow"
         def flow = flowFactory.getRandom(switchPairs.all().random())
         def newFlowId = "new_flow_id"
-        def invalidFlowEntity = flow.retrieveDetails().tap { it.flowId = newFlowId }
+        def invalidFlowEntity  = flow.retrieveDetails().tap { it.flowId = newFlowId }
 
         when: "Try to update flow with incorrect flow id in request path"
         invalidFlowEntity.update(flow.tap { maximumBandwidth = maximumBandwidth + 1 })
@@ -1157,7 +1144,7 @@
         def flow = flowFactory.getBuilder(switches, false)
                 .withSourceVlan(0)
                 .withDestinationVlan(0)
-                .withStatistics(new FlowStatistics([1, 2, 3] as Set)).build()
+                .withStatistics( new FlowStatistics([1, 2, 3] as Set)).build()
                 .create()
 
         when: "Try to #method update flow with empty VLAN stats and non-zero VLANs"
@@ -1262,19 +1249,19 @@
         return switchPairs.inject([]) { r, switchPair ->
             boolean isTrafficAvailable = switchPair.src in topology.getActiveTraffGens().switchConnected && switchPair.dst in topology.getActiveTraffGens().switchConnected
             r << [
-                    description            : "flow without transit switch and with random vlans",
-                    expectedFlowEntity     : flowFactory.getBuilder(switchPair).build(),
-                    isTrafficCheckAvailable: isTrafficAvailable
+                    description: "flow without transit switch and with random vlans",
+                    expectedFlowEntity       : flowFactory.getBuilder(switchPair).build(),
+                    isTrafficCheckAvailable : isTrafficAvailable
             ]
             r << [
-                    description            : "flow without transit switch and without vlans(full port)",
-                    expectedFlowEntity     : flowFactory.getBuilder(switchPair).withSourceVlan(0).withDestinationVlan(0).build(),
-                    isTrafficCheckAvailable: isTrafficAvailable
+                    description: "flow without transit switch and without vlans(full port)",
+                    expectedFlowEntity       : flowFactory.getBuilder(switchPair).withSourceVlan(0).withDestinationVlan(0).build(),
+                    isTrafficCheckAvailable : isTrafficAvailable
             ]
             r << [
-                    description            : "flow without transit switch and vlan only on src",
-                    expectedFlowEntity     : flowFactory.getBuilder(switchPair).withDestinationVlan(0).build(),
-                    isTrafficCheckAvailable: isTrafficAvailable
+                    description: "flow without transit switch and vlan only on src",
+                    expectedFlowEntity       : flowFactory.getBuilder(switchPair).withDestinationVlan(0).build(),
+                    isTrafficCheckAvailable : isTrafficAvailable
             ]
             r
         }
@@ -1291,19 +1278,19 @@
         return switchPairs.inject([]) { r, switchPair ->
             boolean isTrafficAvailable = switchPair.src in topology.getActiveTraffGens().switchConnected && switchPair.dst in topology.getActiveTraffGens().switchConnected
             r << [
-                    description            : "flow with transit switch and random vlans",
-                    expectedFlowEntity     : flowFactory.getBuilder(switchPair).build(),
-                    isTrafficCheckAvailable: isTrafficAvailable
+                    description: "flow with transit switch and random vlans",
+                    expectedFlowEntity       : flowFactory.getBuilder(switchPair).build(),
+                    isTrafficCheckAvailable : isTrafficAvailable
             ]
             r << [
-                    description            : "flow with transit switch and no vlans(full port)",
-                    expectedFlowEntity     : flowFactory.getBuilder(switchPair).withSourceVlan(0).withDestinationVlan(0).build(),
-                    isTrafficCheckAvailable: isTrafficAvailable
+                    description: "flow with transit switch and no vlans(full port)",
+                    expectedFlowEntity       : flowFactory.getBuilder(switchPair).withSourceVlan(0).withDestinationVlan(0).build(),
+                    isTrafficCheckAvailable : isTrafficAvailable
             ]
             r << [
-                    description            : "flow with transit switch and vlan only on dst",
-                    expectedFlowEntity     : flowFactory.getBuilder(switchPair).withSourceVlan(0).build(),
-                    isTrafficCheckAvailable: isTrafficAvailable
+                    description: "flow with transit switch and vlan only on dst",
+                    expectedFlowEntity       : flowFactory.getBuilder(switchPair).withSourceVlan(0).build(),
+                    isTrafficCheckAvailable : isTrafficAvailable
             ]
             r
         }
@@ -1321,23 +1308,23 @@
                     boolean isTrafficAvailable = topology.getActiveTraffGens().findAll { it.switchConnected == sw }.size() == 2
 
                     r << [
-                            description            : "single-switch flow with vlans",
-                            expectedFlowEntity     : flowFactory.getBuilder(sw, sw).build(),
-                            isTrafficCheckAvailable: isTrafficAvailable
+                            description: "single-switch flow with vlans",
+                            expectedFlowEntity       : flowFactory.getBuilder(sw, sw).build(),
+                            isTrafficCheckAvailable : isTrafficAvailable
                     ]
                     r << [
-                            description            : "single-switch flow without vlans",
+                            description: "single-switch flow without vlans",
                             // if sw has only one tg than full port flow cannot be created on the same tg_port(conflict)
-                            expectedFlowEntity     : isTrafficAvailable ?
+                            expectedFlowEntity       : isTrafficAvailable ?
                                     flowFactory.getBuilder(sw, sw).withSourceVlan(0).withDestinationVlan(0).build() :
                                     flowFactory.getBuilder(sw, sw, false).withSourceVlan(0).withDestinationVlan(0).build(),
-                            isTrafficCheckAvailable: isTrafficAvailable
+                            isTrafficCheckAvailable : isTrafficAvailable
 
                     ]
                     r << [
-                            description            : "single-switch flow with vlan only on dst",
-                            expectedFlowEntity     : flowFactory.getBuilder(sw, sw).withSourceVlan(0).build(),
-                            isTrafficCheckAvailable: isTrafficAvailable
+                            description: "single-switch flow with vlan only on dst",
+                            expectedFlowEntity       : flowFactory.getBuilder(sw, sw).withSourceVlan(0).build(),
+                            isTrafficCheckAvailable : isTrafficAvailable
                     ]
                     r
                 }
@@ -1350,7 +1337,7 @@
     def getSingleSwitchSinglePortFlows() {
         topology.getActiveSwitches()
                 .unique { it.description }
-                .collect { singleSwitch ->
+                .collect {singleSwitch ->
                     flowFactory.getBuilder(singleSwitch, singleSwitch).withSamePortOnSourceAndDestination().build()
                 }
     }
