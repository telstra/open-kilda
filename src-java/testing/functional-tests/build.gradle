plugins {
    id "groovy"
    id "com.adarshr.test-logger" version "3.1.0"
    id "org.gradle.test-retry" version "1.5.8"
}
description = "Functional-Tests"

repositories {
    mavenCentral()
}

dependencies {
    implementation(platform("org.springframework:spring-framework-bom:6.0.6"))
    implementation(project(":test-library"))
    implementation("com.fasterxml.jackson.core:jackson-annotations")
    implementation("com.fasterxml.jackson.dataformat:jackson-dataformat-yaml")
    implementation("jakarta.inject:jakarta.inject-api:2.0.1")
    implementation("org.codehaus.groovy:groovy-all:3.0.17")
    implementation("org.apache.kafka:kafka-clients")
    implementation("com.shazam:shazamcrest:0.11")
    implementation("org.codehaus.gpars:gpars:1.2.1")
    implementation("com.spotify:docker-client:8.16.0")
    implementation("org.apache.commons:commons-compress:1.21")
    implementation("org.apache.httpcomponents.client5:httpclient5:5.2.3")
    implementation("org.hibernate.validator:hibernate-validator")
    implementation("org.glassfish:jakarta.el")
    implementation("org.spockframework:spock-spring:2.4-M1-groovy-3.0")
    implementation("org.spockframework:spock-core:2.4-M1-groovy-3.0")
    implementation("com.athaydes:spock-reports:2.1.1-groovy-3.0") { transitive = false }
    implementation("dev.failsafe:failsafe")
    implementation("org.hamcrest:hamcrest-all:1.3")
    implementation("org.apache.zookeeper:zookeeper:3.8.3") {
        exclude group: "org.slf4j", module: "slf4j-log4j12"
        exclude group: "log4j", module: "log4j"
    }

    testImplementation("org.assertj:assertj-core:3.24.2")
    testImplementation("org.apache.logging.log4j:log4j-api:2.23.0")
    testRuntimeOnly("org.slf4j:slf4j-simple:2.0.12")
}

test {
    include "**/unit/spec/**/*Spec.*"
}

tasks.register("functionalTest", Test) {
    dependsOn "compileGroovy"
    description = "Runs functional tests."
<<<<<<< HEAD
=======
    jvmArgs '--add-opens', 'java.base/java.time=ALL-UNNAMED'
>>>>>>> 843b230e
    include "**/functionaltests/spec/**/*Spec.*"
    if (System.getProperty("excludeTests")) {
        def excludes = System.getProperty("excludeTests").split(",")
        excludes.each {
            def excludeTerm = "**/${it.trim()}*"
            logger.info "exclude $excludeTerm"
            exclude excludeTerm
        }
    }
    systemProperty "tags", System.getProperty("tags")
    if (System.getProperty("parallel.topologies")) {
        systemProperty "parallel.topologies", System.getProperty("parallel.topologies")
    }

    Properties properties = new Properties()
    File propertiesFile = file("kilda.properties.example")
    propertiesFile.withInputStream {
        properties.load(it)
    }
    properties.keys().each { k ->
        if (System.getProperty(k as String)) {
            systemProperty k as String, System.getProperty(k as String)
        }
    }
}

tasks.register("runTest", Test) {
    //usually used together with `--tests`
    description = "Includes all tests from functional-tests module."
    include "**/functionaltests/**"
    systemProperty "tags", System.getProperty("tags")
    if (System.getProperty("parallel.topologies")) {
        systemProperty "parallel.topologies", System.getProperty("parallel.topologies")
    }
}

tasks.withType(Test).configureEach {
    useJUnitPlatform()
    outputs.upToDateWhen { false } //never cache results of functional tests, always rerun tests
    //if there is a failed/unstable test, create log file for further processing in Jenkins pipeline
    def unstableLog = new File("${project.buildDir}/test-results/unstable.log").tap {
        it.parentFile.mkdirs()
        it.write "false"
    }
    afterTest { desc, result ->
        if (result.resultType as String == "FAILURE") {
            unstableLog.write "true"
        }
    }
    retry { //test-retry plugin config
        maxRetries = 2
        maxFailures = 50
        failOnPassedAfterRetry = false
    }
}

testlogger {
    theme "mocha-parallel"
    showExceptions true
    showStackTraces true
    showFullStackTraces true
    showCauses true
    slowThreshold 90 * 1000
    showSummary true
    showSimpleNames true
    showPassed true
    showSkipped true
    showFailed true
    showStandardStreams true
    showPassedStandardStreams false
    showSkippedStandardStreams false
    showFailedStandardStreams true
}<|MERGE_RESOLUTION|>--- conflicted
+++ resolved
@@ -46,10 +46,7 @@
 tasks.register("functionalTest", Test) {
     dependsOn "compileGroovy"
     description = "Runs functional tests."
-<<<<<<< HEAD
-=======
     jvmArgs '--add-opens', 'java.base/java.time=ALL-UNNAMED'
->>>>>>> 843b230e
     include "**/functionaltests/spec/**/*Spec.*"
     if (System.getProperty("excludeTests")) {
         def excludes = System.getProperty("excludeTests").split(",")
