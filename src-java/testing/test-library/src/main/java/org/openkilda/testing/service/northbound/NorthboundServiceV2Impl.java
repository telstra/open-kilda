/* Copyright 2018 Telstra Open Source
 *
 *   Licensed under the Apache License, Version 2.0 (the "License");
 *   you may not use this file except in compliance with the License.
 *   You may obtain a copy of the License at
 *
 *       http://www.apache.org/licenses/LICENSE-2.0
 *
 *   Unless required by applicable law or agreed to in writing, software
 *   distributed under the License is distributed on an "AS IS" BASIS,
 *   WITHOUT WARRANTIES OR CONDITIONS OF ANY KIND, either express or implied.
 *   See the License for the specific language governing permissions and
 *   limitations under the License.
 */

package org.openkilda.testing.service.northbound;

import static org.openkilda.messaging.model.ValidationFilter.FLOW_INFO;

import org.openkilda.messaging.Utils;
import org.openkilda.messaging.payload.flow.FlowIdStatusPayload;
import org.openkilda.messaging.payload.network.PathValidationPayload;
import org.openkilda.model.SwitchId;
import org.openkilda.northbound.dto.v2.flows.FlowHistoryStatusesResponse;
import org.openkilda.northbound.dto.v2.flows.FlowLoopPayload;
import org.openkilda.northbound.dto.v2.flows.FlowLoopResponse;
import org.openkilda.northbound.dto.v2.flows.FlowMirrorPointPayload;
import org.openkilda.northbound.dto.v2.flows.FlowMirrorPointResponseV2;
import org.openkilda.northbound.dto.v2.flows.FlowMirrorPointsResponseV2;
import org.openkilda.northbound.dto.v2.flows.FlowPatchV2;
import org.openkilda.northbound.dto.v2.flows.FlowRequestV2;
import org.openkilda.northbound.dto.v2.flows.FlowRerouteResponseV2;
import org.openkilda.northbound.dto.v2.flows.FlowResponseV2;
import org.openkilda.northbound.dto.v2.flows.PathValidateResponse;
import org.openkilda.northbound.dto.v2.haflows.HaFlow;
import org.openkilda.northbound.dto.v2.haflows.HaFlowCreatePayload;
import org.openkilda.northbound.dto.v2.haflows.HaFlowDump;
import org.openkilda.northbound.dto.v2.haflows.HaFlowPatchPayload;
import org.openkilda.northbound.dto.v2.haflows.HaFlowPaths;
import org.openkilda.northbound.dto.v2.haflows.HaFlowRerouteResult;
import org.openkilda.northbound.dto.v2.haflows.HaFlowUpdatePayload;
import org.openkilda.northbound.dto.v2.haflows.HaFlowValidationResult;
import org.openkilda.northbound.dto.v2.haflows.HaSubFlow;
import org.openkilda.northbound.dto.v2.links.BfdProperties;
import org.openkilda.northbound.dto.v2.links.BfdPropertiesPayload;
import org.openkilda.northbound.dto.v2.switches.LagPortRequest;
import org.openkilda.northbound.dto.v2.switches.LagPortResponse;
import org.openkilda.northbound.dto.v2.switches.PortHistoryResponse;
import org.openkilda.northbound.dto.v2.switches.PortPropertiesDto;
import org.openkilda.northbound.dto.v2.switches.PortPropertiesResponse;
import org.openkilda.northbound.dto.v2.switches.SwitchConnectedDevicesResponse;
import org.openkilda.northbound.dto.v2.switches.SwitchConnectionsResponse;
import org.openkilda.northbound.dto.v2.switches.SwitchDtoV2;
import org.openkilda.northbound.dto.v2.switches.SwitchFlowsPerPortResponse;
import org.openkilda.northbound.dto.v2.switches.SwitchPatchDto;
import org.openkilda.northbound.dto.v2.switches.SwitchPropertiesDump;
import org.openkilda.northbound.dto.v2.switches.SwitchValidationResultV2;
import org.openkilda.northbound.dto.v2.yflows.SubFlow;
import org.openkilda.northbound.dto.v2.yflows.YFlow;
import org.openkilda.northbound.dto.v2.yflows.YFlowCreatePayload;
import org.openkilda.northbound.dto.v2.yflows.YFlowDump;
import org.openkilda.northbound.dto.v2.yflows.YFlowPatchPayload;
import org.openkilda.northbound.dto.v2.yflows.YFlowPaths;
import org.openkilda.northbound.dto.v2.yflows.YFlowPingPayload;
import org.openkilda.northbound.dto.v2.yflows.YFlowPingResult;
import org.openkilda.northbound.dto.v2.yflows.YFlowRerouteResult;
import org.openkilda.northbound.dto.v2.yflows.YFlowSyncResult;
import org.openkilda.northbound.dto.v2.yflows.YFlowUpdatePayload;
import org.openkilda.northbound.dto.v2.yflows.YFlowValidationResult;
import org.openkilda.testing.model.topology.TopologyDefinition;
import org.openkilda.testing.service.northbound.payloads.SwitchValidationV2ExtendedResult;

import lombok.extern.slf4j.Slf4j;
import org.springframework.beans.factory.annotation.Autowired;
import org.springframework.beans.factory.annotation.Qualifier;
import org.springframework.http.HttpEntity;
import org.springframework.http.HttpHeaders;
import org.springframework.http.HttpMethod;
import org.springframework.http.HttpStatus;
import org.springframework.stereotype.Service;
import org.springframework.web.client.HttpClientErrorException;
import org.springframework.web.client.RestTemplate;
import org.springframework.web.util.UriComponentsBuilder;

import java.text.DateFormat;
import java.text.SimpleDateFormat;
import java.util.Arrays;
import java.util.Comparator;
import java.util.Date;
import java.util.List;
import java.util.Objects;
import java.util.UUID;
import java.util.stream.Collectors;
import javax.annotation.Nullable;

@Service
@Slf4j
public class NorthboundServiceV2Impl implements NorthboundServiceV2 {

    @Autowired
    @Qualifier("northboundRestTemplate")
    private RestTemplate restTemplate;

    // ISO format, with a colon in the timezone field.
    private final DateFormat dateFormat = new SimpleDateFormat("yyyy-MM-dd'T'HH:mm:ss.SSSXXX");

    @Override
    public FlowResponseV2 getFlow(String flowId) {
        return restTemplate.exchange("/api/v2/flows/{flow_id}", HttpMethod.GET,
                new HttpEntity(buildHeadersWithCorrelationId()), FlowResponseV2.class, flowId).getBody();
    }

    @Override
    public List<FlowResponseV2> getAllFlows() {
        FlowResponseV2[] flows = restTemplate.exchange("/api/v2/flows", HttpMethod.GET,
                new HttpEntity(buildHeadersWithCorrelationId()), FlowResponseV2[].class).getBody();
        return Arrays.asList(flows);
    }

    @Override
    public FlowIdStatusPayload getFlowStatus(String flowId) {
        try {
            return restTemplate.exchange("/api/v2/flows/status/{flow_id}", HttpMethod.GET, new HttpEntity(
                    buildHeadersWithCorrelationId()), FlowIdStatusPayload.class, flowId).getBody();
        } catch (HttpClientErrorException ex) {
            if (ex.getStatusCode() != HttpStatus.NOT_FOUND) {
                throw ex;
            }
            return null;
        }
    }

    @Override
    public FlowResponseV2 addFlow(FlowRequestV2 request) {
        HttpEntity<FlowRequestV2> httpEntity = new HttpEntity<>(request, buildHeadersWithCorrelationId());
        return restTemplate.exchange("/api/v2/flows", HttpMethod.POST, httpEntity, FlowResponseV2.class).getBody();
    }

    @Override
    public FlowResponseV2 updateFlow(String flowId, FlowRequestV2 request) {
        HttpEntity<FlowRequestV2> httpEntity = new HttpEntity<>(request, buildHeadersWithCorrelationId());
        return restTemplate.exchange("/api/v2/flows/{flow_id}", HttpMethod.PUT, httpEntity, FlowResponseV2.class,
                flowId).getBody();
    }

    @Override
    public FlowResponseV2 deleteFlow(String flowId) {
        return restTemplate.exchange("/api/v2/flows/{flow_id}", HttpMethod.DELETE,
                new HttpEntity(buildHeadersWithCorrelationId()), FlowResponseV2.class, flowId).getBody();
    }

    @Override
    public FlowRerouteResponseV2 rerouteFlow(String flowId) {
        return restTemplate.exchange("/api/v2/flows/{flow_id}/reroute", HttpMethod.POST,
                new HttpEntity<>(buildHeadersWithCorrelationId()), FlowRerouteResponseV2.class, flowId).getBody();
    }

    @Override
    public FlowResponseV2 partialUpdate(String flowId, FlowPatchV2 patch) {
        return restTemplate.exchange("/api/v2/flows/{flow_id}", HttpMethod.PATCH,
                new HttpEntity<>(patch, buildHeadersWithCorrelationId()), FlowResponseV2.class, flowId)
                .getBody();
    }

    @Override
    public List<FlowLoopResponse> getFlowLoop(String flowId) {
        return getFlowLoop(flowId, null);
    }

    @Override
    public List<FlowLoopResponse> getFlowLoop(SwitchId switchId) {
        return getFlowLoop(null, switchId);
    }

    @Override
    public List<FlowLoopResponse> getFlowLoop(String flowId, SwitchId switchId) {
        UriComponentsBuilder uriBuilder = UriComponentsBuilder.fromUriString("/api/v2/flows/loops");
        if (flowId != null) {
            uriBuilder.queryParam("flow_id", flowId);
        }
        if (switchId != null) {
            uriBuilder.queryParam("switch_id", switchId);
        }
        FlowLoopResponse[] flowLoopResponse = restTemplate.exchange(uriBuilder.build().toString(), HttpMethod.GET,
                new HttpEntity(buildHeadersWithCorrelationId()), FlowLoopResponse[].class).getBody();
        return Arrays.asList(flowLoopResponse);
    }

    @Override
    public FlowLoopResponse createFlowLoop(String flowId, FlowLoopPayload flowLoopPayload) {
        HttpEntity<FlowLoopPayload> httpEntity = new HttpEntity<>(flowLoopPayload, buildHeadersWithCorrelationId());
        return restTemplate.exchange("/api/v2/flows/{flow_id}/loops", HttpMethod.POST, httpEntity,
                FlowLoopResponse.class, flowId).getBody();
    }

    @Override
    public FlowLoopResponse deleteFlowLoop(String flowId) {
        return restTemplate.exchange("/api/v2/flows/{flow_id}/loops", HttpMethod.DELETE,
                new HttpEntity(buildHeadersWithCorrelationId()), FlowLoopResponse.class, flowId).getBody();
    }

    @Override
    public FlowHistoryStatusesResponse getFlowHistoryStatuses(String flowId) {
        return getFlowHistoryStatuses(flowId, null, null, null);
    }

    @Override
    public FlowHistoryStatusesResponse getFlowHistoryStatuses(String flowId, Long timeFrom, Long timeTo) {
        return getFlowHistoryStatuses(flowId, timeFrom, timeTo, null);
    }

    @Override
    public FlowHistoryStatusesResponse getFlowHistoryStatuses(String flowId, Integer maxCount) {
        return getFlowHistoryStatuses(flowId, null, null, maxCount);
    }

    @Override
    public FlowHistoryStatusesResponse getFlowHistoryStatuses(String flowId, Long timeFrom, Long timeTo,
                                                              Integer maxCount) {
        UriComponentsBuilder uriBuilder = UriComponentsBuilder
                .fromUriString("/api/v2/flows/{flow_id}/history/statuses");
        if (timeFrom != null) {
            uriBuilder.queryParam("timeFrom", timeFrom);
        }
        if (timeTo != null) {
            uriBuilder.queryParam("timeTo", timeTo);
        }
        if (maxCount != null) {
            uriBuilder.queryParam("max_count", maxCount);
        }

        return restTemplate.exchange(uriBuilder.build().toString(),
                HttpMethod.GET, new HttpEntity(buildHeadersWithCorrelationId()), FlowHistoryStatusesResponse.class,
                flowId).getBody();
    }

    @Override
    public FlowMirrorPointResponseV2 createMirrorPoint(String flowId, FlowMirrorPointPayload mirrorPoint) {
        HttpEntity<FlowMirrorPointPayload> httpEntity = new HttpEntity<>(mirrorPoint, buildHeadersWithCorrelationId());
        return restTemplate.exchange("/api/v2/flows/{flow_id}/mirror", HttpMethod.POST, httpEntity,
                FlowMirrorPointResponseV2.class, flowId).getBody();
    }

    @Override
    public FlowMirrorPointsResponseV2 getMirrorPoints(String flowId) {
        return restTemplate.exchange("/api/v2/flows/{flow_id}/mirror", HttpMethod.GET,
                new HttpEntity<>(buildHeadersWithCorrelationId()), FlowMirrorPointsResponseV2.class, flowId).getBody();
    }

    @Override
    public FlowMirrorPointResponseV2 deleteMirrorPoint(String flowId, String mirrorPointId) {
        return restTemplate.exchange("/api/v2/flows/{flow_id}/mirror/{mirror_point_id}", HttpMethod.DELETE,
                new HttpEntity<>(buildHeadersWithCorrelationId()), FlowMirrorPointResponseV2.class, flowId,
                mirrorPointId).getBody();
    }

    @Override
    public SwitchConnectedDevicesResponse getConnectedDevices(SwitchId switchId) {
        return getConnectedDevices(switchId, null);
    }

    @Override
    public SwitchConnectedDevicesResponse getConnectedDevices(SwitchId switchId, Date since) {
        UriComponentsBuilder uriBuilder = UriComponentsBuilder.fromUriString("/api/v2/switches/{switch_id}/devices");
        if (since != null) {
            uriBuilder.queryParam("since", dateFormat.format(since));
        }
        return restTemplate.exchange(uriBuilder.build().toString(), HttpMethod.GET,
                new HttpEntity(buildHeadersWithCorrelationId()), SwitchConnectedDevicesResponse.class,
                switchId).getBody();
    }

    @Override
    public List<PortHistoryResponse> getPortHistory(SwitchId switchId, Integer port) {
        return getPortHistory(switchId, port, null, null);
    }

    @Override
    public List<PortHistoryResponse> getPortHistory(SwitchId switchId, Integer port, Long timeFrom, Long timeTo) {
        UriComponentsBuilder uriBuilder = UriComponentsBuilder.fromUriString(
                "/api/v2/switches/{switch_id}/ports/{port}/history");
        if (timeFrom != null) {
            uriBuilder.queryParam("timeFrom", dateFormat.format(new Date(timeFrom)));
        }
        if (timeTo != null) {
            uriBuilder.queryParam("timeTo", dateFormat.format(new Date(timeTo)));
        }

        PortHistoryResponse[] portHistory = restTemplate.exchange(uriBuilder.build().toString(), HttpMethod.GET,
                new HttpEntity(buildHeadersWithCorrelationId()), PortHistoryResponse[].class, switchId, port).getBody();
        return Arrays.asList(portHistory);
    }

    @Override
    public PortPropertiesResponse getPortProperties(SwitchId switchId, Integer port) {
        return restTemplate.exchange("/api/v2/switches/{switch_id}/ports/{port}/properties", HttpMethod.GET,
                new HttpEntity(buildHeadersWithCorrelationId()), PortPropertiesResponse.class,
                switchId, port).getBody();
    }

    @Override
    public PortPropertiesResponse updatePortProperties(SwitchId switchId, Integer port, PortPropertiesDto payload) {
        log.debug("Update port property. Switch: {}, port: {}, enableDiscovery: {}.", switchId, port,
                payload.isDiscoveryEnabled());
        return restTemplate.exchange("/api/v2/switches/{switch_id}/ports/{port}/properties", HttpMethod.PUT,
                new HttpEntity<>(payload, buildHeadersWithCorrelationId()), PortPropertiesResponse.class,
                switchId, port).getBody();
    }

    @Override
    public SwitchDtoV2 partialSwitchUpdate(SwitchId switchId, SwitchPatchDto dto) {
        return restTemplate.exchange("/api/v2/switches/{switchId}", HttpMethod.PATCH,
                new HttpEntity<>(dto, buildHeadersWithCorrelationId()), SwitchDtoV2.class, switchId)
                .getBody();
    }

    @Override
    public SwitchConnectionsResponse getSwitchConnections(SwitchId switchId) {
        log.debug("Get switch('{}') connections", switchId);
        return restTemplate.exchange("/api/v2/switches/{switchId}/connections", HttpMethod.GET,
                new HttpEntity(buildHeadersWithCorrelationId()), SwitchConnectionsResponse.class, switchId).getBody();
    }

    @Override
    public SwitchPropertiesDump getAllSwitchProperties() {
        log.debug("Get all switch properties");
        return restTemplate.exchange("/api/v2/switches/properties", HttpMethod.GET,
                new HttpEntity(buildHeadersWithCorrelationId()), SwitchPropertiesDump.class).getBody();
    }

    @Override
    public List<LagPortResponse> getLagLogicalPort(SwitchId switchId) {
        log.debug("Get LAG ports from switch('{}')", switchId);
        LagPortResponse[] lagPorts = restTemplate.exchange("/api/v2/switches/{switch_id}/lags", HttpMethod.GET,
                new HttpEntity(buildHeadersWithCorrelationId()), LagPortResponse[].class, switchId).getBody();
        return Arrays.asList(lagPorts);
    }

    @Override
    public LagPortResponse createLagLogicalPort(SwitchId switchId, LagPortRequest payload) {
        log.debug("Create LAG port on switch('{}')", switchId);
        HttpEntity<LagPortRequest> httpEntity = new HttpEntity<>(payload, buildHeadersWithCorrelationId());
        return restTemplate.exchange("/api/v2/switches/{switch_id}/lags", HttpMethod.POST, httpEntity,
                LagPortResponse.class, switchId).getBody();
    }

    @Override
    public LagPortResponse updateLagLogicalPort(SwitchId switchId, Integer logicalPortNumber, LagPortRequest payload) {
        log.debug("Create LAG port on switch('{}')", switchId);
        HttpEntity<LagPortRequest> httpEntity = new HttpEntity<>(payload, buildHeadersWithCorrelationId());
        return restTemplate.exchange("/api/v2/switches/{switch_id}/lags/{logical_port_number}", HttpMethod.PUT,
                httpEntity, LagPortResponse.class, switchId, logicalPortNumber).getBody();
    }

    @Override
    public LagPortResponse deleteLagLogicalPort(SwitchId switchId, Integer logicalPortNumber) {
        log.debug("Delete LAG port('{}') from switch('{}')", logicalPortNumber, switchId);
        return restTemplate.exchange("/api/v2/switches/{switch_id}/lags/{logical_port_number}", HttpMethod.DELETE,
                new HttpEntity<>(buildHeadersWithCorrelationId()), LagPortResponse.class, switchId,
                logicalPortNumber).getBody();
    }

    @Override
    public SwitchFlowsPerPortResponse getSwitchFlows(SwitchId switchId, List<Integer> portIds) {
        log.debug("Get flows from switch {} on ports {}", switchId, portIds);
        UriComponentsBuilder uriBuilder =
                UriComponentsBuilder.fromUriString("/api/v2/switches/{switch_id}/flows-by-port");
        if (!portIds.isEmpty()) {
            uriBuilder.queryParam("ports", portIds);
        }
        return restTemplate.exchange(
                uriBuilder.build().toString(),
                HttpMethod.GET,
                new HttpEntity<>(buildHeadersWithCorrelationId()), SwitchFlowsPerPortResponse.class, switchId
                ).getBody();
    }

    @Override
    public BfdPropertiesPayload setLinkBfd(TopologyDefinition.Isl isl) {
        return setLinkBfd(isl, new BfdProperties(350L, (short) 3));
    }

    @Override
    public BfdPropertiesPayload setLinkBfd(TopologyDefinition.Isl isl, BfdProperties props) {
        return setLinkBfd(isl.getSrcSwitch().getDpId(), isl.getSrcPort(), isl.getDstSwitch().getDpId(),
                isl.getDstPort(), props);
    }

    @Override
    public BfdPropertiesPayload setLinkBfd(SwitchId srcSwId, Integer srcPort, SwitchId dstSwId, Integer dstPort,
                                           BfdProperties props) {
        return restTemplate.exchange("/api/v2/links/{src-switch}_{src-port}/{dst-switch}_{dst-port}/bfd",
                HttpMethod.PUT, new HttpEntity<>(props, buildHeadersWithCorrelationId()), BfdPropertiesPayload.class,
                srcSwId, srcPort, dstSwId, dstPort).getBody();
    }

    @Override
    public void deleteLinkBfd(SwitchId srcSwId, Integer srcPort, SwitchId dstSwId, Integer dstPort) {
        restTemplate.exchange("/api/v2/links/{src-switch}_{src-port}/{dst-switch}_{dst-port}/bfd",
                HttpMethod.DELETE, new HttpEntity<>(buildHeadersWithCorrelationId()), Void.class, srcSwId, srcPort,
                dstSwId, dstPort);
    }

    @Override
    public void deleteLinkBfd(TopologyDefinition.Isl isl) {
        deleteLinkBfd(isl.getSrcSwitch().getDpId(), isl.getSrcPort(), isl.getDstSwitch().getDpId(), isl.getDstPort());
    }

    @Override
    public BfdPropertiesPayload getLinkBfd(SwitchId srcSwId, Integer srcPort, SwitchId dstSwId, Integer dstPort) {
        return restTemplate.exchange("/api/v2/links/{src-switch}_{src-port}/{dst-switch}_{dst-port}/bfd",
                HttpMethod.GET, new HttpEntity<>(buildHeadersWithCorrelationId()), BfdPropertiesPayload.class,
                srcSwId, srcPort, dstSwId, dstPort).getBody();
    }

    @Override
    public BfdPropertiesPayload getLinkBfd(TopologyDefinition.Isl isl) {
        return getLinkBfd(isl.getSrcSwitch().getDpId(), isl.getSrcPort(), isl.getDstSwitch().getDpId(),
                isl.getDstPort());
    }

    @Override
    public YFlow getYFlow(String yFlowId) {
        try {
            return sorted(restTemplate.exchange("/api/v2/y-flows/{y_flow_id}", HttpMethod.GET,
                    new HttpEntity(buildHeadersWithCorrelationId()), YFlow.class, yFlowId).getBody());
        } catch (HttpClientErrorException ex) {
            if (ex.getStatusCode() != HttpStatus.NOT_FOUND) {
                throw ex;
            }
            return null;
        }
    }

    @Override
    public List<YFlow> getAllYFlows() {
        return sorted(restTemplate.exchange("/api/v2/y-flows", HttpMethod.GET,
                new HttpEntity(buildHeadersWithCorrelationId()), YFlowDump.class).getBody().getYFlows());
    }

    @Override
    public YFlow addYFlow(YFlowCreatePayload request) {
        HttpEntity<YFlowCreatePayload> httpEntity = new HttpEntity<>(request, buildHeadersWithCorrelationId());
        return sorted(restTemplate.exchange("/api/v2/y-flows", HttpMethod.POST, httpEntity, YFlow.class).getBody());
    }

    @Override
    public YFlow updateYFlow(String yFlowId, YFlowUpdatePayload request) {
        HttpEntity<YFlowUpdatePayload> httpEntity = new HttpEntity<>(request, buildHeadersWithCorrelationId());
        return sorted(restTemplate.exchange("/api/v2/y-flows/{y_flow_id}", HttpMethod.PUT, httpEntity, YFlow.class,
                yFlowId).getBody());
    }

    @Override
    public YFlow partialUpdateYFlow(String yFlowId, YFlowPatchPayload request) {
        HttpEntity<YFlowPatchPayload> httpEntity = new HttpEntity<>(request, buildHeadersWithCorrelationId());
        return sorted(restTemplate.exchange("/api/v2/y-flows/{y_flow_id}", HttpMethod.PATCH, httpEntity, YFlow.class,
                yFlowId).getBody());
    }

    @Override
    public YFlow deleteYFlow(String yFlowId) {
        return sorted(restTemplate.exchange("/api/v2/y-flows/{y_flow_id}", HttpMethod.DELETE,
                new HttpEntity(buildHeadersWithCorrelationId()), YFlow.class, yFlowId).getBody());
    }

    @Override
    public YFlowRerouteResult rerouteYFlow(String yFlowId) {
        return restTemplate.exchange("/api/v2/y-flows/{y_flow_id}/reroute", HttpMethod.POST,
                new HttpEntity<>(buildHeadersWithCorrelationId()), YFlowRerouteResult.class, yFlowId).getBody();
    }

    @Override
    public YFlowPaths getYFlowPaths(String yFlowId) {
        return restTemplate.exchange("/api/v2/y-flows/{y_flow_id}/paths", HttpMethod.GET,
                new HttpEntity(buildHeadersWithCorrelationId()), YFlowPaths.class, yFlowId).getBody();
    }

    @Override
    public YFlowValidationResult validateYFlow(String yFlowId) {
        return restTemplate.exchange("/api/v2/y-flows/{y_flow_id}/validate", HttpMethod.POST,
                new HttpEntity<>(buildHeadersWithCorrelationId()), YFlowValidationResult.class, yFlowId).getBody();
    }

    @Override
    public YFlowSyncResult synchronizeYFlow(String yFlowId) {
        return restTemplate.exchange("/api/v2/y-flows/{y_flow_id}/sync", HttpMethod.POST,
                new HttpEntity<>(buildHeadersWithCorrelationId()), YFlowSyncResult.class, yFlowId).getBody();
    }

    @Override
    public YFlowPingResult pingYFlow(String yFlowId, YFlowPingPayload payload) {
        HttpEntity<YFlowPingPayload> httpEntity = new HttpEntity<>(payload, buildHeadersWithCorrelationId());
        return restTemplate.exchange("/api/v2/y-flows/{y_flow_id}/ping", HttpMethod.POST, httpEntity,
                YFlowPingResult.class, yFlowId).getBody();
    }

    @Override
    public YFlow swapYFlowPaths(String yFlowId) {
        return restTemplate.exchange("/api/v2/y-flows/{y_flow_id}/swap", HttpMethod.POST,
                new HttpEntity<>(buildHeadersWithCorrelationId()), YFlow.class, yFlowId).getBody();
    }

    private HttpHeaders buildHeadersWithCorrelationId() {
        HttpHeaders headers = new HttpHeaders();
        headers.set(Utils.CORRELATION_ID, "fn-tests-" + UUID.randomUUID().toString());
        return headers;
    }

    private YFlow sorted(@Nullable YFlow yFlow) {
        yFlow.getSubFlows().sort(Comparator.comparing(SubFlow::getFlowId));
        return yFlow;
    }

    private HaFlow sorted(@Nullable HaFlow haFlow) {
        haFlow.getSubFlows().sort(Comparator.comparing(HaSubFlow::getFlowId));
        return haFlow;
    }

    private List<YFlow> sorted(List<YFlow> yFlows) {
        return yFlows.stream().map(this::sorted).collect(Collectors.toList());
    }

    private List<HaFlow> sortedHaFlows(List<HaFlow> haFlows) {
        return haFlows.stream().map(this::sorted).collect(Collectors.toList());
    }

    @Override
    public SwitchValidationV2ExtendedResult validateSwitch(SwitchId switchId) {
        // FLOW_INFO requires additional DB-queries and computations so should by excluded by default
        return validateSwitch(switchId, null, FLOW_INFO.name());
    }

    @Override
    public SwitchValidationV2ExtendedResult validateSwitch(SwitchId switchId, String include, String exclude) {
        log.debug("Switch validating '{}'", switchId);
        UriComponentsBuilder uriBuilder = UriComponentsBuilder.fromUriString("/api/v2/switches/{switch_id}/validate");
        if (exclude != null) {
            uriBuilder.queryParam("exclude", exclude);
        }
        if (include != null) {
            uriBuilder.queryParam("include", include);
        }
        SwitchValidationResultV2 result = Objects.requireNonNull(restTemplate.exchange(
                uriBuilder.build().toString(), HttpMethod.GET,
                new HttpEntity(buildHeadersWithCorrelationId()), SwitchValidationResultV2.class, switchId).getBody());
        return new SwitchValidationV2ExtendedResult(switchId, result);
    }

    @Override
    public PathValidateResponse checkPath(PathValidationPayload pathValidationPayload) {
        return restTemplate.exchange("/api/v2/network/path/check",
                HttpMethod.POST,
                new HttpEntity<>(pathValidationPayload, buildHeadersWithCorrelationId()),
                PathValidateResponse.class).getBody();
    }

    @Override
    public HaFlow getHaFlow(String haFlowId) {
        try {
            return sorted(restTemplate.exchange("/api/v2/ha-flows/{ha_flow_id}", HttpMethod.GET,
                    new HttpEntity(buildHeadersWithCorrelationId()), HaFlow.class, haFlowId).getBody());
        } catch (HttpClientErrorException ex) {
            if (ex.getStatusCode() != HttpStatus.NOT_FOUND) {
                throw ex;
            }
            return null;
        }
    }

    @Override
    public List<HaFlow> getAllHaFlows() {
        return sortedHaFlows(restTemplate.exchange("/api/v2/ha-flows", HttpMethod.GET,
                new HttpEntity(buildHeadersWithCorrelationId()), HaFlowDump.class).getBody().getHaFlows());
    }

    @Override
    public HaFlow addHaFlow(HaFlowCreatePayload request) {
        HttpEntity<HaFlowCreatePayload> httpEntity = new HttpEntity<>(request, buildHeadersWithCorrelationId());
        return sorted(restTemplate.exchange("/api/v2/ha-flows", HttpMethod.POST, httpEntity, HaFlow.class).getBody());
    }

    @Override
    public HaFlow updateHaFlow(String haFlowId, HaFlowUpdatePayload request) {
        HttpEntity<HaFlowUpdatePayload> httpEntity = new HttpEntity<>(request, buildHeadersWithCorrelationId());
        return sorted(restTemplate.exchange("/api/v2/ha-flows/{ha_flow_id}", HttpMethod.PUT, httpEntity, HaFlow.class,
                haFlowId).getBody());
    }

    @Override
    public HaFlow partialUpdateHaFlow(String haFlowId, HaFlowPatchPayload request) {
        HttpEntity<HaFlowPatchPayload> httpEntity = new HttpEntity<>(request, buildHeadersWithCorrelationId());
        return sorted(restTemplate.exchange("/api/v2/ha-flows/{ha_flow_id}", HttpMethod.PATCH, httpEntity,
                HaFlow.class, haFlowId).getBody());
    }

    @Override
    public HaFlow deleteHaFlow(String haFlowId) {
        return sorted(restTemplate.exchange("/api/v2/ha-flows/{ha_flow_id}", HttpMethod.DELETE,
                new HttpEntity(buildHeadersWithCorrelationId()), HaFlow.class, haFlowId).getBody());
    }

    @Override
    public HaFlowPaths getHaFlowPaths(String haFlowId) {
        return restTemplate.exchange("/api/v2/ha-flows/{ha_flow_id}/paths", HttpMethod.GET,
                new HttpEntity(buildHeadersWithCorrelationId()), HaFlowPaths.class, haFlowId).getBody();
    }

    @Override
    public HaFlowValidationResult validateHaFlow(String haFlowId) {
        return restTemplate.exchange("/api/v2/ha-flows/{ha_flow_id}/validate",
<<<<<<< HEAD
                HttpMethod.POST,
                new HttpEntity<>(buildHeadersWithCorrelationId()),
                HaFlowValidationResult.class,
                haFlowId)
                .getBody();
    }
=======
                        HttpMethod.POST,
                        new HttpEntity<>(buildHeadersWithCorrelationId()),
                        HaFlowValidationResult.class,
                        haFlowId)
                .getBody();
    }

    @Override
    public HaFlow swapHaFlowPaths(String haFlowId) {
        return restTemplate.exchange("/api/v2/ha-flows/{ha_flow_id}/swap", HttpMethod.POST,
                new HttpEntity<>(buildHeadersWithCorrelationId()), HaFlow.class, haFlowId).getBody();
    }

    @Override
    public HaFlowRerouteResult rerouteHaFlow(String haFlowId) {
        return restTemplate.exchange("/api/v2/ha-flows/{ha_flow_id}/reroute", HttpMethod.POST,
                new HttpEntity<>(buildHeadersWithCorrelationId()), HaFlowRerouteResult.class, haFlowId).getBody();
    }
>>>>>>> 49ca9393
}<|MERGE_RESOLUTION|>--- conflicted
+++ resolved
@@ -609,14 +609,6 @@
     @Override
     public HaFlowValidationResult validateHaFlow(String haFlowId) {
         return restTemplate.exchange("/api/v2/ha-flows/{ha_flow_id}/validate",
-<<<<<<< HEAD
-                HttpMethod.POST,
-                new HttpEntity<>(buildHeadersWithCorrelationId()),
-                HaFlowValidationResult.class,
-                haFlowId)
-                .getBody();
-    }
-=======
                         HttpMethod.POST,
                         new HttpEntity<>(buildHeadersWithCorrelationId()),
                         HaFlowValidationResult.class,
@@ -635,5 +627,4 @@
         return restTemplate.exchange("/api/v2/ha-flows/{ha_flow_id}/reroute", HttpMethod.POST,
                 new HttpEntity<>(buildHeadersWithCorrelationId()), HaFlowRerouteResult.class, haFlowId).getBody();
     }
->>>>>>> 49ca9393
 }