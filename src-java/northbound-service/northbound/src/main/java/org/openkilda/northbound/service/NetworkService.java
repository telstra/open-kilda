/* Copyright 2017 Telstra Open Source
 *
 *   Licensed under the Apache License, Version 2.0 (the "License");
 *   you may not use this file except in compliance with the License.
 *   You may obtain a copy of the License at
 *
 *       http://www.apache.org/licenses/LICENSE-2.0
 *
 *   Unless required by applicable law or agreed to in writing, software
 *   distributed under the License is distributed on an "AS IS" BASIS,
 *   WITHOUT WARRANTIES OR CONDITIONS OF ANY KIND, either express or implied.
 *   See the License for the specific language governing permissions and
 *   limitations under the License.
 */

package org.openkilda.northbound.service;

import org.openkilda.messaging.payload.network.PathValidationPayload;
import org.openkilda.messaging.payload.network.PathsDto;
import org.openkilda.model.FlowEncapsulationType;
import org.openkilda.model.PathComputationStrategy;
import org.openkilda.model.SwitchId;
import org.openkilda.northbound.dto.v2.flows.PathValidateResponse;

import java.time.Duration;
import java.util.concurrent.CompletableFuture;

/**
 * Service to handle network requests.
 */
public interface NetworkService {

    /**
     * Gets paths between two switches.
<<<<<<< HEAD
     * @param srcSwitch a source switch ID
     * @param dstSwitch a destination switch ID
     * @param encapsulationType include only switches that support this encapsulation type
     * @param pathComputationStrategy use this path computation strategy to find paths
     * @param maxLatencyMs latency value for latency-based path computation strategies
     * @param maxLatencyTier2 latency tier 2 value for latency-based path computation strategies
     * @param maxPathCount find no more than this number of paths
     * @param includeProtectedPathAvailability calculate whether it is possible to create a protected path for the
     *      found paths
     * @return a PathDto containing the list of paths together with their parameters
=======
>>>>>>> b91cab99
     */
    CompletableFuture<PathsDto> getPaths(
            SwitchId srcSwitch, SwitchId dstSwitch, FlowEncapsulationType encapsulationType,
            PathComputationStrategy pathComputationStrategy, Duration maxLatencyMs, Duration maxLatencyTier2,
<<<<<<< HEAD
            Integer maxPathCount, Boolean includeProtectedPathAvailability);
=======
            Integer maxPathCount);

    /**
     * Validates that a flow with the given path can possibly be created. If it is not possible,
     * it responds with the reasons, such as: not enough bandwidth, requested latency is too low, there is no
     * links between the selected switches, and so on.
     * @param pathValidationPayload a path together with validation parameters provided by a user
     * @return either a successful response or the list of errors
     */
    CompletableFuture<PathValidateResponse> validateFlowPath(PathValidationPayload pathValidationPayload);
>>>>>>> b91cab99
}<|MERGE_RESOLUTION|>--- conflicted
+++ resolved
@@ -32,7 +32,6 @@
 
     /**
      * Gets paths between two switches.
-<<<<<<< HEAD
      * @param srcSwitch a source switch ID
      * @param dstSwitch a destination switch ID
      * @param encapsulationType include only switches that support this encapsulation type
@@ -43,16 +42,12 @@
      * @param includeProtectedPathAvailability calculate whether it is possible to create a protected path for the
      *      found paths
      * @return a PathDto containing the list of paths together with their parameters
-=======
->>>>>>> b91cab99
      */
     CompletableFuture<PathsDto> getPaths(
             SwitchId srcSwitch, SwitchId dstSwitch, FlowEncapsulationType encapsulationType,
             PathComputationStrategy pathComputationStrategy, Duration maxLatencyMs, Duration maxLatencyTier2,
-<<<<<<< HEAD
             Integer maxPathCount, Boolean includeProtectedPathAvailability);
-=======
-            Integer maxPathCount);
+
 
     /**
      * Validates that a flow with the given path can possibly be created. If it is not possible,
@@ -62,5 +57,4 @@
      * @return either a successful response or the list of errors
      */
     CompletableFuture<PathValidateResponse> validateFlowPath(PathValidationPayload pathValidationPayload);
->>>>>>> b91cab99
 }