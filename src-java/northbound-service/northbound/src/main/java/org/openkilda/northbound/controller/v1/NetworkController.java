/* Copyright 2019 Telstra Open Source
 *
 *   Licensed under the Apache License, Version 2.0 (the "License");
 *   you may not use this file except in compliance with the License.
 *   You may obtain a copy of the License at
 *
 *       http://www.apache.org/licenses/LICENSE-2.0
 *
 *   Unless required by applicable law or agreed to in writing, software
 *   distributed under the License is distributed on an "AS IS" BASIS,
 *   WITHOUT WARRANTIES OR CONDITIONS OF ANY KIND, either express or implied.
 *   See the License for the specific language governing permissions and
 *   limitations under the License.
 */

package org.openkilda.northbound.controller.v1;

import org.openkilda.messaging.payload.network.PathsDto;
import org.openkilda.model.FlowEncapsulationType;
import org.openkilda.model.PathComputationStrategy;
import org.openkilda.model.SwitchId;
import org.openkilda.northbound.controller.BaseController;
import org.openkilda.northbound.editor.CaseInsensitiveEnumEditor;
import org.openkilda.northbound.service.NetworkService;

import io.swagger.annotations.ApiOperation;
import io.swagger.annotations.ApiParam;
import org.springframework.beans.factory.annotation.Autowired;
import org.springframework.context.annotation.PropertySource;
import org.springframework.http.HttpStatus;
import org.springframework.web.bind.WebDataBinder;
import org.springframework.web.bind.annotation.GetMapping;
import org.springframework.web.bind.annotation.InitBinder;
import org.springframework.web.bind.annotation.RequestMapping;
import org.springframework.web.bind.annotation.RequestParam;
import org.springframework.web.bind.annotation.ResponseStatus;
import org.springframework.web.bind.annotation.RestController;

import java.time.Duration;
import java.util.concurrent.CompletableFuture;

/**
 * REST Controller for network info.
 */
@RestController
@RequestMapping("/v1/network")
@PropertySource("classpath:northbound.properties")
public class NetworkController extends BaseController {

    @Autowired
    private NetworkService networkService;

    /**
     * Handles paths between two endpoints requests.
     */
    @GetMapping(path = "/paths")
    @ApiOperation(value = "Get paths between two switches", response = PathsDto.class)
    @ResponseStatus(HttpStatus.OK)
    public CompletableFuture<PathsDto> getPaths(
            @RequestParam("src_switch") SwitchId srcSwitchId, @RequestParam("dst_switch") SwitchId dstSwitchId,
            @ApiParam(value = "Valid values are: TRANSIT_VLAN, VXLAN. If encapsulation type is not specified, default "
                    + "value from OpenKilda Configuration will be used")
            @RequestParam(value = "encapsulation_type", required = false) FlowEncapsulationType encapsulationType,
            @ApiParam(value = "Valid values are: COST, LATENCY, MAX_LATENCY, COST_AND_AVAILABLE_BANDWIDTH. If path "
                    + "computation strategy is not specified, default value from OpenKilda Configuration will be used")
            @RequestParam(value = "path_computation_strategy", required = false)
                    PathComputationStrategy pathComputationStrategy,
            @ApiParam(value = "Maximum latency of flow path in milliseconds. Required for MAX_LATENCY strategy. "
                    + "Other strategies will ignore this parameter. If max_latency is 0 LATENCY strategy will be used "
                    + "instead of MAX_LATENCY")
            @RequestParam(value = "max_latency", required = false) Long maxLatencyMs,
            @ApiParam(value = "Second tier for flow path latency in milliseconds. If there is no path with required "
                    + "max_latency, max_latency_tier2 with be used instead. Used only with MAX_LATENCY strategy. "
                    + "Other strategies will ignore this parameter.")
            @RequestParam(value = "max_latency_tier2", required = false) Long maxLatencyTier2Ms,
            @ApiParam(value = "Maximum count of paths which will be calculated. "
<<<<<<< HEAD
                    + "If maximum path count is not specified, default value from Kilda Configuration will be used")
            @RequestParam(value = "max_path_count", required = false) Integer maxPathCount,
            @ApiParam(value = "Calculate whether a protected path is available for the found paths")
            @RequestParam(value = "protected", required = false) Boolean includeProtectedPathAvailability) {
=======
                    + "If maximum path count is not specified, default value from OpenKilda Configuration will be used")
            @RequestParam(value = "max_path_count", required = false) Integer maxPathCount) {
>>>>>>> b91cab99

        Duration maxLatency = maxLatencyMs != null ? Duration.ofMillis(maxLatencyMs) : null;
        Duration maxLatencyTier2 = maxLatencyTier2Ms != null ? Duration.ofMillis(maxLatencyTier2Ms) : null;

        return networkService.getPaths(srcSwitchId, dstSwitchId, encapsulationType, pathComputationStrategy, maxLatency,
                maxLatencyTier2, maxPathCount, includeProtectedPathAvailability);
    }

    /**
     * This method adds custom Editor to parse Enums from string ignoring case.
     */
    @InitBinder
    public void initBinder(WebDataBinder binder) {
        binder.registerCustomEditor(FlowEncapsulationType.class,
                new CaseInsensitiveEnumEditor(FlowEncapsulationType.class));
        binder.registerCustomEditor(PathComputationStrategy.class,
                new CaseInsensitiveEnumEditor(PathComputationStrategy.class));
    }
}<|MERGE_RESOLUTION|>--- conflicted
+++ resolved
@@ -74,15 +74,10 @@
                     + "Other strategies will ignore this parameter.")
             @RequestParam(value = "max_latency_tier2", required = false) Long maxLatencyTier2Ms,
             @ApiParam(value = "Maximum count of paths which will be calculated. "
-<<<<<<< HEAD
-                    + "If maximum path count is not specified, default value from Kilda Configuration will be used")
+                    + "If maximum path count is not specified, default value from OpenKilda Configuration will be used")
             @RequestParam(value = "max_path_count", required = false) Integer maxPathCount,
-            @ApiParam(value = "Calculate whether a protected path is available for the found paths")
+            @ApiParam(value = "Calculate and show a protected path for each found paths")
             @RequestParam(value = "protected", required = false) Boolean includeProtectedPathAvailability) {
-=======
-                    + "If maximum path count is not specified, default value from OpenKilda Configuration will be used")
-            @RequestParam(value = "max_path_count", required = false) Integer maxPathCount) {
->>>>>>> b91cab99
 
         Duration maxLatency = maxLatencyMs != null ? Duration.ofMillis(maxLatencyMs) : null;
         Duration maxLatencyTier2 = maxLatencyTier2Ms != null ? Duration.ofMillis(maxLatencyTier2Ms) : null;
