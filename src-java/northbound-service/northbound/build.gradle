--- conflicted
+++ resolved
@@ -18,7 +18,6 @@
 }
 
 dependencies {
-<<<<<<< HEAD
     implementation(platform("org.springframework:spring-framework-bom:6.0.6"))
     implementation(platform("org.springframework.boot:spring-boot-dependencies:3.2.2"))
 
@@ -26,6 +25,7 @@
     implementation(project(":kilda-model")) { transitive(false) }
     implementation(project(":base-messaging")) { transitive(false) }
     implementation(project(":flowhs-messaging")) { transitive(false) }
+    implementation(project(":reroute-messaging")) {transitive(false) }
     implementation(project(":nbworker-messaging")) { transitive(false) }
     implementation(project(":swmanager-messaging")) { transitive(false) }
     implementation(project(":ping-messaging"))  { transitive(false) }
@@ -75,83 +75,6 @@
     testImplementation("org.springframework.security:spring-security-test:6.2.2")
     testImplementation("org.junit.jupiter:junit-jupiter-api")
     testImplementation("org.junit.jupiter:junit-jupiter-engine")
-=======
-    implementation(platform('org.springframework:spring-framework-bom:5.2.19.RELEASE'))
-    implementation(platform('org.springframework.boot:spring-boot-dependencies:2.2.13.RELEASE'))
-
-    implementation project(':northbound-api')
-    implementation project(':flowhs-messaging')
-    implementation project(':reroute-messaging')
-    implementation project(':nbworker-messaging')
-    implementation project(':swmanager-messaging')
-    implementation project(':ping-messaging')
-    implementation project(':floodlight-api')
-    implementation project(':kilda-persistence-api')
-    implementation project(':blue-green')
-    runtimeOnly project(':kilda-persistence-orientdb')
-    runtimeOnly project(':kilda-persistence-hibernate')
-    implementation project(':kilda-configuration')
-    testImplementation project(':kilda-utils:stubs')
-
-    implementation('org.springframework.boot:spring-boot-starter-web')
-    implementation('org.springframework.boot:spring-boot-starter')
-    implementation 'org.springframework.boot:spring-boot-starter-log4j2'
-    implementation 'org.springframework.boot:spring-boot-starter-validation'
-    implementation 'org.springframework.security:spring-security-config'
-    implementation 'org.springframework.security:spring-security-web'
-    implementation 'org.springframework.boot:spring-boot-starter-tomcat'
-    implementation ('org.springframework.kafka:spring-kafka') {
-        version {
-            strictly '2.3.13.RELEASE'
-        }
-        // This conflicts with kafka_2.11
-        exclude module:'kafka_2.12'
-        exclude group: 'org.apache.kafka', module: 'kafka-clients'
-    }
-    implementation 'org.springframework:spring-webmvc'
-    implementation('org.apache.kafka:kafka-clients') {
-        version {
-            strictly '2.3.1'
-        }
-    }
-    implementation('org.apache.kafka:kafka_2.11') {
-        version {
-            strictly '2.3.1'
-        }
-        exclude group: 'org.slf4j', module: 'slf4j-log4j12'
-        exclude group: 'log4j', module: 'log4j'
-    }
-    implementation 'org.apache.logging.log4j:log4j-api'
-    implementation 'org.apache.logging.log4j:log4j-core'
-    implementation 'org.apache.commons:commons-lang3'
-    implementation 'io.springfox:springfox-swagger2'
-    implementation 'io.springfox:springfox-swagger-ui'
-
-    implementation('com.fasterxml.jackson.core:jackson-databind')
-    implementation('com.fasterxml.jackson.datatype:jackson-datatype-jsr310')
-
-    implementation 'com.google.guava:guava'
-    implementation 'org.apache.commons:commons-collections4'
-    implementation 'com.sabre.oss.conf4j:conf4j-spring-boot'
-
-    implementation 'javax.validation:validation-api'
-
-    implementation 'org.mapstruct:mapstruct'
-    implementation 'org.mapstruct:mapstruct-processor'
-    annotationProcessor 'org.mapstruct:mapstruct-processor'
-
-    compileOnly 'org.projectlombok:lombok'
-    annotationProcessor 'org.projectlombok:lombok'
-    annotationProcessor 'org.projectlombok:lombok-mapstruct-binding'
-
-    testImplementation('org.springframework.boot:spring-boot-starter-test') {
-        exclude module: 'commons-logging'
-    }
-    testImplementation 'org.springframework.security:spring-security-test'
-    testImplementation 'org.junit.jupiter:junit-jupiter-api'
-    testImplementation 'org.junit.jupiter:junit-jupiter-engine'
-    testImplementation project(path: ':kilda-persistence-tinkerpop', configuration: 'testArtifacts')
->>>>>>> aebf965d
 }
 
 bootJar {
