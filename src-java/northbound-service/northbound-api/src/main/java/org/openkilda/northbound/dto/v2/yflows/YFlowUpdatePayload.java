/* Copyright 2021 Telstra Open Source
 *
 *   Licensed under the Apache License, Version 2.0 (the "License");
 *   you may not use this file except in compliance with the License.
 *   You may obtain a copy of the License at
 *
 *       http://www.apache.org/licenses/LICENSE-2.0
 *
 *   Unless required by applicable law or agreed to in writing, software
 *   distributed under the License is distributed on an "AS IS" BASIS,
 *   WITHOUT WARRANTIES OR CONDITIONS OF ANY KIND, either express or implied.
 *   See the License for the specific language governing permissions and
 *   limitations under the License.
 */

package org.openkilda.northbound.dto.v2.yflows;

import org.openkilda.northbound.dto.utils.Constraints;

import com.fasterxml.jackson.databind.PropertyNamingStrategy.SnakeCaseStrategy;
import com.fasterxml.jackson.databind.annotation.JsonNaming;
import lombok.AllArgsConstructor;
import lombok.Builder;
import lombok.Data;
import lombok.NonNull;

import java.util.List;
import javax.validation.constraints.PositiveOrZero;

@Data
@Builder
@AllArgsConstructor
@JsonNaming(SnakeCaseStrategy.class)
public class YFlowUpdatePayload {
    @NonNull
    YFlowSharedEndpoint sharedEndpoint;

    @PositiveOrZero(message = Constraints.NEGATIVE_MAXIMUM_BANDWIDTH_MESSAGE)
    long maximumBandwidth;
<<<<<<< HEAD
    String pathComputationStrategy;
=======
    @NotBlank(message = Constraints.BLANK_PATH_COMPUTATION_STRATEGY_MESSAGE)
    String pathComputationStrategy;
    @NotBlank(message = Constraints.BLANK_ENCAPSULATION_TYPE_MESSAGE)
>>>>>>> 41a8ea4a
    String encapsulationType;
    @PositiveOrZero(message = Constraints.NEGATIVE_MAX_LATENCY_MESSAGE)
    Long maxLatency;
    @PositiveOrZero(message = Constraints.NEGATIVE_MAX_LATENCY_TIER_2_MESSAGE)
    Long maxLatencyTier2;
    boolean ignoreBandwidth;
    boolean periodicPings;
    boolean pinned;
    Integer priority;
    boolean strictBandwidth;
    String description;
    boolean allocateProtectedPath;
    String diverseFlowId;

    List<SubFlowUpdatePayload> subFlows;
}<|MERGE_RESOLUTION|>--- conflicted
+++ resolved
@@ -37,13 +37,7 @@
 
     @PositiveOrZero(message = Constraints.NEGATIVE_MAXIMUM_BANDWIDTH_MESSAGE)
     long maximumBandwidth;
-<<<<<<< HEAD
     String pathComputationStrategy;
-=======
-    @NotBlank(message = Constraints.BLANK_PATH_COMPUTATION_STRATEGY_MESSAGE)
-    String pathComputationStrategy;
-    @NotBlank(message = Constraints.BLANK_ENCAPSULATION_TYPE_MESSAGE)
->>>>>>> 41a8ea4a
     String encapsulationType;
     @PositiveOrZero(message = Constraints.NEGATIVE_MAX_LATENCY_MESSAGE)
     Long maxLatency;
