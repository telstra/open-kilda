--- conflicted
+++ resolved
@@ -15,9 +15,6 @@
 
 package org.openkilda.northbound.dto.v2.flows;
 
-import static org.openkilda.messaging.Utils.MAX_VLAN_ID;
-import static org.openkilda.messaging.Utils.MIN_VLAN_ID;
-
 import org.openkilda.model.SwitchId;
 
 import com.fasterxml.jackson.annotation.JsonCreator;
@@ -29,38 +26,11 @@
 import lombok.EqualsAndHashCode;
 import lombok.NonNull;
 
-import javax.validation.constraints.Max;
-import javax.validation.constraints.Min;
-import javax.validation.constraints.PositiveOrZero;
 
 @Data
 @JsonNaming(value = SnakeCaseStrategy.class)
-<<<<<<< HEAD
-public class FlowEndpointV2 {
-
-    @NonNull
-    @JsonProperty("switch_id")
-    private SwitchId switchId;
-
-    @NonNull
-    @PositiveOrZero(message = "portNumber can't be negative")
-    @JsonProperty("port_number")
-    private Integer portNumber;
-
-    @JsonProperty("vlan_id")
-    @Min(value = MIN_VLAN_ID, message = "vlanId can't be negative")
-    @Max(value = MAX_VLAN_ID, message = "vlanId can't be greater than " + MAX_VLAN_ID)
-    private int vlanId;
-
-    @JsonProperty("inner_vlan_id")
-    @Min(value = MIN_VLAN_ID, message = "innerVlanId can't be negative")
-    @Max(value = MAX_VLAN_ID, message = "innerVlanId can't be greater than " + MAX_VLAN_ID)
-    private int innerVlanId;
-
-=======
 @EqualsAndHashCode(callSuper = true)
 public class FlowEndpointV2 extends BaseFlowEndpointV2 {
->>>>>>> 41a8ea4a
     @NonNull
     @JsonProperty("detect_connected_devices")
     private DetectConnectedDevicesV2 detectConnectedDevices;
