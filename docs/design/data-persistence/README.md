--- conflicted
+++ resolved
@@ -1,11 +1,7 @@
 # OpenKilda Persistence Layer
 
 ## Overview
-<<<<<<< HEAD
-Kilda has a well-defined persistence layer, which provides access to the data in the system database(s) / graph storage.
-=======
 Kilda has a well-defined persistence layer which provides access to the data in the system database / graph storage.
->>>>>>> b91cab99
 The layer consists of API and the actual implementation of its components (storage implementations, repositories, 
 persistence context and transaction managers).
 
@@ -68,12 +64,12 @@
 from other threads until the changes are successfully committed to the database / storage. If any persistence operation fails
 or the UoW code throws an exception, the whole transaction fails.
 
-Kilda-transaction queries a transaction adapter from a specific persistence implementation. This adapter is used to manage
-the state of the real DB transaction. OpenKilda-transaction will deny attempts to use multiple persistence implementations
-simultaneously. I.e. there is only one "real" transaction managed by OpenKilda-transaction.
+OpenKilda transaction queries a transaction adapter from a specific persistence implementation. This adapter is used to manage
+the state of the real DB transaction. OpenKilda transaction will deny attempts to use multiple persistence implementations
+simultaneously. I.e. there is only one "real" transaction managed by OpenKilda transaction.
 
 ## Tinkerpop implementation
 The current implementation of the Persistence Layer supports [Tinkerpop-enabled](https://tinkerpop.apache.org/) storages, and relies on the [Ferma framework](http://syncleus.com/Ferma/).
 
-The persistable piece of data in Ferma Framework is called frame; in OpenKilda, it is a Java class extending one of the base frames: Vertex or Edge frames. 
+A persistable piece of data in Ferma Framework is called frame; in OpenKilda, it is a Java class extending one of the base frames: Vertex or Edge frames. 
 This provides a level of abstraction for interacting with the underlying graph using Ferma Framework methods that operates on Frame objects.
