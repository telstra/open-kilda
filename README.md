---
OPEN KILDA SDN CONTROLLER
---
[![Build Status](https://github.com/telstra/open-kilda/actions/workflows/unittest.yml/badge.svg)](https://github.com/telstra/open-kilda/actions/workflows/unittest.yml)[![Quality Gate](https://sonarcloud.io/api/project_badges/measure?project=org.openkilda%3Akilda-parent&metric=alert_status)](https://sonarcloud.io/dashboard?id=org.openkilda%3Akilda-parent)

## Introduction

OpenKilda is a Web-Scale Software-Defined Networking controller. OpenKilda is capable of manage traffic on tens of thousands of switches simultaneously, 
control millions of flows, and provide sub-second network telemetry. OpenKilda provides a variety of features, such as:
- manual and automatic management of L2 services: point-to-point flows, Y-flows, etc.;
- advanced features for some types of services: mirroring, data gathering, path pinning, etc.;
- path computation engine: calculating paths based on different cost functions;
- resilient mechanisms: quick reaction on changes on hardware level, paths recalculations, diverse flow groups to ensure back-up routes;
- parallelism: flexible distributed computation, easy-to-change configuration;
- visualized telemetry and reporting;
- REST API and GUI to configure and manage OpenKilda capabilities;
- and more!

You can find OpenKIlda high level design [here](docs/design/kilda-high-level-design/design.md).

## Important notes

### Deprecation
Since the release 1.126.2 (December 2022), single-table mode for switches became deprecated. New features will be designed
only for multi-table mode. Current features will support single table mode till July 1, 2023. After that, single table
mode support might be removed from any feature.

## How to build and deploy OpenKilda

The build process described below requires to install a number of packages. It is recommended that you build OpenKilda on a virtual machine.

### Prerequisites

The following packages are required for building OpenKilda controller:
 - Gradle 7.0+
 - Maven 3.3.9+
 - JDK 8+
 - Python 3.6+
 - Docker 19.03.3+
 - Docker Compose 1.20.0+
 - GNU Make 4.1+
 - Open vSwitch 2.9+

#### Python dependency notice

We do not recommend upgrading pip and install docker-compose using the methods described below, bypassing the packer managers. Instead, please read the documentation for installing the [pip](https://pip.pypa.io/en/stable/installation/#upgrading-pip) and the [docker-compose](https://docs.docker.com/compose/install/).


#### Dependency installation on Ubuntu 18.04 
For running a virtual environment (that is a Docker instance with the Open vSwitch service) it is required to have Linux kernel 4.18+ for OVS meters support.
The following commands will install necessary dependencies on Ubuntu 18.04:
```shell
sudo apt install maven make openjdk-8-jdk openvswitch-switch python3-pip linux-generic-hwe-18.04 tox
```
```shell
sudo pip3 install --upgrade pip
sudo pip3 install docker-compose
```
#### Dependency installation on Ubuntu 20.04
The following commands will install necessary dependencies on Ubuntu 20.04:
```shell
sudo apt install maven make openjdk-8-jdk openvswitch-switch python3-pip tox
```

```shell
sudo apt install maven make openjdk-8-jdk openvswitch-switch tox
```

To avoid version conflict you can install python3-pip with the official script. To do it, you need to download script:

```shell
wget https://bootstrap.pypa.io/get-pip.py
```

and then run it:

```shell
sudo python3 get-pip.py
```

After pip installation you can install Docker compose:

```shell
sudo pip3 install docker-compose
```

#### Gradle
You can either install Gradle, or use Gradle wrapper:
 - Option 1: Use Gradle wrapper. The OpenKilda repository contains an instance of Gradle Wrapper 
 which can be used straight from here without further installation.
 - Option 2: Install Gradle 7.0 or later versions - https://gradle.org/install/


#### Docker
Note that your build user needs to be a member of the docker group for the build to work. 
Do that by adding the user to /etc/groups, logging out, and logging in back again.

##### Basic installation instruction from Docker site

```shell
sudo apt-get install ca-certificates curl gnupg lsb-release
sudo mkdir -p /etc/apt/keyrings
curl -fsSL https://download.docker.com/linux/ubuntu/gpg | sudo gpg --dearmor -o /etc/apt/keyrings/docker.gpg
echo "deb [arch=$(dpkg --print-architecture) signed-by=/etc/apt/keyrings/docker.gpg] https://download.docker.com/linux/ubuntu $(lsb_release -cs) stable" | sudo tee /etc/apt/sources.list.d/docker.list > /dev/null
sudo apt-get update
sudo apt-get install docker-ce docker-ce-cli containerd.io docker-compose-plugin
sudo usermod -aG docker $USER
# re-login to apply the usermod command
```

#### Maven
You also need to increase the maven RAM limit at least up to 1G.

```shell
export MAVEN_OPTS="-Xmx1g -XX:MaxPermSize=128m"
```

### How to build OpenKilda Controller

From the base directory, execute the following command:

```shell
make build-stable
```

Note that additional Ubuntu packages will be installed as a part of the build process.

### How to clean OpenKilda Controller

From the base directory, execute the following command:

```shell
make clean
```

### How to run OpenKilda Controller

__NB: To run OpenKilda, you should have built it already (see the previous section).__
This is particularly important because docker-compose will expect that some specific containers already exist.

From the base directory, execute the following command:

```shell
make up-stable
```

### How to create a virtual topology for test
```shell
make test-topology
```

### How to run OpenKilda Controller in blue-green mode

Blue-green mode is an implementation of zero downtime feature. In this mode, you have
two versions of OpenKilda running: the old one (blue) and the new one (green).
Then, at some point in time switch blue to green.

__First of all you need to build two sets of images.__

To build blue version of OpenKilda you need to run:
```shell
make build-stable
```

To build a green version of OpenKilda you need to run:
```shell
make build-latest
```

These two commands build images with tags `stable` and `latest`.
These tags will be used to run OpenKilda in blue mode (from stable images)
or in green mode (for latest images).  

__There are 3 new commands to run OpenKilda in blue-green mode:__ 

The following command runs OpenKilda in blue mode from stable images.
It starts all common components like Zookeeper, database, Kafka, etc.  
```shell
make up-stable
```

The next command starts the green version of OpenKilda from the latest images.
Common components wouldn't be restarted (we started them using the previous command).
Floodlight 1 wouldn't be restarted; Floodlight 1 will stay on blue mode.   
Only Floodlight 2 will be restarted.
```shell
make up-green
```

The next command is used to test rollbacks. It runs stable components in blue mode.
The difference with `make up-stable` is that this command wouldn't start common components
(like Zookeeper, Kafka, etc) and Floodlight 2 (it stays in green mode). 

```shell
make up-blue
``` 

### How to debug OpenKilda Controller components

An important aspect of troubleshooting errors and problems in your code is to avoid them in the first place. It's not
always that easy, so we should have reliable tools that help in resolving problems. Adding any diagnostic code may be helpful, but there are more
convenient ways. Just a few configuration changes will allow us to use a debugging toolkit.
As an example, let's take the northbound component. This is a simple REST application providing the interface for interaction
with switches, links, flows, features, health-check controllers, and so on. The first thing that we need to do is to add

```
"-agentlib:jdwp=transport=dt_socket,address=50505,suspend=n,server=y"
```

to the ```CMD``` block in ```docker/northbound/Dockerfile```, where ```50505``` is any arbitrary port we’ll be using to connect a debugger.
The final file will be similar to the following:

```dockerfile
ARG base_image=kilda/base-ubuntu
FROM ${base_image}

ADD BUILD/northbound/libs/northbound.jar /app/
WORKDIR /app
CMD ["java", "-XX:+PrintFlagsFinal", "-XX:+UnlockExperimentalVMOptions", "-XX:+UseCGroupMemoryLimitForHeap", "-agentlib:jdwp=transport=dt_socket,address=50505,suspend=n,server=y", "-jar", "northbound.jar"]
```

Since debugging is done over the network, that also means we need to expose that port in Docker. For that purpose we need
to add  ```"50505:50505"``` to the northbound the ```ports``` block in ```docker-compose.yml```: 

```
northbound:
  container_name: openkilda-northbound
  build:
    context: docker
    dockerfile: northbound/Dockerfile
  ports:
    - '8088:8080'
    - '50505:50505'
  ...
```

After making these changes, we need to configure a remote debugging in a debugger. For example, in IntelliJ IDEA: navigate to ```Edit Configurations -> Remote```
and set up the debug port as ```50505```. For more details, please see the documentation of a particular debugger application.

Next, we just run ```docker-compose up```. If everything above was done correctly you must see:

```
"java -agentlib:jdwp=transport=dt_socket,address=50505,suspend=n,server=y -jar northbound.jar"
```

in the command column for the open-kilda_northbound. To see the status of the northbound container, we can use the command ```docker ps -a --no-trunc | grep northbound```.
Also, we can check the log record in open-kilda_northbound logs. If the debugger in this container is ready, the following entry will be present in the log:
```
Listening for transport dt_socket at address: 50505
```

Now we can run the debugger. The console log in the debugger should contain the following message:

```
Connected to the target VM, address: 'localhost:50505', transport: 'socket'
```

To check how debugging works we need to:
<<<<<<< HEAD
- set up a breakpoint;
- make a call to execute some functionality;

### Debug a couple of components
In some cases, we must have an approach for debugging a deploy process for a couple (or more) of components that interact with each other. Let's
suppose both of them work under docker and some component doesn't belong to us and provided as a library. The typical case:
WorkflowManager (further WFM) and Storm. The approach that is going to be used is almost the same as for northbound but there are
nuances.
First of all, we need to check which version of Storm is used in Open Kilda Controller. For that open ```docker/storm/Dockerfile```
=======
- set up a breakpoint,
- make a call to execute some functionality.

In some cases, we would like to debug two or more components that interact with each other. Suppose we have two components working under Docker 
and one of them doesn't belong to us and provided as a library. The typical case: WorkflowManager (further WFM) and Apache Storm.
The approach that is going to be used is almost the same as for northbound but there are nuances.
First of all, we need to check which version of Storm is used in OpenKilda Controller. For that open ```docker/storm/Dockerfile```
>>>>>>> 41a8ea4a
and find the version of Storm. In our case, the Storm version is ```1.1.0```. To be able to debug Storm we have to clone
the sources from the GitHub repo ```https://github.com/apache/storm.git``` and switch to the release ```1.1.0```.
```git checkout -b 1.1.0 e40d213```. Information about releases can be found here ```https://github.com/apache/storm/releases/```

Then, go to ```docker/wfm/Dockerfile``` and add ```ENV STORM_JAR_JVM_OPTS "-agentlib:jdwp=transport=dt_socket,server=y,suspend=n,address=50506"```
The final file will look similar to the following:

```dockerfile
ARG base_image=kilda/storm:latest
FROM ${base_image}

ENV STORM_JAR_JVM_OPTS "-agentlib:jdwp=transport=dt_socket,server=y,suspend=n,address=50506"
...
```

Next, it only remains to add the port ```50506``` in the WFM container section in the dockerfile as in the example below:

```
wfm:
  container_name: wfm
  build:
    context: docker
    dockerfile: wfm/Dockerfile
  ...
  ports:
    - "50506:50506"
```

After executing ```docker-compose up``` you should see the following log record ```Listening for transport dt_socket at address: 50506```
in the WFM logs.

Now, after we configure the remote debugger to connect to the port ```50506```, we'll be able to debug both components: WFM and Storm.
For example, in IntelliJ IDEA: navigate to ```Edit Configurations -> Remote``` and set up the debug port as ```50506```.
For more details, please see the documentation of a particular debugger application.

In order to debug a topology, for example, ```NetworkTopology```: 
create (or open if already exists) ```NetworkTopology.main``` application debug configuration and add ```--local``` to Program arguments, 
execute ```docker-compose up``` and run in the debug mode ```NetworkTopology.main```.

### How to run tests
Please refer to the [Testing](https://github.com/telstra/open-kilda/wiki/Testing) section on our Wiki.

### How to build / test locally without containers

Start with the following:

```shell
make unit
```

From there, you can go to specific projects to build / develop / unit test.
Just follow the _make unit_ trail.  Most projects have a gradle ```build``` or maven ```target```.

### How to build / test key use cases

Look in the `docker/hacks/usecase` directory. You'll find several makefiles that will assist
with the development and testing of that use case.

As an example, you can execute the following command for more information on the __network
discovery__ use case:

```shell
make -f docker/hacks/usecase/network.disco.make help
```
or
```shell
cd docker/hacks/usecase
make -f network.disco.make help
```


### How to use a VM to do development

VirtualBox and Vagrant are popular options for creating VMs.
A VM may be your best bet for doing development with OpenKilda.
There are a set of files in the source tree that will facilitate this.

* __NB1: Ensure you have VirtualBox and Vagrant installed and on the path__
* __NB2: It is recommended to clone OpenKilda again, to ensure there are no any write permission issues
    between the guest VM and the host.__

Steps:

1. From the root directory, look at the Vagrantfile; feel free to change its parameters.
2. `vagrant up`: create the VM; it'll be running after this step.
3. `vagrant ssh`: this will log you into the vm.
4. `ssh-keygen -t rsa -C "your_email@example.com"`: you'll use this for GitHub.
5. Add the ~/.ssh/id-rsa.pub key to your GitHub account so that you can clone OpenKilda.
6. Clone and Build
```
# NB: Instead of putting it in vm-dev, you can use /vagrant/vm-dev
#     This has the added benefit that the code will appear outside of the VM
#     because /vagrant is a shared directory with the same directory on the host where the Vagrantfile is located.
git clone git@github.com:<your_github_account>/open-kilda.git vm-dev
cd vm-dev
git checkout mvp1rc
make build-base
docker-compose build
make unit
make up-test-mode
```

### How to use confd for config/properties templating

We have confd for managing config/properties files from templates. Confd configs, templates and variable file stored in confd/ folder.
`confd/conf.d/*.toml`: files with the description on how to process templates (src. path, dst.path.... etc).
`confd/templates/*/*.tmpl`: templates in the go-template format.
`confd/vars/main.yaml`: a file with all variables to be substituted in templates.

#### How can I add a new template

1. Create and place the template file to `confd/templates/` directory.
2. Create and place the template description in `confd/conf.d/` directory.
3. Change vars in `confd/main.yaml` if needed.
4. Execute: `make update-props-dryrun` for verifying that the templates can be processed.
5. Execute: `make update-props` for applying the templates.

#### How to use a stand-alone OrientDB server?
Let's suppose, you have an OrientDB server, and you want to use it instead of the dockerized OrientDB.
You can add OrientDB endpoints to `confd/vars/main.yaml` and create properties template for services which use OrientDB:

`confd/conf.d/base-storm-topology.topologies.toml`:
```toml
[template]
src = "base-storm-topology/topology.properties.tmpl"
dest = "src-java/base-topology/base-storm-topology/src/release/resources/topology.properties"
keys = [ "/" ]
mode = "0644"
```

`confd/vars/main.yaml`:
```yaml
kilda_orientdb_hosts: "odb1.pendev,odb2.pendev,odb3.pendev"
kilda_orientdb_hosts_single: "odb1.pendev"
kilda_orientdb_user: "kilda"
kilda_orientdb_password: "kilda"
```

`confd/templates/base-storm-topology/topology.properties.tmpl`
```
...
{{if not (exists "/single_orientdb")}}
orientdb.url=remote:{{ getv "/kilda_orientdb_hosts" }}/{{ getv "/kilda_orientdb_database" }}
{{else}}
orientdb.url=remote:{{ getv "/kilda_orientdb_hosts_single" }}/{{ getv "/kilda_orientdb_database" }}
{{end}}
orientdb.user = {{ getv "/kilda_orientdb_user" }}
orientdb.password = {{ getv "/kilda_orientdb_password" }}
...
```

In this example, we will generate the file ```src-java/base-topology/base-storm-topology/src/release/resources/topology.properties```
from the template ```confd/templates/base-storm-topology/topology.properties.tmpl```<|MERGE_RESOLUTION|>--- conflicted
+++ resolved
@@ -256,25 +256,14 @@
 ```
 
 To check how debugging works we need to:
-<<<<<<< HEAD
-- set up a breakpoint;
-- make a call to execute some functionality;
-
-### Debug a couple of components
-In some cases, we must have an approach for debugging a deploy process for a couple (or more) of components that interact with each other. Let's
+- set up a breakpoint,
+- make a call to execute some functionality.
+
+In some cases, we must have an approach for debugging a deploy process for a couple (or more) components that interact with each other. Let's
 suppose both of them work under docker and some component doesn't belong to us and provided as a library. The typical case:
 WorkflowManager (further WFM) and Storm. The approach that is going to be used is almost the same as for northbound but there are
 nuances.
 First of all, we need to check which version of Storm is used in Open Kilda Controller. For that open ```docker/storm/Dockerfile```
-=======
-- set up a breakpoint,
-- make a call to execute some functionality.
-
-In some cases, we would like to debug two or more components that interact with each other. Suppose we have two components working under Docker 
-and one of them doesn't belong to us and provided as a library. The typical case: WorkflowManager (further WFM) and Apache Storm.
-The approach that is going to be used is almost the same as for northbound but there are nuances.
-First of all, we need to check which version of Storm is used in OpenKilda Controller. For that open ```docker/storm/Dockerfile```
->>>>>>> 41a8ea4a
 and find the version of Storm. In our case, the Storm version is ```1.1.0```. To be able to debug Storm we have to clone
 the sources from the GitHub repo ```https://github.com/apache/storm.git``` and switch to the release ```1.1.0```.
 ```git checkout -b 1.1.0 e40d213```. Information about releases can be found here ```https://github.com/apache/storm/releases/```
