--- conflicted
+++ resolved
@@ -51,7 +51,7 @@
 sudo apt install maven make openjdk-8-jdk openvswitch-switch python3-pip linux-generic-hwe-18.04 tox
 ```
 ```shell
-sudo pip3 install --upgrade pip && \
+sudo pip3 install --upgrade pip
 sudo pip3 install docker-compose
 ```
 #### Dependency installation on Ubuntu 20.04
@@ -60,7 +60,6 @@
 sudo apt install maven make openjdk-8-jdk openvswitch-switch python3-pip tox
 ```
 
-<<<<<<< HEAD
 ```shell
 sudo apt install maven make openjdk-8-jdk openvswitch-switch tox
 ```
@@ -76,19 +75,6 @@
 ```shell
 sudo python3 get-pip.py
 ```
-=======
-```sudo apt install maven make openjdk-8-jdk openvswitch-switch tox```
-
-To avoid version conflict you can install python3-pip with the official script. To do it, you need to download script:
-
-```wget https://bootstrap.pypa.io/get-pip.py```
-
-and then run it:
-
-```sudo python3 get-pip.py```
-
-After pip installation you can install Docker compose: 
->>>>>>> 8757bf39
 
 After pip installation you can install Docker compose:
 
@@ -109,11 +95,7 @@
 
 ##### Basic installation instruction from Docker site
 
-<<<<<<< HEAD
-```shell
-=======
-```
->>>>>>> 8757bf39
+```shell
 sudo apt-get install ca-certificates curl gnupg lsb-release
 sudo mkdir -p /etc/apt/keyrings
 curl -fsSL https://download.docker.com/linux/ubuntu/gpg | sudo gpg --dearmor -o /etc/apt/keyrings/docker.gpg
