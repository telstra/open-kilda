#

SHARE := share

default: build

projectfloodlight:
	$(MAKE) -C projectfloodlight SHARE=../$(SHARE)

build: projectfloodlight build-gui
<<<<<<< HEAD
	$(MAKE) -C fl-root/floodlight-modules pre-docker SHARE=../../$(SHARE)
=======
	$(MAKE) -C floodlight-service/floodlight-modules pre-docker SHARE=../../$(SHARE)
>>>>>>> e36a9b24
	# FIXME(surabujin): I believe there must not be "clean" phase.
	mvn -B clean install

build-no-test: projectfloodlight build-gui
<<<<<<< HEAD
	$(MAKE) -C fl-root/floodlight-modules pre-docker SHARE=../../$(SHARE)
=======
	$(MAKE) -C floodlight-service/floodlight-modules pre-docker SHARE=../../$(SHARE)
>>>>>>> e36a9b24
	mvn -B install -DskipTests

build-pce:
	mvn install -pl pce -am -DskipTests

build-northbound:
	mvn install -pl northbound-service/northbound -am -DskipTests

build-messaging:
	mvn install -pl messaging -am -DskipTests

build-gui:
	$(MAKE) -C openkilda-gui

unit: projectfloodlight
	mvn -B test

clean:
	mvn clean
	$(MAKE) -C projectfloodlight clean

.PHONY: default projectfloodlight build build-gui clean<|MERGE_RESOLUTION|>--- conflicted
+++ resolved
@@ -8,20 +8,12 @@
 	$(MAKE) -C projectfloodlight SHARE=../$(SHARE)
 
 build: projectfloodlight build-gui
-<<<<<<< HEAD
-	$(MAKE) -C fl-root/floodlight-modules pre-docker SHARE=../../$(SHARE)
-=======
 	$(MAKE) -C floodlight-service/floodlight-modules pre-docker SHARE=../../$(SHARE)
->>>>>>> e36a9b24
 	# FIXME(surabujin): I believe there must not be "clean" phase.
 	mvn -B clean install
 
 build-no-test: projectfloodlight build-gui
-<<<<<<< HEAD
-	$(MAKE) -C fl-root/floodlight-modules pre-docker SHARE=../../$(SHARE)
-=======
 	$(MAKE) -C floodlight-service/floodlight-modules pre-docker SHARE=../../$(SHARE)
->>>>>>> e36a9b24
 	mvn -B install -DskipTests
 
 build-pce:
