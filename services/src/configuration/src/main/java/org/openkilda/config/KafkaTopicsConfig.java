--- conflicted
+++ resolved
@@ -39,7 +39,11 @@
     @Default("kilda.flow.storm")
     String getFlowTopic();
 
-<<<<<<< HEAD
+    @Key("flow.region")
+    @FallbackKey("kafka.flow.topic.region")
+    @Default("kilda.flow")
+    String getFlowRegionTopic();
+
     @Key("flowhs")
     @FallbackKey("kafka.flowhs.topic")
     @Default("kilda.flowhs")
@@ -49,12 +53,6 @@
     @FallbackKey("kafka.flowhs.worker.topic")
     @Default("kilda.flowhs.speaker")
     String getFlowSpeakerWorkerTopic();
-=======
-    @Key("flow.region")
-    @FallbackKey("kafka.flow.topic.region")
-    @Default("kilda.flow")
-    String getFlowRegionTopic();
->>>>>>> 5a046d34
 
     @Key("flow.status")
     @Default("kilda.flow.status")
