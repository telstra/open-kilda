--- conflicted
+++ resolved
@@ -39,22 +39,15 @@
     @Default("kilda.flow.storm")
     String getFlowTopic();
 
-<<<<<<< HEAD
-    @Key("flowhs")
-    @FallbackKey("kafka.flowhs.topic")
-    @Default("kilda.flowhs")
-    String getFlowHsTopic();
-
-    @Key("flowhs.worker")
-    @FallbackKey("kafka.flowhs.worker.topic")
-    @Default("kilda.flowhs.speaker")
-    String getFlowSpeakerWorkerTopic();
-=======
     @Key("flow.region")
     @FallbackKey("kafka.flow.topic.region")
     @Default("kilda.flow")
     String getFlowRegionTopic();
->>>>>>> 466a5d67
+
+    @Key("flowhs")
+    @FallbackKey("kafka.flowhs.topic")
+    @Default("kilda.flowhs.storm")
+    String getFlowHsTopic();
 
     @Key("flow.status")
     @Default("kilda.flow.status")
@@ -107,6 +100,16 @@
     @FallbackKey("kafka.speaker.flow.region")
     @Default("kilda.speaker.flow")
     String getSpeakerFlowRegionTopic();
+
+    @Key("flowhs.speaker")
+    @FallbackKey("kafka.flowhs.speaker.topic")
+    @Default("kilda.flowhs.speaker.storm")
+    String getFlowHsSpeakerTopic();
+
+    @Key("flowhs.speaker.region")
+    @FallbackKey("kafka.flowhs.speaker.topic.region")
+    @Default("kilda.flowhs.worker")
+    String getFlowHsSpeakerRegionTopic();
 
     @Key("speaker.flow.ping")
     @FallbackKey("kafka.speaker.flow.ping")
