/* Copyright 2017 Telstra Open Source
 *
 *   Licensed under the Apache License, Version 2.0 (the "License");
 *   you may not use this file except in compliance with the License.
 *   You may obtain a copy of the License at
 *
 *       http://www.apache.org/licenses/LICENSE-2.0
 *
 *   Unless required by applicable law or agreed to in writing, software
 *   distributed under the License is distributed on an "AS IS" BASIS,
 *   WITHOUT WARRANTIES OR CONDITIONS OF ANY KIND, either express or implied.
 *   See the License for the specific language governing permissions and
 *   limitations under the License.
 */

package org.openkilda.northbound.messaging.kafka;

import static org.openkilda.messaging.Utils.CORRELATION_ID;
import static org.openkilda.messaging.Utils.MAPPER;
import static org.openkilda.messaging.error.ErrorType.INTERNAL_ERROR;
import static org.openkilda.messaging.error.ErrorType.OPERATION_TIMED_OUT;

import org.openkilda.messaging.Message;
import org.openkilda.messaging.Topic;
import org.openkilda.messaging.error.MessageException;
import org.openkilda.northbound.messaging.MessageConsumer;

import org.apache.commons.collections4.map.PassiveExpiringMap;
import org.slf4j.Logger;
import org.slf4j.LoggerFactory;
import org.slf4j.MDC;
import org.slf4j.MDC.MDCCloseable;
import org.springframework.beans.factory.annotation.Value;
import org.slf4j.MDC;
import org.slf4j.MDC.MDCCloseable;
import org.springframework.context.annotation.PropertySource;
import org.springframework.kafka.annotation.KafkaListener;
import org.springframework.stereotype.Component;

import java.io.IOException;
import java.util.Map;
import java.util.concurrent.ConcurrentHashMap;
import java.util.concurrent.TimeUnit;
import javax.annotation.PostConstruct;

/**
 * Kafka message consumer.
 */
@Component
@PropertySource("classpath:northbound.properties")
public class KafkaMessageConsumer implements MessageConsumer<Message> {
    /**
     * Error description for interrupted exception.
     */
    public static final String INTERRUPTED_ERROR_MESSAGE = "Unable to poll message";

    /**
     * Error description for timeout exception.
     */
    public static final String TIMEOUT_ERROR_MESSAGE = "Timeout for message poll";

    /**
     * The logger.
     */
    private static final Logger logger = LoggerFactory.getLogger(KafkaMessageConsumer.class);

    @Value("${northbound.messages.expiration.minutes}")
    private int expiredTime;

    /**
     * Messages map.
     */
    private Map<String, Message> messages;

    @PostConstruct
    public void setUp() {
        messages = new PassiveExpiringMap<>(expiredTime, TimeUnit.MINUTES, new ConcurrentHashMap<String, Message>());
    }

    /**
     * Receives messages from WorkFlowManager queue.
     *
     * @param record the message object instance
     */
    @KafkaListener(id = "northbound-listener", topics = Topic.NORTHBOUND)
    public void receive(final String record) {
        Message message;

        try {
<<<<<<< HEAD
            logger.debug("message received: {}", record);
=======
            logger.trace("message received: {}", record);
>>>>>>> 127df273
            message = MAPPER.readValue(record, Message.class);
        } catch (IOException exception) {
            logger.error("Could not deserialize message: {}", record, exception);
            return;
        }

        try (MDCCloseable closable = MDC.putCloseable(CORRELATION_ID, message.getCorrelationId())) {
<<<<<<< HEAD
            if (Destination.NORTHBOUND.equals(message.getDestination())) {
                logger.debug("message received: {}", record);
                messages.put(message.getCorrelationId(), message);
            } else {
                logger.trace("Skip message: {}", message);
            }
=======
            logger.debug("message received: {}", message);
            messages.put(message.getCorrelationId(), message);
>>>>>>> 127df273
        }
    }

    /**
     * {@inheritDoc}
     */
    @Override
    public Message poll(final String correlationId) {
        try {
            for (int i = POLL_TIMEOUT / POLL_PAUSE; i < POLL_TIMEOUT; i += POLL_PAUSE) {
                if (messages.containsKey(correlationId)) {
                    return messages.remove(correlationId);
                }
                Thread.sleep(POLL_PAUSE);
            }
        } catch (InterruptedException exception) {
            logger.error("{}: {}={}", INTERRUPTED_ERROR_MESSAGE, CORRELATION_ID, correlationId);
            throw new MessageException(correlationId, System.currentTimeMillis(),
                    INTERNAL_ERROR, INTERRUPTED_ERROR_MESSAGE, Topic.NORTHBOUND);
        }
        logger.error("{}: {}={}", TIMEOUT_ERROR_MESSAGE, CORRELATION_ID, correlationId);
        throw new MessageException(correlationId, System.currentTimeMillis(),
                OPERATION_TIMED_OUT, TIMEOUT_ERROR_MESSAGE, Topic.NORTHBOUND);
    }

    //todo(Nikita C): rewrite current poll method using async way.
    /*
    @Async
    public CompletableFuture<Message> asyncPoll(final String correlationId) {
        try {
            for (int i = POLL_TIMEOUT / POLL_PAUSE; i < POLL_TIMEOUT; i += POLL_PAUSE) {
                if (messages.containsKey(correlationId)) {
                    return CompletableFuture.completedFuture(messages.remove(correlationId));
                } else if (messages.containsKey(SYSTEM_CORRELATION_ID)) {
                    return CompletableFuture.completedFuture(messages.remove(SYSTEM_CORRELATION_ID));
                }
                Thread.sleep(POLL_PAUSE);
            }
        } catch (InterruptedException exception) {
            logger.error("{}: {}={}", INTERRUPTED_ERROR_MESSAGE, CORRELATION_ID, correlationId);
            throw new MessageException(correlationId, System.currentTimeMillis(),
                    INTERNAL_ERROR, INTERRUPTED_ERROR_MESSAGE, Topic.NORTHBOUND);
        }
        logger.error("{}: {}={}", TIMEOUT_ERROR_MESSAGE, CORRELATION_ID, correlationId);
        throw new MessageException(correlationId, System.currentTimeMillis(),
                OPERATION_TIMED_OUT, TIMEOUT_ERROR_MESSAGE, Topic.NORTHBOUND);
    }
    */

    /**
     * {@inheritDoc}
     */
    @Override
    public void clear() {
        //we shouldn't clear up collection, outdated messages are removing by default.
        //messages.clear();
    }
}<|MERGE_RESOLUTION|>--- conflicted
+++ resolved
@@ -31,8 +31,6 @@
 import org.slf4j.MDC;
 import org.slf4j.MDC.MDCCloseable;
 import org.springframework.beans.factory.annotation.Value;
-import org.slf4j.MDC;
-import org.slf4j.MDC.MDCCloseable;
 import org.springframework.context.annotation.PropertySource;
 import org.springframework.kafka.annotation.KafkaListener;
 import org.springframework.stereotype.Component;
@@ -87,11 +85,7 @@
         Message message;
 
         try {
-<<<<<<< HEAD
-            logger.debug("message received: {}", record);
-=======
             logger.trace("message received: {}", record);
->>>>>>> 127df273
             message = MAPPER.readValue(record, Message.class);
         } catch (IOException exception) {
             logger.error("Could not deserialize message: {}", record, exception);
@@ -99,17 +93,8 @@
         }
 
         try (MDCCloseable closable = MDC.putCloseable(CORRELATION_ID, message.getCorrelationId())) {
-<<<<<<< HEAD
-            if (Destination.NORTHBOUND.equals(message.getDestination())) {
-                logger.debug("message received: {}", record);
-                messages.put(message.getCorrelationId(), message);
-            } else {
-                logger.trace("Skip message: {}", message);
-            }
-=======
             logger.debug("message received: {}", message);
             messages.put(message.getCorrelationId(), message);
->>>>>>> 127df273
         }
     }
 
