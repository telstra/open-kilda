--- conflicted
+++ resolved
@@ -195,11 +195,7 @@
 
                                 @Override
                                 public String getIndexesAuto() {
-<<<<<<< HEAD
-                                    return null;
-=======
                                     return "none";
->>>>>>> b9f04c10
                                 }
                             };
                         } else {
