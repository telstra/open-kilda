--- conflicted
+++ resolved
@@ -24,30 +24,19 @@
 import org.openkilda.messaging.command.flow.FlowCacheSyncRequest;
 import org.openkilda.messaging.command.flow.FlowCreateRequest;
 import org.openkilda.messaging.command.flow.FlowDeleteRequest;
-<<<<<<< HEAD
-import org.openkilda.messaging.command.flow.FlowGetRequest;
 import org.openkilda.messaging.command.flow.FlowPingRequest;
-=======
 import org.openkilda.messaging.command.flow.FlowReadRequest;
->>>>>>> 5540dd9e
 import org.openkilda.messaging.command.flow.FlowRerouteRequest;
 import org.openkilda.messaging.command.flow.FlowUpdateRequest;
-<<<<<<< HEAD
-=======
-import org.openkilda.messaging.command.flow.FlowVerificationRequest;
 import org.openkilda.messaging.command.flow.FlowsDumpRequest;
->>>>>>> 5540dd9e
 import org.openkilda.messaging.command.flow.SynchronizeCacheAction;
 import org.openkilda.messaging.info.InfoMessage;
 import org.openkilda.messaging.info.event.PathNode;
 import org.openkilda.messaging.info.flow.FlowCacheSyncResponse;
 import org.openkilda.messaging.info.flow.FlowInfoData;
 import org.openkilda.messaging.info.flow.FlowOperation;
-<<<<<<< HEAD
 import org.openkilda.messaging.info.flow.FlowPingResponse;
-=======
 import org.openkilda.messaging.info.flow.FlowReadResponse;
->>>>>>> 5540dd9e
 import org.openkilda.messaging.info.flow.FlowRerouteResponse;
 import org.openkilda.messaging.info.flow.FlowResponse;
 import org.openkilda.messaging.info.flow.FlowStatusResponse;
@@ -62,7 +51,6 @@
 import org.openkilda.messaging.payload.flow.FlowIdStatusPayload;
 import org.openkilda.messaging.payload.flow.FlowPathPayload;
 import org.openkilda.messaging.payload.flow.FlowPayload;
-import org.openkilda.messaging.payload.flow.FlowPayloadToFlowConverter;
 import org.openkilda.messaging.payload.flow.FlowReroutePayload;
 import org.openkilda.messaging.payload.flow.FlowState;
 import org.openkilda.northbound.converter.FlowMapper;
@@ -201,8 +189,7 @@
     @Override
     public FlowPayload createFlow(final FlowPayload input) {
         final String correlationId = RequestCorrelationId.getId();
-<<<<<<< HEAD
-        LOGGER.debug("Create flow: {}={}", CORRELATION_ID, correlationId);
+        LOGGER.debug("Create flow: {}", input);
 
         FlowCreateRequest payload = new FlowCreateRequest(new Flow(input));
         CommandMessage request = new CommandMessage(
@@ -213,15 +200,6 @@
         FlowResponse response = (FlowResponse) validateInfoMessage(request, message, correlationId);
 
         return flowMapper.toFlowOutput(response.getPayload());
-=======
-        LOGGER.debug("Create flow: {}", flow);
-        FlowCreateRequest data = new FlowCreateRequest(FlowPayloadToFlowConverter.buildFlowByFlowPayload(flow));
-        CommandMessage request = new CommandMessage(data, System.currentTimeMillis(), correlationId, Destination.WFM);
-        messageProducer.send(topic, request);
-        Message message = (Message) messageConsumer.poll(correlationId);
-        FlowResponse response = (FlowResponse) validateInfoMessage(request, message, correlationId);
-        return flowMapper.toFlowPayload(response.getPayload());
->>>>>>> 5540dd9e
     }
 
     /**
@@ -255,12 +233,8 @@
     private FlowPayload deleteFlowResponse(final String correlationId, CommandMessage request) {
         Message message = (Message) messageConsumer.poll(correlationId);
         FlowResponse response = (FlowResponse) validateInfoMessage(request, message, correlationId);
-<<<<<<< HEAD
 
         return flowMapper.toFlowOutput(response.getPayload());
-=======
-        return flowMapper.toFlowPayload(response.getPayload());
->>>>>>> 5540dd9e
     }
 
     /**
@@ -268,22 +242,9 @@
      */
     @Override
     public FlowPayload getFlow(final String id) {
-<<<<<<< HEAD
-        final String correlationId = RequestCorrelationId.getId();
-        LOGGER.debug("Get flow: {}={}", CORRELATION_ID, correlationId);
-        FlowGetRequest data = new FlowGetRequest(new FlowIdStatusPayload(id, null));
-        CommandMessage request = new CommandMessage(data, System.currentTimeMillis(), correlationId, Destination.WFM);
-        messageConsumer.clear();
-        messageProducer.send(topic, request);
-        Message message = (Message) messageConsumer.poll(correlationId);
-        FlowResponse response = (FlowResponse) validateInfoMessage(request, message, correlationId);
-
-        return flowMapper.toFlowOutput(response.getPayload());
-=======
         logger.debug("Get flow: {}={}", FLOW_ID, id);
         BidirectionalFlow flow = getBidirectionalFlow(id, RequestCorrelationId.getId());
-        return flowMapper.toFlowPayload(flow.getForward());
->>>>>>> 5540dd9e
+        return flowMapper.toFlowOutput(flow.getForward());
     }
 
     /**
@@ -292,27 +253,17 @@
     @Override
     public FlowPayload updateFlow(final FlowPayload input) {
         final String correlationId = RequestCorrelationId.getId();
-<<<<<<< HEAD
-        LOGGER.debug("Update flow: {}={}", CORRELATION_ID, correlationId);
+        logger.debug("Update flow: {}={}", FLOW_ID, input.getId());
 
         FlowUpdateRequest payload = new FlowUpdateRequest(new Flow(input));
         CommandMessage request = new CommandMessage(
                 payload, System.currentTimeMillis(), correlationId, Destination.WFM);
-=======
-        logger.debug("Update flow: {}={}", FLOW_ID, flow.getId());
-        FlowUpdateRequest data = new FlowUpdateRequest(FlowPayloadToFlowConverter.buildFlowByFlowPayload(flow));
-        CommandMessage request = new CommandMessage(data, System.currentTimeMillis(), correlationId, Destination.WFM);
->>>>>>> 5540dd9e
         messageProducer.send(topic, request);
 
         Message message = (Message) messageConsumer.poll(correlationId);
         FlowResponse response = (FlowResponse) validateInfoMessage(request, message, correlationId);
-<<<<<<< HEAD
 
         return flowMapper.toFlowOutput(response.getPayload());
-=======
-        return flowMapper.toFlowPayload(response.getPayload());
->>>>>>> 5540dd9e
     }
 
     /**
@@ -329,14 +280,9 @@
         logger.debug("Received {} flows", result.size());
 
         return result.stream()
-<<<<<<< HEAD
-                .map(FlowResponse::getPayload)
-                .map(flowMapper::toFlowOutput)
-=======
                 .map(FlowReadResponse::getPayload)
                 .map(BidirectionalFlow::getForward)
-                .map(flowMapper::toFlowPayload)
->>>>>>> 5540dd9e
+                .map(flowMapper::toFlowOutput)
                 .collect(Collectors.toList());
     }
 
