/* Copyright 2017 Telstra Open Source
 *
 *   Licensed under the Apache License, Version 2.0 (the "License");
 *   you may not use this file except in compliance with the License.
 *   You may obtain a copy of the License at
 *
 *       http://www.apache.org/licenses/LICENSE-2.0
 *
 *   Unless required by applicable law or agreed to in writing, software
 *   distributed under the License is distributed on an "AS IS" BASIS,
 *   WITHOUT WARRANTIES OR CONDITIONS OF ANY KIND, either express or implied.
 *   See the License for the specific language governing permissions and
 *   limitations under the License.
 */

package org.openkilda.northbound.service.impl;

import static org.openkilda.messaging.Utils.CORRELATION_ID;

import org.openkilda.messaging.Destination;
import org.openkilda.messaging.Message;
import org.openkilda.messaging.command.CommandMessage;
import org.openkilda.messaging.command.flow.FlowCreateRequest;
import org.openkilda.messaging.command.flow.FlowDeleteRequest;
import org.openkilda.messaging.command.flow.FlowGetRequest;
import org.openkilda.messaging.command.flow.FlowPathRequest;
import org.openkilda.messaging.command.flow.FlowRerouteRequest;
import org.openkilda.messaging.command.flow.FlowStatusRequest;
import org.openkilda.messaging.command.flow.FlowUpdateRequest;
import org.openkilda.messaging.command.flow.FlowsGetRequest;
import org.openkilda.messaging.command.flow.FlowCacheSyncRequest;
import org.openkilda.messaging.command.flow.SynchronizeCacheAction;
import org.openkilda.messaging.info.event.PathNode;
import org.openkilda.messaging.info.flow.FlowOperation;
import org.openkilda.messaging.info.flow.FlowPathResponse;
import org.openkilda.messaging.info.flow.FlowRerouteResponse;
import org.openkilda.messaging.info.flow.FlowResponse;
import org.openkilda.messaging.info.flow.FlowStatusResponse;
import org.openkilda.messaging.info.flow.FlowsResponse;
import org.openkilda.messaging.info.flow.FlowCacheSyncResponse;
import org.openkilda.messaging.info.InfoMessage;
import org.openkilda.messaging.info.rule.FlowEntry;
import org.openkilda.messaging.info.rule.SwitchFlowEntries;
import org.openkilda.messaging.model.Flow;
import org.openkilda.messaging.payload.flow.FlowCacheSyncResults;
import org.openkilda.messaging.payload.flow.FlowIdStatusPayload;
import org.openkilda.messaging.payload.flow.FlowPathPayload;
import org.openkilda.messaging.payload.flow.FlowPayload;
import org.openkilda.messaging.info.flow.FlowInfoData;
import org.openkilda.messaging.payload.flow.FlowReroutePayload;
import org.openkilda.messaging.payload.flow.FlowState;
import org.openkilda.northbound.dto.FlowValidationDto;
import org.openkilda.northbound.dto.PathDiscrepancyDto;
import org.openkilda.northbound.messaging.MessageConsumer;
import org.openkilda.northbound.messaging.MessageProducer;
import org.openkilda.northbound.service.BatchResults;
import org.openkilda.northbound.service.FlowService;
import org.openkilda.northbound.service.SwitchService;
import org.openkilda.northbound.utils.Converter;

<<<<<<< HEAD
import org.openkilda.northbound.utils.RequestCorrelation;
=======
import org.openkilda.pce.provider.Auth;
import org.openkilda.pce.provider.AuthNeo4j;
import org.openkilda.pce.provider.PathComputer;
>>>>>>> 414a5f7c
import org.slf4j.Logger;
import org.slf4j.LoggerFactory;
import org.springframework.beans.factory.annotation.Autowired;
import org.springframework.beans.factory.annotation.Value;
import org.springframework.http.HttpHeaders;
import org.springframework.stereotype.Service;
import org.springframework.web.client.RestTemplate;

import javax.annotation.PostConstruct;
import java.nio.file.InvalidPathException;
import java.util.*;

/**
 * Manages operations with flows.
 */
@Service
public class FlowServiceImpl implements FlowService {
    /**
     * The logger.
     */
    private static final Logger LOGGER = LoggerFactory.getLogger(FlowServiceImpl.class);

    /**
     * when getting the switch rules, we'll ignore cookie filter
     */
    private static final Long IGNORE_COOKIE_FILTER = 0L;

    private PathComputer pathComputer;
    private Auth pathComputerAuth;

    /**
     * The kafka topic for the flow topology
     */
    @Value("${kafka.flow.topic}")
    private String topic;

    /**
     * The kafka topic for the topology engine
     */
    @Value("${kafka.topo.eng.topic}")
    private String topoEngTopic;


    @Value("${neo4j.hosts}")
    private String neoHost;

    @Value("${neo4j.user}")
    private String neoUser;

    @Value("${neo4j.pswd}")
    private String neoPswd;

    /**
     * Used to get switch rules
     */
    @Autowired
    private SwitchService switchService;

    /**
     * Kafka message consumer.
     */
    @Autowired
    private MessageConsumer messageConsumer;

    /**
     * Kafka message producer.
     */
    @Autowired
    private MessageProducer messageProducer;

    /**
     * Standard variables for calling out to an ENDPOINT
     */
    private HttpHeaders headers;

    /**
     * The TER endpoint
     */
    @Value("${topology.engine.rest.endpoint}")
    private String topologyEngineRest;

    /**
     * Used to call TER
     */
    @Autowired
    private RestTemplate restTemplate;


    @PostConstruct
    void init() {
        pathComputerAuth = new AuthNeo4j(neoHost, neoUser, neoPswd);
        pathComputer = pathComputerAuth.connect();

    }



    /**
     * {@inheritDoc}
     */
    @Override
    public FlowPayload createFlow(final FlowPayload flow) {
        final String correlationId = RequestCorrelation.getId();
        LOGGER.debug("Create flow: {}={}", CORRELATION_ID, correlationId);
        FlowCreateRequest data = new FlowCreateRequest(Converter.buildFlowByFlowPayload(flow));
        CommandMessage request = new CommandMessage(data, System.currentTimeMillis(), correlationId, Destination.WFM);
        messageConsumer.clear();
        messageProducer.send(topic, request);
        Message message = (Message) messageConsumer.poll(correlationId);
        FlowResponse response = (FlowResponse) validateInfoMessage(request, message, correlationId);
        return Converter.buildFlowPayloadByFlow(response.getPayload());
    }

    /**
     * {@inheritDoc}
     */
    @Override
    public FlowPayload deleteFlow(final String id) {
        final String correlationId = RequestCorrelation.getId();
        LOGGER.debug("Delete flow: {}={}", CORRELATION_ID, correlationId);
        messageConsumer.clear();
        CommandMessage request = _sendDeleteFlow(id, correlationId);
        return _deleteFlowRespone(correlationId, request);
    }

    /**
     * Non-blocking primitive .. just create and send delete request
     * @return the request
     */
    private CommandMessage _sendDeleteFlow(final String id, final String correlationId) {
        Flow flow = new Flow();
        flow.setFlowId(id);
        FlowDeleteRequest data = new FlowDeleteRequest(flow);
        CommandMessage request = new CommandMessage(data, System.currentTimeMillis(), correlationId, Destination.WFM);
        messageProducer.send(topic, request);
        return request;
    }

    /**
     * Blocking primitive .. waits for the response .. and then converts to FlowPayload.
     * @return the deleted flow.
     */
    private FlowPayload _deleteFlowRespone(final String correlationId, CommandMessage request) {
        Message message = (Message) messageConsumer.poll(correlationId);
        FlowResponse response = (FlowResponse) validateInfoMessage(request, message, correlationId);
        return Converter.buildFlowPayloadByFlow(response.getPayload());
    }


    /**
     * {@inheritDoc}
     */
    @Override
    public FlowPayload getFlow(final String id) {
        final String correlationId = RequestCorrelation.getId();
        LOGGER.debug("Get flow: {}={}", CORRELATION_ID, correlationId);
        FlowGetRequest data = new FlowGetRequest(new FlowIdStatusPayload(id, null));
        CommandMessage request = new CommandMessage(data, System.currentTimeMillis(), correlationId, Destination.WFM);
        messageConsumer.clear();
        messageProducer.send(topic, request);
        Message message = (Message) messageConsumer.poll(correlationId);
        FlowResponse response = (FlowResponse) validateInfoMessage(request, message, correlationId);
        return Converter.buildFlowPayloadByFlow(response.getPayload());
    }


    /**
     * {@inheritDoc}
     */
    @Override
    public FlowPayload updateFlow(final FlowPayload flow) {
        final String correlationId = RequestCorrelation.getId();
        LOGGER.debug("Update flow: {}={}", CORRELATION_ID, correlationId);
        FlowUpdateRequest data = new FlowUpdateRequest(Converter.buildFlowByFlowPayload(flow));
        CommandMessage request = new CommandMessage(data, System.currentTimeMillis(), correlationId, Destination.WFM);
        messageConsumer.clear();
        messageProducer.send(topic, request);
        Message message = (Message) messageConsumer.poll(correlationId);
        FlowResponse response = (FlowResponse) validateInfoMessage(request, message, correlationId);
        return Converter.buildFlowPayloadByFlow(response.getPayload());
    }

    /**
     * {@inheritDoc}
     */
    @Override
    public List<FlowPayload> getFlows() {
        final String correlationId = RequestCorrelation.getId();
        LOGGER.debug("\n\n\nGet flows: ENTER {}={}\n", CORRELATION_ID, correlationId);
        // TODO: why does FlowsGetRequest use empty FlowIdStatusPayload? Delete if not needed.
        FlowsGetRequest data = new FlowsGetRequest(new FlowIdStatusPayload());
        CommandMessage request = new CommandMessage(data, System.currentTimeMillis(), correlationId, Destination.WFM);
        messageConsumer.clear();
        messageProducer.send(topic, request);
        Message message = (Message) messageConsumer.poll(correlationId);
        FlowsResponse response = (FlowsResponse) validateInfoMessage(request, message, correlationId);
        List<FlowPayload> result = collectFlows(response.getFlowIds(), correlationId);
        logger.debug("\nGet flows: EXIT {}={}, num_flows {}\n\n\n", CORRELATION_ID, correlationId, result.size());
        return result;
    }

    /**
     * {@inheritDoc}
     */
    @Override
    public List<FlowPayload> deleteFlows() {
        String correlationId = RequestCorrelation.getId();
        LOGGER.debug("\n\nDELETE ALL FLOWS: ENTER {}={}\n", CORRELATION_ID, correlationId);
        ArrayList<FlowPayload> result = new ArrayList<>();
        // TODO: Need a getFlowIDs .. since that is all we need
        List<FlowPayload> flows = this.getFlows();

        messageConsumer.clear();

        // Send all the requests first
        ArrayList<CommandMessage> requests = new ArrayList<>();
        for (int i = 0; i < flows.size(); i++) {
            String cid = correlationId + "-" + i;
            FlowPayload flow = flows.get(i);
            requests.add(_sendDeleteFlow(flow.getId(), cid));
        }
        // Now wait for the responses.
        for (int i = 0; i < flows.size(); i++) {
            String cid = correlationId + "-" + i;
            result.add(_deleteFlowRespone(cid, requests.get(i)));
        }

        LOGGER.debug("\n\nDELETE ALL FLOWS: EXIT {}={}\n", CORRELATION_ID, correlationId);
        return result;
    }

    /**
     * {@inheritDoc}
     */
    @Override
    public FlowIdStatusPayload statusFlow(final String id) {
        final String correlationId = RequestCorrelation.getId();
        LOGGER.debug("Flow status: {}={}", CORRELATION_ID, correlationId);
        FlowStatusRequest data = new FlowStatusRequest(new FlowIdStatusPayload(id, null));
        CommandMessage request = new CommandMessage(data, System.currentTimeMillis(), correlationId, Destination.WFM);
        messageConsumer.clear();
        messageProducer.send(topic, request);
        Message message = (Message) messageConsumer.poll(correlationId);
        FlowStatusResponse response = (FlowStatusResponse) validateInfoMessage(request, message, correlationId);
        return response.getPayload();
    }

    /**
     * {@inheritDoc}
     */
    @Override
    public FlowPathPayload pathFlow(final String id) {
        final String correlationId = RequestCorrelation.getId();
        LOGGER.debug("Flow path: {}={}", CORRELATION_ID, correlationId);
        FlowPathRequest data = new FlowPathRequest(new FlowIdStatusPayload(id, null));
        CommandMessage request = new CommandMessage(data, System.currentTimeMillis(), correlationId, Destination.WFM);
        messageConsumer.clear();
        messageProducer.send(topic, request);
        Message message = (Message) messageConsumer.poll(correlationId);
        FlowPathResponse response = (FlowPathResponse) validateInfoMessage(request, message, correlationId);
        return Converter.buildFlowPathPayloadByFlowPath(id, response.getPayload());
    }

    /**
     * {@inheritDoc}
     */
    @Override
<<<<<<< HEAD
    public BatchResults unpushFlows(List<FlowInfoData> externalFlows) {
        return flowPushUnpush(externalFlows, FlowOperation.UNPUSH);
=======
    public BatchResults unpushFlows(List<FlowInfoData> externalFlows, String correlationId,
                                    Boolean propagate, Boolean verify
    ) {
        FlowOperation op = (propagate) ? FlowOperation.UNPUSH_PROPAGATE : FlowOperation.UNPUSH;
        // TODO: ADD the VERIFY implementation
        return flowPushUnpush(externalFlows, correlationId, op);
>>>>>>> 414a5f7c
    }

    /**
     * {@inheritDoc}
     */
    @Override
<<<<<<< HEAD
    public BatchResults pushFlows(List<FlowInfoData> externalFlows) {
        return flowPushUnpush(externalFlows, FlowOperation.PUSH);
=======
    public BatchResults pushFlows(List<FlowInfoData> externalFlows, String correlationId,
                                  Boolean propagate, Boolean verify
    ) {
        FlowOperation op = (propagate) ? FlowOperation.PUSH_PROPAGATE : FlowOperation.PUSH;
        // TODO: ADD the VERIFY implementation
        return flowPushUnpush(externalFlows, correlationId, op);
>>>>>>> 414a5f7c
    }

    /**
     * There are only minor differences between push and unpush .. this utility function helps
     */
    private BatchResults flowPushUnpush(List<FlowInfoData> externalFlows,
                                        FlowOperation op) {
        final String correlationId = RequestCorrelation.getId();
        LOGGER.debug("Flow {}: {}={}", op, CORRELATION_ID, correlationId);
        LOGGER.debug("Size of list: {}", externalFlows.size());
        // First, send them all, then wait for all the responses.
        // Send the command to both Flow Topology and to TE
        messageConsumer.clear();
        ArrayList<InfoMessage> flowRequests = new ArrayList<>();    // used for error reporting, if needed
        ArrayList<InfoMessage> teRequests = new ArrayList<>();      // used for error reporting, if needed
        for (int i = 0; i < externalFlows.size(); i++){
            FlowInfoData data = externalFlows.get(i);
            data.setOperation(op);  // <-- this is what determines PUSH / UNPUSH
            String flowCorrelation = correlationId + "-FLOW-" + i;
            InfoMessage flowRequest = new InfoMessage(data, System.currentTimeMillis(), flowCorrelation, Destination.WFM);
            flowRequests.add(flowRequest);
            messageProducer.send(topic, flowRequest);
            String teCorrelation = correlationId + "-TE-" + i;
            InfoMessage teRequest = new InfoMessage(data, System.currentTimeMillis(), teCorrelation, Destination.TOPOLOGY_ENGINE);
            teRequests.add(teRequest);
            messageProducer.send(topoEngTopic, teRequest);
        }

        int flow_success = 0;
        int flow_failure = 0;
        int te_success = 0;
        int te_failure = 0;
        List<String> msgs = new ArrayList<>();
        msgs.add("Total Flows Received: " + externalFlows.size());

        for (int i = 0; i < externalFlows.size(); i++) {
            String flowCorrelation = correlationId + "-FLOW-" + i;
            String teCorrelation = correlationId + "-TE-" + i;
            FlowState expectedState = (op == FlowOperation.PUSH || op == FlowOperation.PUSH_PROPAGATE) ? FlowState.UP : FlowState.DOWN;
            try {
                Message flowMessage = (Message) messageConsumer.poll(flowCorrelation);
                FlowStatusResponse response = (FlowStatusResponse) validateInfoMessage(flowRequests.get(i), flowMessage, correlationId);
                FlowIdStatusPayload status =  response.getPayload();
                if (status.getStatus() == expectedState) {
                    flow_success++;
                } else {
                    msgs.add("FAILURE (FlowTopo): Flow " + status.getId() +
                            " NOT in " + expectedState +
                            " state: state = " + status.getStatus());
                    flow_failure++;
                }
            } catch (Exception e) {
                msgs.add("EXCEPTION in Flow Topology Response: " + e.getMessage());
                flow_failure++;
            }
            try {
                // TODO: this code block is mostly the same as the previous: consolidate.
                Message teMessage = (Message) messageConsumer.poll(teCorrelation);
                FlowStatusResponse response = (FlowStatusResponse) validateInfoMessage(flowRequests.get(i), teMessage, correlationId);
                FlowIdStatusPayload status =  response.getPayload();
                if (status.getStatus() == expectedState) {
                    te_success++;
                } else {
                    msgs.add("FAILURE (TE): Flow " + status.getId() +
                            " NOT in " + expectedState +
                            " state: state = " + status.getStatus());
                    te_failure++;
                }
            } catch (Exception e) {
                msgs.add("EXCEPTION in Topology Engine Response: " + e.getMessage());
                te_failure++;
            }
        }

        BatchResults result = new BatchResults(
                flow_failure + te_failure,
                flow_success + te_success,
                msgs.stream().toArray(String[]::new));

        LOGGER.debug("Returned: ", result);
        return result;
    }

    /**
     * {@inheritDoc}
     */
    @Override
<<<<<<< HEAD
    public FlowPathPayload rerouteFlow(String flowId) {
        final String correlationId = RequestCorrelation.getId();
=======
    public FlowReroutePayload rerouteFlow(String flowId, String correlationId) {
>>>>>>> 414a5f7c
        Flow flow = new Flow();
        flow.setFlowId(flowId);
        FlowRerouteRequest data = new FlowRerouteRequest(flow, FlowOperation.UPDATE);
        CommandMessage command = new CommandMessage(data, System.currentTimeMillis(), correlationId, Destination.WFM);
        messageConsumer.clear();
        messageProducer.send(topic, command);

        Message message = (Message) messageConsumer.poll(correlationId);
        logger.debug("Got response {}", message);
        FlowRerouteResponse response = (FlowRerouteResponse) validateInfoMessage(command, message, correlationId);
        return Converter.buildReroutePayload(flowId, response.getPayload(), response.isRerouted());
    }

    private static final class SimpleSwitchRule {
        public String switchId; // so we don't get lost
        public String cookie;
        public String inPort;
        public String outPort;
        public String inVlan;
        public String outVlan;
        public long pktCount;   // only set from switch rules, not flow rules
        public long byteCount;  // only set from switch rules, not flow rules

        @Override
        public String toString() {
            return  "{sw:" + switchId +
                    ", ck:" + cookie +
                    ", in:" + inPort + "-" + inVlan +
                    ", out:" + outPort + "-" + outVlan +
                    '}';
        }

        /**
         * Will convert from the Flow .. FlowPath format to a series of SimpleSwitchRules,
         */
        public static final List<SimpleSwitchRule> convertFlow(Flow flow){
            List<SimpleSwitchRule> result = new ArrayList<>();
            /*
             * Start with Ingress
             */
            SimpleSwitchRule rule = new SimpleSwitchRule();
            rule.switchId = flow.getSourceSwitch();
            rule.cookie = ""+flow.getCookie();
            rule.inPort = ""+flow.getSourcePort();
            rule.inVlan = ""+flow.getSourceVlan();
            List<PathNode> path = flow.getFlowPath().getPath();
            // TODO: ensure path is sorted by sequence
            if (path.size() == 0){
                // single switch rule.
                rule.outPort = ""+flow.getDestinationPort();
                rule.outVlan = ""+flow.getDestinationVlan();
            } else {
                // flows with two switches or more will have at least 2 in getPath()
                rule.outPort = ""+path.get(0).getPortNo();
                rule.outVlan = ""+flow.getTransitVlan();
                // OPTIONAL - for sanity check, we should confirm switch ID and cookie match.
            }
            result.add(rule);

            /*
             * Now Transits
             *
             * .. only if path is greater than 2. If it is 2, then there are just
             * two switches (no transits).
             */
            if (path.size() > 2){
                for (int i = 1; i < path.size()-1; i=i+2) {
                    // eg .. size 4, means 1 transit .. start at 1,2 .. don't process 3
                    PathNode inNode = path.get(i);
                    PathNode outNode = path.get(i+1);

                    rule = new SimpleSwitchRule();
                    rule.switchId = inNode.getSwitchId();
                    rule.inPort = ""+inNode.getPortNo();
                    rule.cookie = ""+inNode.getCookie();
                    if (rule.cookie == null || rule.cookie.length() == 0 || rule.cookie.equals("null"))
                        rule.cookie = ""+flow.getCookie();
                    rule.inVlan = ""+flow.getTransitVlan();
                    rule.outVlan = ""+flow.getTransitVlan();
                    rule.outPort = ""+outNode.getPortNo();
                    result.add(rule);
                }
            }

            /*
             * Now Egress .. only if we have a path. Otherwise it is one switch.
             */
            if (path.size() > 0){
                rule = new SimpleSwitchRule();
                rule.switchId = flow.getDestinationSwitch();
                rule.outPort = ""+flow.getDestinationPort();
                rule.outVlan = ""+flow.getDestinationVlan();
                rule.inVlan = ""+flow.getTransitVlan();
                rule.inPort = ""+path.get(path.size()-1).getPortNo();
                rule.cookie = ""+path.get(path.size()-1).getCookie();
                if (rule.cookie == null || rule.cookie.length() == 0 || rule.cookie.equals("null"))
                    rule.cookie = ""+flow.getCookie();
                result.add(rule);
            }
            return result;
        }

        /**
         * Convert switch rules to simple rules, as much as we can.
         */
        public static final List<SimpleSwitchRule> convertSwitchRules(SwitchFlowEntries rules){
            List<SimpleSwitchRule> result = new ArrayList<>();
            if (rules == null || rules.getFlowEntries() == null)
                return result;

            for (FlowEntry switchRule : rules.getFlowEntries()){
                logger.debug("FlowEntry: {}", switchRule);
                SimpleSwitchRule rule = new SimpleSwitchRule();
                rule.switchId = rules.getSwitchId();
                rule.cookie = ""+switchRule.getCookie();
                rule.inPort = switchRule.getMatch().getInPort();
                rule.inVlan = switchRule.getMatch().getVlanVid();
                if (switchRule.getInstructions() != null){
                    // TODO: What is the right way to get OUT VLAN and OUT PORT?  How does it vary?
                    if (switchRule.getInstructions().getApplyActions() != null) {
                        // The outVlan could be empty. If it is, then pop is?
                        rule.outVlan = switchRule.getInstructions().getApplyActions().getPushVlan();
                        if (rule.outVlan != null && rule.outVlan.equals("0x8100")){
                            rule.outVlan = switchRule.getInstructions().getApplyActions().getFieldAction().getFieldValue();
                        }
                        // Is getFlowOutput() the right method?
                        rule.outPort = switchRule.getInstructions().getApplyActions().getFlowOutput();
                    }
                }
                rule.pktCount = switchRule.getPacketCount();
                rule.byteCount = switchRule.getByteCount();
                result.add(rule);
            }
            return result;
        }

        /**
         * @param pktCounts If we find the rule, add its pktCounts. Otherwise, add -1.
         * @param byteCounts If we find the rule, add its pktCounts. Otherwise, add -1.
         */
        public static final List<PathDiscrepancyDto> findDiscrepancy(
                SimpleSwitchRule expected, List<SimpleSwitchRule> possibleActual,
                List<Long> pktCounts, List<Long> byteCounts) {
            List<PathDiscrepancyDto> result = new ArrayList<>();

            /*
             * Start with trying to match on the cookie.
             */
            SimpleSwitchRule matched = null;
            for (SimpleSwitchRule sr : possibleActual) {
                if (sr.cookie != null && sr.cookie.equals(expected.cookie)) {
                    matched = sr;
                    break;
                }
            }
            /*
             * If no cookie match, then try inport and invlan
             */
            if (matched == null) {
                for (SimpleSwitchRule sr : possibleActual) {

                    if (sr.inPort != null && sr.inPort.equals(expected.inPort) &&
                            sr.inVlan != null && sr.inVlan.equals(expected.inVlan)) {
                        matched = sr;
                        break;
                    }
                }
            }
            /*
             * Lastly, if cookie doesn't match, and inport / invlan doesn't, try outport/outvlan
             */
            if (matched == null) {
                for (SimpleSwitchRule sr : possibleActual) {
                    if (sr.outPort != null && sr.outPort.equals(expected.outPort) &&
                            sr.outVlan != null && sr.outVlan.equals(expected.outVlan)) {
                        matched = sr;
                        break;
                    }
                }
            }

            /*
             * If we haven't matched anything .. then file discrepancy for each field used in match.
             */
            if (matched == null) {
                result.add( new PathDiscrepancyDto(""+expected, "all", ""+expected, "") );
                pktCounts.add(-1L);
                byteCounts.add(-1L);
            } else {
                if (matched.cookie != null && !matched.cookie.equals(expected.cookie))
                    result.add(new PathDiscrepancyDto("" + expected, "cookie", expected.cookie, matched.cookie));
                if (matched.inPort != null && !matched.inPort.equals(expected.inPort))
                    result.add(new PathDiscrepancyDto("" + expected, "inPort", expected.inPort, matched.inPort));
                if (matched.inVlan != null && matched.inVlan.length() > 0) {
                    if (!matched.inVlan.equals(expected.inVlan))
                        result.add(new PathDiscrepancyDto("" + expected, "inVlan", expected.inVlan, matched.inVlan));
                } else {
                    /* If match is empty, but expected isn't, then we have a discrepancy */
                    if (expected.inVlan != null && expected.inVlan.length() > 0 && !expected.inVlan.equals("0")) {
                        result.add(new PathDiscrepancyDto("" + expected, "inVlan", expected.inVlan, matched.inVlan));
                    }
                }
                if (matched.outPort != null && matched.outPort.length() > 0) {
                    if (!matched.outPort.equals(expected.outPort))
                        result.add(new PathDiscrepancyDto("" + expected, "outPort", expected.outPort, matched.outPort));
                }
                if (matched.outVlan != null && matched.outVlan.length() > 0) {
                    if (!matched.outVlan.equals(expected.outVlan))
                        result.add(new PathDiscrepancyDto("" + expected, "outVlan", expected.outVlan, matched.outVlan));
                }
                pktCounts.add(matched.pktCount);
                byteCounts.add(matched.byteCount);
            }

            return result;
        }
    }

    /**
     * {@inheritDoc}
     */
    @Override
<<<<<<< HEAD
    public FlowCacheSyncResults syncFlowCache() {
        final String correlationId = RequestCorrelation.getId();
        LOGGER.debug("Flow cache sync: {}={}", CORRELATION_ID, correlationId);
        FlowCacheSyncRequest data = new FlowCacheSyncRequest();
=======
    public List<FlowValidationDto> validateFlow(final String flowId, final String correlationId) {
        /*
         * Algorithm:
         * 1) Grab the flow from the database
         * 2) Grab the information off of each switch
         * 3) Do the comparison
         */

        List<Flow> flows = pathComputer.getFlow(flowId);
        if (flows == null)
            return null;

        logger.debug("VALIDATE FLOW: Found Flows: count = {}", flows.size());

        /*
         * Since we are getting switch rules, we can use a set.
         */
        List<List<SimpleSwitchRule>> simpleFlowRules = new ArrayList<>();
        Set<String> switches = new HashSet<>();
        for (Flow flow : flows) {
            if (flow.getFlowPath() != null) {
                simpleFlowRules.add(SimpleSwitchRule.convertFlow(flow));
                switches.add(flow.getSourceSwitch());
                switches.add(flow.getDestinationSwitch());
                for (PathNode node : flow.getFlowPath().getPath()) {
                    switches.add(node.getSwitchId());
                }
            } else {
                throw new InvalidPathException(flowId, "Flow Path was not returned.");
            }
        }

        /*
         * Reality check: we have the flow, and the switch rules. But they are in different formats.
         * *AND* there are a couple of different ways that one may create a switch rule .. so that
         * part needs to be flexible.
         *
         * Given the above, we'll use a flattened / simple mechanism to represent a switch rule.
         * With that class, we can then:
         * 1) use the flow to created the series of expected rules.
         * 2) either convert all switch rules to the flattened structure, or we try to find the
         *    candidate rule, convert it, and then find discrepancies.
         */

        /*)
         * Now Walk the list, getting the switch rules, so we can process the comparisons.
         */
        Map<String, SwitchFlowEntries> rules = new HashMap<>();
        Map<String, List<SimpleSwitchRule>> simpleRules = new HashMap<>();
        int totalSwitchRules = 0;
        int correlation_iter = 1;
        for (String switchId : switches){
            String corr_id = correlationId+"-"+correlation_iter++;
            SwitchFlowEntries sfe = switchService.getRules(switchId, IGNORE_COOKIE_FILTER, corr_id);
            rules.put(switchId, sfe);
            simpleRules.put(switchId, SimpleSwitchRule.convertSwitchRules(rules.get(switchId)));
            totalSwitchRules += (sfe != null && sfe.getFlowEntries() != null) ? sfe.getFlowEntries().size() : 0;
        }

        /*
         * Now we are ready to compare all the rules.
         */
        List<FlowValidationDto> results = new ArrayList<>();
        for (List<SimpleSwitchRule> oneDirection : simpleFlowRules) {
            List<PathDiscrepancyDto> discrepancies = new ArrayList<>();
            List<Long> pktCounts = new ArrayList<>();
            List<Long> byteCounts = new ArrayList<>();
            for (int i = 0; i < oneDirection.size(); i++) {
                SimpleSwitchRule simpleRule = oneDirection.get(i);
                // This is where the comparisons happen.
                discrepancies.addAll(
                        SimpleSwitchRule.findDiscrepancy(simpleRule,
                                simpleRules.get(simpleRule.switchId),
                        pktCounts, byteCounts
                ));
            }

            FlowValidationDto result = new FlowValidationDto();
            result.setFlowId(flowId);
            result.setDiscrepancies(discrepancies);
            result.setAsExpected(discrepancies.size() == 0);
            result.setPktCounts(pktCounts);
            result.setByteCounts(byteCounts);
            result.setFlowRulesTotal(oneDirection.size());
            result.setSwitchRulesTotal(totalSwitchRules);
            results.add(result);
        }
        return results;
    }

    /**
     * {@inheritDoc}
     */
    @Override
    public FlowCacheSyncResults syncFlowCache(SynchronizeCacheAction syncCacheAction, String correlationId) {
        LOGGER.debug("Flow cache sync: {}={}, SynchronizeCacheAction={}", CORRELATION_ID, correlationId, syncCacheAction);
        FlowCacheSyncRequest data = new FlowCacheSyncRequest(syncCacheAction);
>>>>>>> 414a5f7c
        CommandMessage request = new CommandMessage(data, System.currentTimeMillis(), correlationId, Destination.WFM);
        messageConsumer.clear();
        messageProducer.send(topic, request);
        Message message = (Message) messageConsumer.poll(correlationId);
        FlowCacheSyncResponse response = (FlowCacheSyncResponse) validateInfoMessage(request, message, correlationId);
        return response.getPayload();
    }

    private List<FlowPayload> collectFlows(List<String> flowIds, String correlationId) {
        int requestsAmount = flowIds.size();
        List<FlowPayload> result = new ArrayList<>(requestsAmount);
        List<CommandMessage> requests = new ArrayList<>(requestsAmount);

        for (String id : flowIds) {
            String getFlowCorrelationId = correlationId + id;
            FlowGetRequest data = new FlowGetRequest(new FlowIdStatusPayload(id, null));
            CommandMessage request = new CommandMessage(data, System.currentTimeMillis(), getFlowCorrelationId,
                    Destination.WFM);
            messageProducer.send(topic, request);
            requests.add(request);
        }

        for (CommandMessage request : requests) {
            Message message = (Message) messageConsumer.poll(request.getCorrelationId());
            FlowResponse response = (FlowResponse) validateInfoMessage(request, message, correlationId);
            result.add(Converter.buildFlowPayloadByFlow(response.getPayload()));
        }

        return result;
    }

}<|MERGE_RESOLUTION|>--- conflicted
+++ resolved
@@ -58,13 +58,10 @@
 import org.openkilda.northbound.service.SwitchService;
 import org.openkilda.northbound.utils.Converter;
 
-<<<<<<< HEAD
-import org.openkilda.northbound.utils.RequestCorrelation;
-=======
 import org.openkilda.pce.provider.Auth;
 import org.openkilda.pce.provider.AuthNeo4j;
 import org.openkilda.pce.provider.PathComputer;
->>>>>>> 414a5f7c
+import org.openkilda.northbound.utils.RequestCorrelation;
 import org.slf4j.Logger;
 import org.slf4j.LoggerFactory;
 import org.springframework.beans.factory.annotation.Autowired;
@@ -332,41 +329,26 @@
      * {@inheritDoc}
      */
     @Override
-<<<<<<< HEAD
-    public BatchResults unpushFlows(List<FlowInfoData> externalFlows) {
-        return flowPushUnpush(externalFlows, FlowOperation.UNPUSH);
-=======
-    public BatchResults unpushFlows(List<FlowInfoData> externalFlows, String correlationId,
-                                    Boolean propagate, Boolean verify
-    ) {
+    public BatchResults unpushFlows(List<FlowInfoData> externalFlows, Boolean propagate, Boolean verify) {
         FlowOperation op = (propagate) ? FlowOperation.UNPUSH_PROPAGATE : FlowOperation.UNPUSH;
         // TODO: ADD the VERIFY implementation
-        return flowPushUnpush(externalFlows, correlationId, op);
->>>>>>> 414a5f7c
-    }
-
-    /**
-     * {@inheritDoc}
-     */
-    @Override
-<<<<<<< HEAD
-    public BatchResults pushFlows(List<FlowInfoData> externalFlows) {
-        return flowPushUnpush(externalFlows, FlowOperation.PUSH);
-=======
-    public BatchResults pushFlows(List<FlowInfoData> externalFlows, String correlationId,
-                                  Boolean propagate, Boolean verify
-    ) {
+        return flowPushUnpush(externalFlows, op);
+    }
+
+    /**
+     * {@inheritDoc}
+     */
+    @Override
+    public BatchResults pushFlows(List<FlowInfoData> externalFlows, Boolean propagate, Boolean verify) {
         FlowOperation op = (propagate) ? FlowOperation.PUSH_PROPAGATE : FlowOperation.PUSH;
         // TODO: ADD the VERIFY implementation
-        return flowPushUnpush(externalFlows, correlationId, op);
->>>>>>> 414a5f7c
+        return flowPushUnpush(externalFlows, op);
     }
 
     /**
      * There are only minor differences between push and unpush .. this utility function helps
      */
-    private BatchResults flowPushUnpush(List<FlowInfoData> externalFlows,
-                                        FlowOperation op) {
+    private BatchResults flowPushUnpush(List<FlowInfoData> externalFlows, FlowOperation op) {
         final String correlationId = RequestCorrelation.getId();
         LOGGER.debug("Flow {}: {}={}", op, CORRELATION_ID, correlationId);
         LOGGER.debug("Size of list: {}", externalFlows.size());
@@ -447,12 +429,8 @@
      * {@inheritDoc}
      */
     @Override
-<<<<<<< HEAD
-    public FlowPathPayload rerouteFlow(String flowId) {
-        final String correlationId = RequestCorrelation.getId();
-=======
-    public FlowReroutePayload rerouteFlow(String flowId, String correlationId) {
->>>>>>> 414a5f7c
+    public FlowReroutePayload rerouteFlow(String flowId) {
+        final String correlationId = RequestCorrelation.getId();
         Flow flow = new Flow();
         flow.setFlowId(flowId);
         FlowRerouteRequest data = new FlowRerouteRequest(flow, FlowOperation.UPDATE);
@@ -675,12 +653,6 @@
      * {@inheritDoc}
      */
     @Override
-<<<<<<< HEAD
-    public FlowCacheSyncResults syncFlowCache() {
-        final String correlationId = RequestCorrelation.getId();
-        LOGGER.debug("Flow cache sync: {}={}", CORRELATION_ID, correlationId);
-        FlowCacheSyncRequest data = new FlowCacheSyncRequest();
-=======
     public List<FlowValidationDto> validateFlow(final String flowId, final String correlationId) {
         /*
          * Algorithm:
@@ -775,10 +747,10 @@
      * {@inheritDoc}
      */
     @Override
-    public FlowCacheSyncResults syncFlowCache(SynchronizeCacheAction syncCacheAction, String correlationId) {
-        LOGGER.debug("Flow cache sync: {}={}, SynchronizeCacheAction={}", CORRELATION_ID, correlationId, syncCacheAction);
+    public FlowCacheSyncResults syncFlowCache(SynchronizeCacheAction syncCacheAction) {
+        final String correlationId = RequestCorrelation.getId();
+        LOGGER.debug("Flow cache sync: {}={}", CORRELATION_ID, correlationId);
         FlowCacheSyncRequest data = new FlowCacheSyncRequest(syncCacheAction);
->>>>>>> 414a5f7c
         CommandMessage request = new CommandMessage(data, System.currentTimeMillis(), correlationId, Destination.WFM);
         messageConsumer.clear();
         messageProducer.send(topic, request);
