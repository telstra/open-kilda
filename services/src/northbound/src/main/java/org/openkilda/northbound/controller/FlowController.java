/* Copyright 2017 Telstra Open Source
 *
 *   Licensed under the Apache License, Version 2.0 (the "License");
 *   you may not use this file except in compliance with the License.
 *   You may obtain a copy of the License at
 *
 *       http://www.apache.org/licenses/LICENSE-2.0
 *
 *   Unless required by applicable law or agreed to in writing, software
 *   distributed under the License is distributed on an "AS IS" BASIS,
 *   WITHOUT WARRANTIES OR CONDITIONS OF ANY KIND, either express or implied.
 *   See the License for the specific language governing permissions and
 *   limitations under the License.
 */

package org.openkilda.northbound.controller;

import org.openkilda.messaging.command.flow.SynchronizeCacheAction;
import org.openkilda.messaging.error.ErrorType;
import org.openkilda.messaging.error.MessageError;
import org.openkilda.messaging.error.MessageException;
import org.openkilda.messaging.info.flow.FlowInfoData;
import org.openkilda.messaging.payload.flow.FlowCacheSyncResults;
import org.openkilda.messaging.payload.flow.FlowIdStatusPayload;
import org.openkilda.messaging.payload.flow.FlowPathPayload;
import org.openkilda.messaging.payload.flow.FlowPayload;
import org.openkilda.messaging.payload.flow.FlowReroutePayload;
import org.openkilda.northbound.dto.BatchResults;
import org.openkilda.northbound.dto.flows.FlowValidationDto;
import org.openkilda.northbound.dto.flows.PingInput;
import org.openkilda.northbound.dto.flows.PingOutput;
import org.openkilda.northbound.service.FlowService;
import org.openkilda.northbound.utils.ExtraAuthRequired;
import org.openkilda.northbound.utils.RequestCorrelationId;

import io.swagger.annotations.Api;
import io.swagger.annotations.ApiOperation;
import io.swagger.annotations.ApiParam;
import io.swagger.annotations.ApiResponse;
import io.swagger.annotations.ApiResponses;
import org.slf4j.Logger;
import org.slf4j.LoggerFactory;
import org.springframework.beans.factory.annotation.Autowired;
import org.springframework.context.annotation.PropertySource;
import org.springframework.http.HttpStatus;
import org.springframework.http.MediaType;
import org.springframework.web.bind.annotation.DeleteMapping;
import org.springframework.web.bind.annotation.GetMapping;
import org.springframework.web.bind.annotation.PatchMapping;
import org.springframework.web.bind.annotation.PathVariable;
import org.springframework.web.bind.annotation.PutMapping;
import org.springframework.web.bind.annotation.RequestBody;
import org.springframework.web.bind.annotation.RequestMapping;
import org.springframework.web.bind.annotation.RequestParam;
import org.springframework.web.bind.annotation.ResponseStatus;
import org.springframework.web.bind.annotation.RestController;

import java.util.List;
import java.util.Optional;
import java.util.concurrent.CompletableFuture;


/**
 * REST Controller for flow requests.
 */
@RestController
@RequestMapping(value = "/flows", produces = MediaType.APPLICATION_JSON_UTF8_VALUE)
@PropertySource("classpath:northbound.properties")
@Api
@ApiResponses(value = {
        @ApiResponse(code = 200, message = "Operation is successful"),
        @ApiResponse(code = 400, response = MessageError.class, message = "Invalid input data"),
        @ApiResponse(code = 401, response = MessageError.class, message = "Unauthorized"),
        @ApiResponse(code = 403, response = MessageError.class, message = "Forbidden"),
        @ApiResponse(code = 404, response = MessageError.class, message = "Not found"),
        @ApiResponse(code = 500, response = MessageError.class, message = "General error"),
        @ApiResponse(code = 503, response = MessageError.class, message = "Service unavailable")})
public class FlowController {
    /**
     * The logger.
     */
    private static final Logger logger = LoggerFactory.getLogger(FlowController.class);

    /**
     * The flow service instance.
     */
    @Autowired
    private FlowService flowService;

    /**
     * Creates new flow.
     *
     * @param flow          flow
     * @return flow
     */
    @ApiOperation(value = "Creates new flow", response = FlowPayload.class)
    @PutMapping
    @ResponseStatus(HttpStatus.OK)
    public CompletableFuture<FlowPayload> createFlow(@RequestBody FlowPayload flow) {
        return flowService.createFlow(flow);
    }

    /**
     * Gets flow.
     *
     * @param flowId        flow id
     * @return flow
     */
    @ApiOperation(value = "Gets flow", response = FlowPayload.class)
    @GetMapping(value = "/{flow-id:.+}")
    @ResponseStatus(HttpStatus.OK)
    public CompletableFuture<FlowPayload> getFlow(@PathVariable(name = "flow-id") String flowId) {
        return flowService.getFlow(flowId);
    }

    /**
     * Deletes flow.
     *
     * @param flowId        flow id
     * @return flow
     */
    @ApiOperation(value = "Deletes flow", response = FlowPayload.class)
    @DeleteMapping(value = "/{flow-id:.+}")
    @ResponseStatus(HttpStatus.OK)
    public CompletableFuture<FlowPayload> deleteFlow(@PathVariable(name = "flow-id") String flowId) {
        return flowService.deleteFlow(flowId);
    }

    /**
     * Updates existing flow.
     *
     * @param flow          flow
     * @param flowId        flow id
     * @return flow
     */
    @ApiOperation(value = "Updates flow", response = FlowPayload.class)
    @PutMapping(value = "/{flow-id:.+}")
    @ResponseStatus(HttpStatus.OK)
    public CompletableFuture<FlowPayload> updateFlow(@PathVariable(name = "flow-id") String flowId,
                                                     @RequestBody FlowPayload flow) {
        return flowService.updateFlow(flow);
    }

    /**
     * Dumps all flows. Dumps all flows with specific status if specified.
     *
     * @return list of flow
     */
    @ApiOperation(value = "Dumps all flows", response = FlowPayload.class, responseContainer = "List")
    @GetMapping
    @ResponseStatus(HttpStatus.OK)
    public CompletableFuture<List<FlowPayload>> getFlows() {
        return flowService.getAllFlows();
    }

    /**
     * Delete all flows.
     *
     * @return list of flows that have been deleted
     */
    @ApiOperation(value = "Delete all flows. Requires special authorization", response = FlowPayload.class,
            responseContainer = "List")
    @DeleteMapping
    @ResponseStatus(HttpStatus.OK)
    @ExtraAuthRequired
<<<<<<< HEAD
    @SuppressWarnings("unchecked") // the error is unchecked
    public CompletableFuture<List<FlowPayload>> deleteFlows(
            @RequestHeader(value = EXTRA_AUTH, defaultValue = "0") long extraAuth) {
        long currentAuth = System.currentTimeMillis();
        if (Math.abs(currentAuth - extraAuth) > 120 * 1000) {
            /*
             * The request needs to be within 120 seconds of the system clock.
             */
            throw new MessageException(RequestCorrelationId.getId(), System.currentTimeMillis(), ErrorType.AUTH_FAILED,
                    "Invalid Auth: " + currentAuth, "Valid e"
                    + "xtra auth required");
        }

        return flowService.deleteAllFlows();
=======
    public ResponseEntity<List<FlowPayload>> deleteFlows() {
        List<FlowPayload> response = flowService.deleteFlows();
        return new ResponseEntity<>(response, new HttpHeaders(), HttpStatus.OK);
>>>>>>> 122129e0
    }



    /**
     * Gets flow status.
     *
     * @param flowId        flow id
     * @return list of flow
     */
    @ApiOperation(value = "Gets flow status", response = FlowIdStatusPayload.class)
    @GetMapping(value = "/status/{flow-id:.+}")
    @ResponseStatus(HttpStatus.OK)
    public CompletableFuture<FlowIdStatusPayload> statusFlow(@PathVariable(name = "flow-id") String flowId) {
        return flowService.statusFlow(flowId);
    }

    /**
     * Gets flow path.
     *
     * @param flowId        flow id
     * @return list of flow
     */
    @ApiOperation(value = "Gets flow path", response = FlowPathPayload.class)
    @GetMapping(value = "/{flow-id}/path")
    @ResponseStatus(HttpStatus.OK)
    public CompletableFuture<FlowPathPayload> pathFlow(@PathVariable(name = "flow-id") String flowId) {
        return flowService.pathFlow(flowId);
    }


    /**
     * Push flows to kilda ... this can be used to get flows into kilda without kilda creating them
     * itself. Kilda won't expect to create them .. it may (and should) validate them at some stage.
     *
     * @param externalFlows a list of flows to push to kilda for it to absorb without expectation of creating the flow
     *        rules
     * @return list of flow
     */
    @ApiOperation(value = "Push flows without expectation of modifying switches. It can push to switch and validate.",
            response = BatchResults.class)
    @PutMapping(path = "/push")
    @ResponseStatus(HttpStatus.OK)
    public CompletableFuture<BatchResults> pushFlows(
            @RequestBody List<FlowInfoData> externalFlows,
            @ApiParam(value = "default: false. If true, this will propagate rules to the switches.",
                    required = false)
            @RequestParam(value = "propagate", required = false) Optional<Boolean> propagate,
            @ApiParam(value = "default: false. If true, will wait until poll timeout for validation.",
                    required = false)
            @RequestParam("verify") Optional<Boolean> verify) {

        Boolean defaultPropagate = false;
        Boolean defaultVerify = false;
        return flowService.pushFlows(externalFlows, propagate.orElse(defaultPropagate), verify.orElse(defaultVerify));
    }


    /**
     * Unpush flows to kilda ... essentially the opposite of push.
     *
     * @param externalFlows a list of flows to unpush without propagation to Floodlight
     * @return list of flow
     */
    @ApiOperation(value = "Unpush flows without expectation of modifying switches. It can push to switch and validate.",
            response = BatchResults.class)
    @PutMapping(path = "/unpush")
    @ResponseStatus(HttpStatus.OK)
    public CompletableFuture<BatchResults> unpushFlows(
            @RequestBody List<FlowInfoData> externalFlows,
            @ApiParam(value = "default: false. If true, this will propagate rules to the switches.",
                    required = false)
            @RequestParam(value = "propagate", required = false) Optional<Boolean> propagate,
            @ApiParam(value = "default: false. If true, will wait until poll timeout for validation.",
                    required = false)
            @RequestParam(value = "verify", required = false) Optional<Boolean> verify) {
        Boolean defaultPropagate = false;
        Boolean defaultVerify = false;
        return flowService.unpushFlows(externalFlows, propagate.orElse(defaultPropagate), verify.orElse(defaultVerify));
    }


    /**
     * Initiates flow rerouting if any shorter paths are available.
     *
     * @param flowId id of flow to be rerouted.
     * @return flow payload with updated path.
     */
    @ApiOperation(value = "Reroute flow", response = FlowReroutePayload.class)
    @PatchMapping(path = "/{flow_id}/reroute")
    @ResponseStatus(HttpStatus.OK)
    public CompletableFuture<FlowReroutePayload> rerouteFlow(@PathVariable("flow_id") String flowId) {
        return flowService.rerouteFlow(flowId);
    }

    /**
     * Initiates flow synchronization (reinstalling). In other words it means flow update with newly generated rules.
     *
     * @param flowId id of flow to be rerouted.
     * @return flow payload with updated path.
     */
    @ApiOperation(value = "Sync flow", response = FlowReroutePayload.class)
    @ApiResponses(value = {
            @ApiResponse(code = 200, response = FlowReroutePayload.class, message = "Operation is successful")})
    @PatchMapping(path = "/{flow_id}/sync")
    @ResponseStatus(HttpStatus.OK)
    public CompletableFuture<FlowReroutePayload> syncFlow(@PathVariable("flow_id") String flowId) {
        return flowService.syncFlow(flowId);
    }

    /**
     * Compares the Flow from the DB to what is on each switch.
     *
     * @param flowId id of flow to be rerouted.
     * @return flow payload with updated path.
     */
    @ApiOperation(value = "Validate flow, comparing the DB to each switch", response = FlowValidationDto.class,
            responseContainer = "List")
    @GetMapping(path = "/{flow_id}/validate")
    @ResponseStatus(HttpStatus.OK)
    public CompletableFuture<List<FlowValidationDto>> validateFlow(@PathVariable("flow_id") String flowId) {
        logger.debug("Received Flow Validation request with flow {}", flowId);
        return flowService.validateFlow(flowId);
    }

    /**
     * Verify flow integrity by sending "ping" package over flow path.
     */
    @ApiOperation(
            value = "Verify flow - using special network packet that is being routed in the same way as client traffic")
    @PutMapping(path = "/{flow_id}/ping")
    @ResponseStatus(HttpStatus.OK)
    public CompletableFuture<PingOutput> pingFlow(
            @RequestBody PingInput payload,
            @PathVariable("flow_id") String flowId) {
        return flowService.pingFlow(flowId, payload);
    }

    /**
     * Make sure any Flow caches are in sync with the DB. This is primarily a janitor primitive.
     *
     * @return a detailed response of the sync operation (added, deleted, modified, unchanged flows)
     */
    @ApiOperation(value = "Sync Flow Cache(s)", response = FlowCacheSyncResults.class)
    @GetMapping(path = "/cachesync")
    @ResponseStatus(HttpStatus.OK)
    public CompletableFuture<FlowCacheSyncResults> syncFlowCache() {
        return flowService.syncFlowCache(SynchronizeCacheAction.NONE);
    }

    /**
     * Invalidate (purge) the flow cache and initialize it with DB data.
     *
     * @return a response of the invalidate operation
     */
    @ApiOperation(value = "Invalidate (purge) Flow Cache(s)", response = FlowCacheSyncResults.class)
    @DeleteMapping(path = "/cache")
    @ResponseStatus(HttpStatus.OK)
    public CompletableFuture<FlowCacheSyncResults> invalidateFlowCache() {
        return flowService.syncFlowCache(SynchronizeCacheAction.INVALIDATE_CACHE);
    }

    /**
     * Refresh (synchronize) the flow cache with DB data.
     *
     * @return a detailed response of the refresh operation (added, deleted, modified, unchanged flows)
     */
    @ApiOperation(value = "Refresh Flow Cache(s)", response = FlowCacheSyncResults.class)
    @PatchMapping(path = "/cache")
    @ResponseStatus(HttpStatus.OK)
    public CompletableFuture<FlowCacheSyncResults> refreshFlowCache() {
        return flowService.syncFlowCache(SynchronizeCacheAction.SYNCHRONIZE_CACHE);
    }

}<|MERGE_RESOLUTION|>--- conflicted
+++ resolved
@@ -163,29 +163,9 @@
     @DeleteMapping
     @ResponseStatus(HttpStatus.OK)
     @ExtraAuthRequired
-<<<<<<< HEAD
-    @SuppressWarnings("unchecked") // the error is unchecked
-    public CompletableFuture<List<FlowPayload>> deleteFlows(
-            @RequestHeader(value = EXTRA_AUTH, defaultValue = "0") long extraAuth) {
-        long currentAuth = System.currentTimeMillis();
-        if (Math.abs(currentAuth - extraAuth) > 120 * 1000) {
-            /*
-             * The request needs to be within 120 seconds of the system clock.
-             */
-            throw new MessageException(RequestCorrelationId.getId(), System.currentTimeMillis(), ErrorType.AUTH_FAILED,
-                    "Invalid Auth: " + currentAuth, "Valid e"
-                    + "xtra auth required");
-        }
-
+    public CompletableFuture<List<FlowPayload>> deleteFlows() {
         return flowService.deleteAllFlows();
-=======
-    public ResponseEntity<List<FlowPayload>> deleteFlows() {
-        List<FlowPayload> response = flowService.deleteFlows();
-        return new ResponseEntity<>(response, new HttpHeaders(), HttpStatus.OK);
->>>>>>> 122129e0
-    }
-
-
+    }
 
     /**
      * Gets flow status.
