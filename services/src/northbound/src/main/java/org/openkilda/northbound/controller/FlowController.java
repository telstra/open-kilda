--- conflicted
+++ resolved
@@ -15,39 +15,30 @@
 
 package org.openkilda.northbound.controller;
 
-<<<<<<< HEAD
+import static org.openkilda.messaging.Utils.CORRELATION_ID;
+import static org.openkilda.messaging.Utils.DEFAULT_CORRELATION_ID;
+import static org.openkilda.messaging.Utils.FLOW_ID;
 import static org.openkilda.messaging.Utils.EXTRA_AUTH;
 
 import io.swagger.annotations.ApiOperation;
 import io.swagger.annotations.ApiResponse;
 import io.swagger.annotations.ApiResponses;
-=======
-import static org.openkilda.messaging.Utils.CORRELATION_ID;
-import static org.openkilda.messaging.Utils.DEFAULT_CORRELATION_ID;
-import static org.openkilda.messaging.Utils.FLOW_ID;
-
 import io.swagger.annotations.Api;
 import io.swagger.annotations.ApiOperation;
 import io.swagger.annotations.ApiParam;
 import io.swagger.annotations.ApiResponse;
 import io.swagger.annotations.ApiResponses;
 import org.openkilda.messaging.command.flow.SynchronizeCacheAction;
->>>>>>> 414a5f7c
 import org.openkilda.messaging.error.MessageError;
 import org.openkilda.messaging.info.flow.FlowInfoData;
 import org.openkilda.messaging.payload.flow.FlowCacheSyncResults;
 import org.openkilda.messaging.payload.flow.FlowIdStatusPayload;
 import org.openkilda.messaging.payload.flow.FlowPathPayload;
 import org.openkilda.messaging.payload.flow.FlowPayload;
-<<<<<<< HEAD
-import org.openkilda.northbound.service.BatchResults;
-import org.openkilda.northbound.service.FlowService;
-=======
 import org.openkilda.northbound.dto.FlowValidationDto;
 import org.openkilda.northbound.service.BatchResults;
 import org.openkilda.northbound.service.FlowService;
 import org.openkilda.northbound.utils.ExtraAuthRequired;
->>>>>>> 414a5f7c
 import org.slf4j.Logger;
 import org.slf4j.LoggerFactory;
 import org.springframework.beans.factory.annotation.Autowired;
@@ -56,27 +47,25 @@
 import org.springframework.http.HttpStatus;
 import org.springframework.http.MediaType;
 import org.springframework.http.ResponseEntity;
-<<<<<<< HEAD
-=======
-import org.springframework.web.bind.annotation.DeleteMapping;
-import org.springframework.web.bind.annotation.PatchMapping;
->>>>>>> 414a5f7c
 import org.springframework.web.bind.annotation.PathVariable;
 import org.springframework.web.bind.annotation.RequestBody;
 import org.springframework.web.bind.annotation.RequestHeader;
 import org.springframework.web.bind.annotation.RequestMapping;
 import org.springframework.web.bind.annotation.RequestMethod;
-<<<<<<< HEAD
 import org.springframework.web.bind.annotation.ResponseStatus;
 import org.springframework.web.bind.annotation.RestController;
-
-=======
+import org.springframework.web.bind.annotation.DeleteMapping;
+import org.springframework.web.bind.annotation.PatchMapping;
+import org.springframework.web.bind.annotation.PathVariable;
+import org.springframework.web.bind.annotation.RequestBody;
+import org.springframework.web.bind.annotation.RequestHeader;
+import org.springframework.web.bind.annotation.RequestMapping;
+import org.springframework.web.bind.annotation.RequestMethod;
 import org.springframework.web.bind.annotation.RequestParam;
 import org.springframework.web.bind.annotation.ResponseStatus;
 import org.springframework.web.bind.annotation.RestController;
 
 import java.nio.file.InvalidPathException;
->>>>>>> 414a5f7c
 import java.util.List;
 import java.util.Optional;
 
@@ -106,10 +95,6 @@
     @Autowired
     private FlowService flowService;
 
-    private String getUniqueCorrelation(){
-        return DEFAULT_CORRELATION_ID+"-"+System.currentTimeMillis();
-    }
-
     /**
      * Creates new flow.
      *
@@ -123,20 +108,8 @@
             method = RequestMethod.PUT,
             produces = MediaType.APPLICATION_JSON_UTF8_VALUE,
             consumes = MediaType.APPLICATION_JSON_VALUE)
-<<<<<<< HEAD
     public ResponseEntity<FlowPayload> createFlow(@RequestBody FlowPayload flow) {
         FlowPayload response = flowService.createFlow(flow);
-=======
-    public ResponseEntity<FlowPayload> createFlow(
-            @RequestBody FlowPayload flow,
-            @RequestHeader(value = CORRELATION_ID, defaultValue = DEFAULT_CORRELATION_ID) String correlationId) {
-
-        if (correlationId.equals(DEFAULT_CORRELATION_ID))
-            correlationId = getUniqueCorrelation();
-
-        logger.debug("Create flow: {}={}, flow={}", CORRELATION_ID, correlationId, flow);
-        FlowPayload response = flowService.createFlow(flow, correlationId);
->>>>>>> 414a5f7c
         return new ResponseEntity<>(response, new HttpHeaders(), HttpStatus.OK);
     }
 
@@ -152,20 +125,9 @@
             value = "/flows/{flow-id}",
             method = RequestMethod.GET,
             produces = MediaType.APPLICATION_JSON_UTF8_VALUE)
-    public ResponseEntity<FlowPayload> getFlow(
-<<<<<<< HEAD
-            @PathVariable(name = "flow-id") String flowId) {
+    public ResponseEntity<FlowPayload> getFlow(@PathVariable(name = "flow-id") String flowId) {
+        logger.debug("Get flow: {}={}", FLOW_ID, flowId);
         FlowPayload response = flowService.getFlow(flowId);
-=======
-            @PathVariable(name = "flow-id") String flowId,
-            @RequestHeader(value = CORRELATION_ID, defaultValue = DEFAULT_CORRELATION_ID) String correlationId) {
-
-        if (correlationId.equals(DEFAULT_CORRELATION_ID))
-            correlationId = getUniqueCorrelation();
-
-        logger.debug("Get flow: {}={}, {}={}", CORRELATION_ID, correlationId, FLOW_ID, flowId);
-        FlowPayload response = flowService.getFlow(flowId, correlationId);
->>>>>>> 414a5f7c
         return new ResponseEntity<>(response, new HttpHeaders(), HttpStatus.OK);
     }
 
@@ -181,20 +143,9 @@
             value = "/flows/{flow-id}",
             method = RequestMethod.DELETE,
             produces = MediaType.APPLICATION_JSON_UTF8_VALUE)
-    public ResponseEntity<FlowPayload> deleteFlow(
-<<<<<<< HEAD
-            @PathVariable(name = "flow-id") String flowId) {
+    public ResponseEntity<FlowPayload> deleteFlow(@PathVariable(name = "flow-id") String flowId) {
+        logger.debug("Delete flow: {}={}", FLOW_ID, flowId);
         FlowPayload response = flowService.deleteFlow(flowId);
-=======
-            @PathVariable(name = "flow-id") String flowId,
-            @RequestHeader(value = CORRELATION_ID, defaultValue = DEFAULT_CORRELATION_ID) String correlationId) {
-
-        if (correlationId.equals(DEFAULT_CORRELATION_ID))
-            correlationId = getUniqueCorrelation();
-
-        logger.debug("Delete flow: {}={}, {}={}", CORRELATION_ID, correlationId, FLOW_ID, flowId);
-        FlowPayload response = flowService.deleteFlow(flowId, correlationId);
->>>>>>> 414a5f7c
         return new ResponseEntity<>(response, new HttpHeaders(), HttpStatus.OK);
     }
 
@@ -214,19 +165,8 @@
             consumes = MediaType.APPLICATION_JSON_VALUE)
     public ResponseEntity<FlowPayload> updateFlow(
             @PathVariable(name = "flow-id") String flowId,
-<<<<<<< HEAD
             @RequestBody FlowPayload flow) {
         FlowPayload response = flowService.updateFlow(flow);
-=======
-            @RequestBody FlowPayload flow,
-            @RequestHeader(value = CORRELATION_ID, defaultValue = DEFAULT_CORRELATION_ID) String correlationId) {
-
-        if (correlationId.equals(DEFAULT_CORRELATION_ID))
-            correlationId = getUniqueCorrelation();
-
-        logger.debug("Update flow: {}={}, {}={}, flow={}", CORRELATION_ID, correlationId, FLOW_ID, flowId, flow);
-        FlowPayload response = flowService.updateFlow(flow, correlationId);
->>>>>>> 414a5f7c
         return new ResponseEntity<>(response, new HttpHeaders(), HttpStatus.OK);
     }
 
@@ -241,19 +181,8 @@
             value = "/flows",
             method = RequestMethod.GET,
             produces = MediaType.APPLICATION_JSON_UTF8_VALUE)
-<<<<<<< HEAD
     public ResponseEntity<List<FlowPayload>> getFlows() {
         List<FlowPayload> response = flowService.getFlows();
-=======
-    public ResponseEntity<List<FlowPayload>> getFlows(
-            @RequestHeader(value = CORRELATION_ID, defaultValue = DEFAULT_CORRELATION_ID) String correlationId) {
-
-        if (correlationId.equals(DEFAULT_CORRELATION_ID))
-            correlationId = getUniqueCorrelation();
-
-        logger.debug("Get flows: {}={}", CORRELATION_ID, correlationId);
-        List<FlowPayload> response = flowService.getFlows(correlationId);
->>>>>>> 414a5f7c
         return new ResponseEntity<>(response, new HttpHeaders(), HttpStatus.OK);
     }
 
@@ -272,7 +201,6 @@
     @ExtraAuthRequired
     @SuppressWarnings("unchecked") // the error is unchecked
     public ResponseEntity<List<FlowPayload>> deleteFlows(
-<<<<<<< HEAD
             @RequestHeader(value = EXTRA_AUTH, defaultValue = "0") long extra_auth) {
         long current_auth = System.currentTimeMillis();
         if (Math.abs(current_auth-extra_auth) > 120*1000) {
@@ -283,15 +211,6 @@
         }
 
         List<FlowPayload> response = flowService.deleteFlows();
-=======
-            @RequestHeader(value = CORRELATION_ID, defaultValue = DEFAULT_CORRELATION_ID) String correlationId) {
-
-        if (correlationId.equals(DEFAULT_CORRELATION_ID))
-            correlationId = getUniqueCorrelation();
-
-        logger.debug("Delete flows: {}={}", CORRELATION_ID);
-        List<FlowPayload> response = flowService.deleteFlows(correlationId);
->>>>>>> 414a5f7c
         return new ResponseEntity<>(response, new HttpHeaders(), HttpStatus.OK);
     }
 
@@ -310,20 +229,8 @@
             value = "/flows/status/{flow-id}",
             method = RequestMethod.GET,
             produces = MediaType.APPLICATION_JSON_UTF8_VALUE)
-<<<<<<< HEAD
     public ResponseEntity<FlowIdStatusPayload> statusFlow(@PathVariable(name = "flow-id") String flowId) {
         FlowIdStatusPayload response = flowService.statusFlow(flowId);
-=======
-    public ResponseEntity<FlowIdStatusPayload> statusFlow(
-            @PathVariable(name = "flow-id") String flowId,
-            @RequestHeader(value = CORRELATION_ID, defaultValue = DEFAULT_CORRELATION_ID) String correlationId) {
-
-        if (correlationId.equals(DEFAULT_CORRELATION_ID))
-            correlationId = getUniqueCorrelation();
-
-        logger.debug("Flow status: {}={}", CORRELATION_ID, correlationId);
-        FlowIdStatusPayload response = flowService.statusFlow(flowId, correlationId);
->>>>>>> 414a5f7c
         return new ResponseEntity<>(response, new HttpHeaders(), HttpStatus.OK);
     }
 
@@ -339,20 +246,8 @@
     @RequestMapping(
             value = "/flows/path/{flow-id}", method = RequestMethod.GET,
             produces = MediaType.APPLICATION_JSON_UTF8_VALUE)
-<<<<<<< HEAD
     public ResponseEntity<FlowPathPayload> pathFlow(@PathVariable(name = "flow-id") String flowId) {
         FlowPathPayload response = flowService.pathFlow(flowId);
-=======
-    public ResponseEntity<FlowPathPayload> pathFlow(
-            @PathVariable(name = "flow-id") String flowId,
-            @RequestHeader(value = CORRELATION_ID, defaultValue = DEFAULT_CORRELATION_ID) String correlationId) {
-
-        if (correlationId.equals(DEFAULT_CORRELATION_ID))
-            correlationId = getUniqueCorrelation();
-
-        logger.debug("Flow path: {}={}, {}={}", CORRELATION_ID, correlationId, FLOW_ID, flowId);
-        FlowPathPayload response = flowService.pathFlow(flowId, correlationId);
->>>>>>> 414a5f7c
         return new ResponseEntity<>(response, new HttpHeaders(), HttpStatus.OK);
     }
 
@@ -371,11 +266,6 @@
             method = RequestMethod.PUT,
             produces = MediaType.APPLICATION_JSON_UTF8_VALUE)
     @ResponseStatus(HttpStatus.OK)
-<<<<<<< HEAD
-    public BatchResults pushFlows(@RequestBody List<FlowInfoData> externalFlows) {
-
-        return flowService.pushFlows(externalFlows);
-=======
     public BatchResults pushFlows(
             @RequestBody List<FlowInfoData> externalFlows,
             @ApiParam(value = "default: false. If true, this will propagate rules to the switches.",
@@ -383,18 +273,11 @@
             @RequestParam("propagate") Optional<Boolean> propagate,
             @ApiParam(value = "default: false. If true, will wait until poll timeout for validation.",
                     required = false)
-            @RequestParam("propagate") Optional<Boolean> verify,
-            @RequestHeader(value = CORRELATION_ID, defaultValue = DEFAULT_CORRELATION_ID) String correlationId) {
-
-        if (correlationId.equals(DEFAULT_CORRELATION_ID))
-            correlationId = getUniqueCorrelation();
+            @RequestParam("propagate") Optional<Boolean> verify) {
 
         Boolean defaultPropagate = false;
         Boolean defaultVerify = false;
-        return flowService.pushFlows(externalFlows, correlationId,
-                propagate.orElse(defaultPropagate),
-                verify.orElse(defaultVerify));
->>>>>>> 414a5f7c
+        return flowService.pushFlows(externalFlows, propagate.orElse(defaultPropagate), verify.orElse(defaultVerify));
     }
 
 
@@ -411,10 +294,6 @@
             method = RequestMethod.PUT,
             produces = MediaType.APPLICATION_JSON_UTF8_VALUE)
     @ResponseStatus(HttpStatus.OK)
-<<<<<<< HEAD
-    public BatchResults unpushFlows(@RequestBody List<FlowInfoData> externalFlows) {
-        return flowService.unpushFlows(externalFlows);
-=======
     public BatchResults unpushFlows(
             @RequestBody List<FlowInfoData> externalFlows,
             @ApiParam(value = "default: false. If true, this will propagate rules to the switches.",
@@ -422,18 +301,10 @@
             @RequestParam("propagate") Optional<Boolean> propagate,
             @ApiParam(value = "default: false. If true, will wait until poll timeout for validation.",
                     required = false)
-            @RequestParam("propagate") Optional<Boolean> verify,
-            @RequestHeader(value = CORRELATION_ID, defaultValue = DEFAULT_CORRELATION_ID) String correlationId) {
-
-        if (correlationId.equals(DEFAULT_CORRELATION_ID))
-            correlationId = getUniqueCorrelation();
-
+            @RequestParam("propagate") Optional<Boolean> verify) {
         Boolean defaultPropagate = false;
         Boolean defaultVerify = false;
-        return flowService.unpushFlows(externalFlows, correlationId,
-                propagate.orElse(defaultPropagate),
-                verify.orElse(defaultVerify));
->>>>>>> 414a5f7c
+        return flowService.unpushFlows(externalFlows, propagate.orElse(defaultPropagate), verify.orElse(defaultVerify));
     }
 
 
@@ -449,19 +320,9 @@
     @RequestMapping(path = "/flows/{flow_id}/reroute",
             method = RequestMethod.PATCH)
     @ResponseStatus(HttpStatus.OK)
-<<<<<<< HEAD
     public FlowPathPayload rerouteFlow(@PathVariable("flow_id") String flowId) {
+        logger.debug("Received reroute request for flow {}", flowId);
         return flowService.rerouteFlow(flowId);
-=======
-    public FlowPathPayload rerouteFlow(@PathVariable("flow_id") String flowId,
-            @RequestHeader(value = CORRELATION_ID, defaultValue = DEFAULT_CORRELATION_ID) String correlationId) {
-
-        if (correlationId.equals(DEFAULT_CORRELATION_ID))
-            correlationId = getUniqueCorrelation();
-
-        logger.debug("Received reroute request with correlation_id {} for flow {}", correlationId, flowId);
-        return flowService.rerouteFlow(flowId, correlationId);
->>>>>>> 414a5f7c
     }
 
 
@@ -469,7 +330,6 @@
      * Compares the Flow from the DB to what is on each switch.
      *
      * @param flowId id of flow to be rerouted.
-     * @param correlationId correlation ID header value.
      * @return flow payload with updated path.
      */
     @ApiOperation(value = "Validate flow, comparing the DB to each switch", response = FlowPathPayload.class)
@@ -478,18 +338,13 @@
     @RequestMapping(path = "/flows/{flow_id}/validate",
             method = RequestMethod.GET)
     @ResponseStatus(HttpStatus.OK)
-    public ResponseEntity<List<FlowValidationDto>> validateFlow(@PathVariable("flow_id") String flowId,
-                                          @RequestHeader(value = CORRELATION_ID,
-                                                defaultValue = DEFAULT_CORRELATION_ID) String correlationId) {
-
-        if (correlationId.equals(DEFAULT_CORRELATION_ID))
-            correlationId = getUniqueCorrelation();
-
-        logger.debug("Received Flow Validation request with correlation_id {} for flow {}", correlationId, flowId);
+    public ResponseEntity<List<FlowValidationDto>> validateFlow(@PathVariable("flow_id") String flowId) {
+
+        logger.debug("Received Flow Validation request with flow {}", flowId);
         ResponseEntity<List<FlowValidationDto>> response;
 
         try {
-            List<FlowValidationDto> result = flowService.validateFlow(flowId, correlationId);
+            List<FlowValidationDto> result = flowService.validateFlow(flowId);
             if (result == null) {
                 logger.info("VALIDATE FLOW: Flow Not Found: {}", flowId);
                 response = new ResponseEntity<>(null, new HttpHeaders(), HttpStatus.NOT_FOUND);
@@ -515,26 +370,15 @@
     @RequestMapping(path = "/flows/cachesync",
             method = RequestMethod.GET)
     @ResponseStatus(HttpStatus.OK)
-<<<<<<< HEAD
     public FlowCacheSyncResults syncFlowCache() {
-        return flowService.syncFlowCache();
-=======
-    public FlowCacheSyncResults syncFlowCache(
-            @RequestHeader(value = CORRELATION_ID, defaultValue = DEFAULT_CORRELATION_ID) String correlationId) {
-
-        if (correlationId.equals(DEFAULT_CORRELATION_ID)) {
-            correlationId = getUniqueCorrelation();
-        }
-
-        logger.debug("Received sync FlowCache with correlation_id {}", correlationId);
-        return flowService.syncFlowCache(SynchronizeCacheAction.NONE, correlationId);
->>>>>>> 414a5f7c
+
+        logger.debug("Received sync FlowCache");
+        return flowService.syncFlowCache(SynchronizeCacheAction.NONE);
     }
 
     /**
      * Invalidate (purge) the flow cache and initialize it with DB data.
      *
-     * @param correlationId correlation ID header value.
      * @return a response of the invalidate operation
      */
     @ApiOperation(value = "Invalidate (purge) Flow Cache(s)", response = FlowCacheSyncResults.class)
@@ -542,21 +386,14 @@
             @ApiResponse(code = 200, response = FlowCacheSyncResults.class, message = "Operation is successful")})
     @DeleteMapping(path = "/flows/cache")
     @ResponseStatus(HttpStatus.OK)
-    public FlowCacheSyncResults invalidateFlowCache(
-            @RequestHeader(value = CORRELATION_ID, defaultValue = DEFAULT_CORRELATION_ID) String correlationId) {
-
-        if (correlationId.equals(DEFAULT_CORRELATION_ID)) {
-            correlationId = getUniqueCorrelation();
-        }
-
-        logger.debug("Received Invalidate FlowCache with correlation_id {}", correlationId);
-        return flowService.syncFlowCache(SynchronizeCacheAction.INVALIDATE_CACHE, correlationId);
+    public FlowCacheSyncResults invalidateFlowCache() {
+        logger.debug("Received Invalidate FlowCache");
+        return flowService.syncFlowCache(SynchronizeCacheAction.INVALIDATE_CACHE);
     }
 
     /**
      * Refresh (synchronize) the flow cache with DB data.
      *
-     * @param correlationId correlation ID header value.
      * @return a detailed response of the refresh operation (added, deleted, modified, unchanged flows)
      */
     @ApiOperation(value = "Refresh Flow Cache(s)", response = FlowCacheSyncResults.class)
@@ -564,14 +401,9 @@
             @ApiResponse(code = 200, response = FlowCacheSyncResults.class, message = "Operation is successful")})
     @PatchMapping(path = "/flows/cache")
     @ResponseStatus(HttpStatus.OK)
-    public FlowCacheSyncResults refreshFlowCache(
-            @RequestHeader(value = CORRELATION_ID, defaultValue = DEFAULT_CORRELATION_ID) String correlationId) {
-
-        if (correlationId.equals(DEFAULT_CORRELATION_ID)) {
-            correlationId = getUniqueCorrelation();
-        }
-
-        logger.debug("Received Refresh FlowCache with correlation_id {}", correlationId);
-        return flowService.syncFlowCache(SynchronizeCacheAction.SYNCHRONIZE_CACHE, correlationId);
-    }
+    public FlowCacheSyncResults refreshFlowCache() {
+        logger.debug("Received Refresh FlowCache");
+        return flowService.syncFlowCache(SynchronizeCacheAction.SYNCHRONIZE_CACHE);
+    }
+
 }