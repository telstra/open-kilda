/* Copyright 2017 Telstra Open Source
 *
 *   Licensed under the Apache License, Version 2.0 (the "License");
 *   you may not use this file except in compliance with the License.
 *   You may obtain a copy of the License at
 *
 *       http://www.apache.org/licenses/LICENSE-2.0
 *
 *   Unless required by applicable law or agreed to in writing, software
 *   distributed under the License is distributed on an "AS IS" BASIS,
 *   WITHOUT WARRANTIES OR CONDITIONS OF ANY KIND, either express or implied.
 *   See the License for the specific language governing permissions and
 *   limitations under the License.
 */

package org.openkilda.northbound.controller;

import static org.openkilda.messaging.Utils.EXTRA_AUTH;
import static org.openkilda.messaging.Utils.FLOW_ID;

import io.swagger.annotations.Api;
import io.swagger.annotations.ApiOperation;
import io.swagger.annotations.ApiParam;
import io.swagger.annotations.ApiResponse;
import io.swagger.annotations.ApiResponses;
import org.openkilda.messaging.command.flow.SynchronizeCacheAction;
import org.openkilda.messaging.error.MessageError;
import org.openkilda.messaging.info.flow.FlowInfoData;
import org.openkilda.messaging.payload.flow.FlowCacheSyncResults;
import org.openkilda.messaging.payload.flow.FlowIdStatusPayload;
import org.openkilda.messaging.payload.flow.FlowPathPayload;
import org.openkilda.messaging.payload.flow.FlowPayload;
import org.openkilda.messaging.payload.flow.FlowReroutePayload;
import org.openkilda.northbound.dto.flows.FlowValidationDto;
import org.openkilda.northbound.dto.BatchResults;
import org.openkilda.northbound.service.FlowService;
import org.openkilda.northbound.utils.ExtraAuthRequired;
import org.slf4j.Logger;
import org.slf4j.LoggerFactory;
import org.springframework.beans.factory.annotation.Autowired;
import org.springframework.context.annotation.PropertySource;
import org.springframework.http.HttpHeaders;
import org.springframework.http.HttpStatus;
import org.springframework.http.MediaType;
import org.springframework.http.ResponseEntity;
import org.springframework.web.bind.annotation.DeleteMapping;
import org.springframework.web.bind.annotation.PatchMapping;
import org.springframework.web.bind.annotation.PathVariable;
import org.springframework.web.bind.annotation.RequestBody;
import org.springframework.web.bind.annotation.RequestHeader;
import org.springframework.web.bind.annotation.RequestMapping;
import org.springframework.web.bind.annotation.RequestMethod;
import org.springframework.web.bind.annotation.RequestParam;
import org.springframework.web.bind.annotation.ResponseStatus;
import org.springframework.web.bind.annotation.RestController;

import java.nio.file.InvalidPathException;
import java.util.List;
import java.util.Optional;


/**
 * REST Controller for flow requests.
 */
@RestController
@PropertySource("classpath:northbound.properties")
@Api
@ApiResponses(value = {
        @ApiResponse(code = 200, message = "Operation is successful"),
        @ApiResponse(code = 400, response = MessageError.class, message = "Invalid input data"),
        @ApiResponse(code = 401, response = MessageError.class, message = "Unauthorized"),
        @ApiResponse(code = 403, response = MessageError.class, message = "Forbidden"),
        @ApiResponse(code = 404, response = MessageError.class, message = "Not found"),
        @ApiResponse(code = 500, response = MessageError.class, message = "General error"),
        @ApiResponse(code = 503, response = MessageError.class, message = "Service unavailable")})
public class FlowController {
    /**
     * The logger.
     */
    private static final Logger logger = LoggerFactory.getLogger(FlowController.class);

    /**
     * The flow service instance.
     */
    @Autowired
    private FlowService flowService;

    /**
     * Creates new flow.
     *
     * @param flow          flow
     * @return flow
     */
    @ApiOperation(value = "Creates new flow", response = FlowPayload.class)
    @RequestMapping(
            value = "/flows",
            method = RequestMethod.PUT,
            produces = MediaType.APPLICATION_JSON_UTF8_VALUE,
            consumes = MediaType.APPLICATION_JSON_VALUE)
    public ResponseEntity<FlowPayload> createFlow(@RequestBody FlowPayload flow) {
        FlowPayload response = flowService.createFlow(flow);
        return new ResponseEntity<>(response, new HttpHeaders(), HttpStatus.OK);
    }

    /**
     * Gets flow.
     *
     * @param flowId        flow id
     * @return flow
     */
    @ApiOperation(value = "Gets flow", response = FlowPayload.class)
    @RequestMapping(
            value = "/flows/{flow-id}",
            method = RequestMethod.GET,
            produces = MediaType.APPLICATION_JSON_UTF8_VALUE)
    public ResponseEntity<FlowPayload> getFlow(@PathVariable(name = "flow-id") String flowId) {
        logger.debug("Get flow: {}={}", FLOW_ID, flowId);
        FlowPayload response = flowService.getFlow(flowId);
        return new ResponseEntity<>(response, new HttpHeaders(), HttpStatus.OK);
    }

    /**
     * Deletes flow.
     *
     * @param flowId        flow id
     * @return flow
     */
    @ApiOperation(value = "Deletes flow", response = FlowPayload.class)
    @RequestMapping(
            value = "/flows/{flow-id}",
            method = RequestMethod.DELETE,
            produces = MediaType.APPLICATION_JSON_UTF8_VALUE)
    public ResponseEntity<FlowPayload> deleteFlow(@PathVariable(name = "flow-id") String flowId) {
        logger.debug("Delete flow: {}={}", FLOW_ID, flowId);
        FlowPayload response = flowService.deleteFlow(flowId);
        return new ResponseEntity<>(response, new HttpHeaders(), HttpStatus.OK);
    }

    /**
     * Updates existing flow.
     *
     * @param flow          flow
     * @param flowId        flow id
     * @return flow
     */
    @ApiOperation(value = "Updates flow", response = FlowPayload.class)
    @RequestMapping(
            value = "/flows/{flow-id}",
            method = RequestMethod.PUT,
            produces = MediaType.APPLICATION_JSON_UTF8_VALUE,
            consumes = MediaType.APPLICATION_JSON_VALUE)
    public ResponseEntity<FlowPayload> updateFlow(
            @PathVariable(name = "flow-id") String flowId,
            @RequestBody FlowPayload flow) {
        FlowPayload response = flowService.updateFlow(flow);
        return new ResponseEntity<>(response, new HttpHeaders(), HttpStatus.OK);
    }

    /**
     * Dumps all flows. Dumps all flows with specific status if specified.
     *
     * @return list of flow
     */
    @ApiOperation(value = "Dumps all flows", response = FlowPayload.class, responseContainer = "List")
<<<<<<< HEAD
=======
    @ApiResponse(code = 200, response = FlowPayload.class, responseContainer = "List", message = "Operation is successful")
>>>>>>> 6f3b5bd7
    @RequestMapping(
            value = "/flows",
            method = RequestMethod.GET,
            produces = MediaType.APPLICATION_JSON_UTF8_VALUE)
    public ResponseEntity<List<FlowPayload>> getFlows() {
        List<FlowPayload> response = flowService.getFlows();
        return new ResponseEntity<>(response, new HttpHeaders(), HttpStatus.OK);
    }


    /**
     * Delete all flows.
     *
     * @return list of flows that have been deleted
     */
<<<<<<< HEAD
    @ApiOperation(value = "Delete all flows. Requires special authorization", response = FlowPayload.class,
            responseContainer = "List")
=======
    @ApiOperation(value = "Delete all flows. Requires special authorization", response = FlowPayload.class, responseContainer = "List")
    @ApiResponse(code = 200, response = FlowPayload.class, responseContainer = "List", message = "Operation is successful")
>>>>>>> 6f3b5bd7
    @RequestMapping(
            value = "/flows",
            method = RequestMethod.DELETE,
            produces = MediaType.APPLICATION_JSON_UTF8_VALUE)
    @ExtraAuthRequired
    @SuppressWarnings("unchecked") // the error is unchecked
    public ResponseEntity<List<FlowPayload>> deleteFlows(
            @RequestHeader(value = EXTRA_AUTH, defaultValue = "0") long extra_auth) {
        long current_auth = System.currentTimeMillis();
        if (Math.abs(current_auth-extra_auth) > 120*1000) {
            /*
             * The request needs to be within 120 seconds of the system clock.
             */
            return new ResponseEntity("Invalid Auth: " + current_auth, new HttpHeaders(), HttpStatus.UNAUTHORIZED);
        }

        List<FlowPayload> response = flowService.deleteFlows();
        return new ResponseEntity<>(response, new HttpHeaders(), HttpStatus.OK);
    }



    /**
     * Gets flow status.
     *
     * @param flowId        flow id
     * @return list of flow
     */
    @ApiOperation(value = "Gets flow status", response = FlowIdStatusPayload.class)
    @RequestMapping(
            value = "/flows/status/{flow-id}",
            method = RequestMethod.GET,
            produces = MediaType.APPLICATION_JSON_UTF8_VALUE)
    public ResponseEntity<FlowIdStatusPayload> statusFlow(@PathVariable(name = "flow-id") String flowId) {
        FlowIdStatusPayload response = flowService.statusFlow(flowId);
        return new ResponseEntity<>(response, new HttpHeaders(), HttpStatus.OK);
    }

    /**
     * Gets flow path.
     *
     * @param flowId        flow id
     * @return list of flow
     */
    @ApiOperation(value = "Gets flow path", response = FlowPathPayload.class)
    @RequestMapping(
            value = "/flows/path/{flow-id}", method = RequestMethod.GET,
            produces = MediaType.APPLICATION_JSON_UTF8_VALUE)
    public ResponseEntity<FlowPathPayload> pathFlow(@PathVariable(name = "flow-id") String flowId) {
        FlowPathPayload response = flowService.pathFlow(flowId);
        return new ResponseEntity<>(response, new HttpHeaders(), HttpStatus.OK);
    }


    /**
     * Push flows to kilda ... this can be used to get flows into kilda without kilda creating them
     * itself. Kilda won't expect to create them .. it may (and should) validate them at some stage.
     *
     * @param externalFlows a list of flows to push to kilda for it to absorb without expectation of creating the flow rules
     * @return list of flow
     */
    @ApiOperation(value = "Push flows without expectation of modifying switches. It can push to switch and validate.",
            response = BatchResults.class)
    @RequestMapping(path = "/push/flows",
            method = RequestMethod.PUT,
            produces = MediaType.APPLICATION_JSON_UTF8_VALUE)
    @ResponseStatus(HttpStatus.OK)
    public BatchResults pushFlows(
            @RequestBody List<FlowInfoData> externalFlows,
            @ApiParam(value = "default: false. If true, this will propagate rules to the switches.",
                    required = false)
            @RequestParam("propagate") Optional<Boolean> propagate,
            @ApiParam(value = "default: false. If true, will wait until poll timeout for validation.",
                    required = false)
            @RequestParam("verify") Optional<Boolean> verify) {

        Boolean defaultPropagate = false;
        Boolean defaultVerify = false;
        return flowService.pushFlows(externalFlows, propagate.orElse(defaultPropagate), verify.orElse(defaultVerify));
    }


    /**
     * Unpush flows to kilda ... essentially the opposite of push.
     *
     * @param externalFlows a list of flows to unpush without propagation to Floodlight
     * @return list of flow
     */
    @ApiOperation(value = "Unpush flows without expectation of modifying switches. It can push to switch and validate.",
            response = BatchResults.class)
    @RequestMapping(path = "/unpush/flows",
            method = RequestMethod.PUT,
            produces = MediaType.APPLICATION_JSON_UTF8_VALUE)
    @ResponseStatus(HttpStatus.OK)
    public BatchResults unpushFlows(
            @RequestBody List<FlowInfoData> externalFlows,
            @ApiParam(value = "default: false. If true, this will propagate rules to the switches.",
                    required = false)
            @RequestParam("propagate") Optional<Boolean> propagate,
            @ApiParam(value = "default: false. If true, will wait until poll timeout for validation.",
                    required = false)
            @RequestParam("verify") Optional<Boolean> verify) {
        Boolean defaultPropagate = false;
        Boolean defaultVerify = false;
        return flowService.unpushFlows(externalFlows, propagate.orElse(defaultPropagate), verify.orElse(defaultVerify));
    }


    /**
     * Initiates flow rerouting if any shorter paths are available.
     *
     * @param flowId id of flow to be rerouted.
     * @return flow payload with updated path.
     */
    @ApiOperation(value = "Reroute flow", response = FlowPathPayload.class)
    @RequestMapping(path = "/flows/{flow_id}/reroute",
            method = RequestMethod.PATCH)
    @ResponseStatus(HttpStatus.OK)
    public FlowPathPayload rerouteFlow(@PathVariable("flow_id") String flowId) {
        logger.debug("Received reroute request for flow {}", flowId);
        return flowService.rerouteFlow(flowId);
    }

    /**
     * Initiates flow synchronization (reinstalling). In other words it means flow update with newly generated rules.
     *
     * @param flowId id of flow to be rerouted.
     * @return flow payload with updated path.
     */
    @ApiOperation(value = "Sync flow", response = FlowReroutePayload.class)
    @ApiResponses(value = {
            @ApiResponse(code = 200, response = FlowReroutePayload.class, message = "Operation is successful")})
    @RequestMapping(path = "/flows/{flow_id}/sync",
            method = RequestMethod.PATCH)
    @ResponseStatus(HttpStatus.OK)
    public FlowReroutePayload syncFlow(@PathVariable("flow_id") String flowId) {
        logger.debug("Received sync flow request for flow {}", flowId);
        return flowService.syncFlow(flowId);
    }

    /**
     * Compares the Flow from the DB to what is on each switch.
     *
     * @param flowId id of flow to be rerouted.
     * @return flow payload with updated path.
     */
    @ApiOperation(value = "Validate flow, comparing the DB to each switch", response = FlowValidationDto.class,
            responseContainer = "List")
<<<<<<< HEAD
=======
    @ApiResponses(value = {
            @ApiResponse(code = 200, response = FlowValidationDto.class, responseContainer = "List", message = "Operation is successful")})
>>>>>>> 6f3b5bd7
    @RequestMapping(path = "/flows/{flow_id}/validate",
            method = RequestMethod.GET)
    @ResponseStatus(HttpStatus.OK)
    public ResponseEntity<List<FlowValidationDto>> validateFlow(@PathVariable("flow_id") String flowId) {

        logger.debug("Received Flow Validation request with flow {}", flowId);
        ResponseEntity<List<FlowValidationDto>> response;

        try {
            List<FlowValidationDto> result = flowService.validateFlow(flowId);
            if (result == null) {
                logger.info("VALIDATE FLOW: Flow Not Found: {}", flowId);
                response = ResponseEntity.notFound().build();
            } else {
                response = ResponseEntity.ok(result);
            }
        } catch (InvalidPathException e) {
            logger.error("VALIDATE FLOW: Flow has no path: {}", flowId);
            logger.error(e.getMessage());
            response = ResponseEntity.notFound().build();
        }
        return response;
    }

    /**
     * Make sure any Flow caches are in sync with the DB. This is primarily a janitor primitive.
     *
     * @return a detailed response of the sync operation (added, deleted, modified, unchanged flows)
     */
    @ApiOperation(value = "Sync Flow Cache(s)", response = FlowCacheSyncResults.class)
    @RequestMapping(path = "/flows/cachesync",
            method = RequestMethod.GET)
    @ResponseStatus(HttpStatus.OK)
    public FlowCacheSyncResults syncFlowCache() {

        logger.debug("Received sync FlowCache");
        return flowService.syncFlowCache(SynchronizeCacheAction.NONE);
    }

    /**
     * Invalidate (purge) the flow cache and initialize it with DB data.
     *
     * @return a response of the invalidate operation
     */
    @ApiOperation(value = "Invalidate (purge) Flow Cache(s)", response = FlowCacheSyncResults.class)
    @DeleteMapping(path = "/flows/cache")
    @ResponseStatus(HttpStatus.OK)
    public FlowCacheSyncResults invalidateFlowCache() {
        logger.debug("Received Invalidate FlowCache");
        return flowService.syncFlowCache(SynchronizeCacheAction.INVALIDATE_CACHE);
    }

    /**
     * Refresh (synchronize) the flow cache with DB data.
     *
     * @return a detailed response of the refresh operation (added, deleted, modified, unchanged flows)
     */
    @ApiOperation(value = "Refresh Flow Cache(s)", response = FlowCacheSyncResults.class)
    @PatchMapping(path = "/flows/cache")
    @ResponseStatus(HttpStatus.OK)
    public FlowCacheSyncResults refreshFlowCache() {
        logger.debug("Received Refresh FlowCache");
        return flowService.syncFlowCache(SynchronizeCacheAction.SYNCHRONIZE_CACHE);
    }

}<|MERGE_RESOLUTION|>--- conflicted
+++ resolved
@@ -162,10 +162,6 @@
      * @return list of flow
      */
     @ApiOperation(value = "Dumps all flows", response = FlowPayload.class, responseContainer = "List")
-<<<<<<< HEAD
-=======
-    @ApiResponse(code = 200, response = FlowPayload.class, responseContainer = "List", message = "Operation is successful")
->>>>>>> 6f3b5bd7
     @RequestMapping(
             value = "/flows",
             method = RequestMethod.GET,
@@ -181,13 +177,8 @@
      *
      * @return list of flows that have been deleted
      */
-<<<<<<< HEAD
     @ApiOperation(value = "Delete all flows. Requires special authorization", response = FlowPayload.class,
             responseContainer = "List")
-=======
-    @ApiOperation(value = "Delete all flows. Requires special authorization", response = FlowPayload.class, responseContainer = "List")
-    @ApiResponse(code = 200, response = FlowPayload.class, responseContainer = "List", message = "Operation is successful")
->>>>>>> 6f3b5bd7
     @RequestMapping(
             value = "/flows",
             method = RequestMethod.DELETE,
@@ -336,11 +327,6 @@
      */
     @ApiOperation(value = "Validate flow, comparing the DB to each switch", response = FlowValidationDto.class,
             responseContainer = "List")
-<<<<<<< HEAD
-=======
-    @ApiResponses(value = {
-            @ApiResponse(code = 200, response = FlowValidationDto.class, responseContainer = "List", message = "Operation is successful")})
->>>>>>> 6f3b5bd7
     @RequestMapping(path = "/flows/{flow_id}/validate",
             method = RequestMethod.GET)
     @ResponseStatus(HttpStatus.OK)
