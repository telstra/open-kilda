--- conflicted
+++ resolved
@@ -15,24 +15,16 @@
 
 package org.openkilda.northbound.messaging.kafka;
 
-<<<<<<< HEAD
-=======
 import static org.openkilda.messaging.Utils.HEALTH_CHECK_NON_OPERATIONAL_STATUS;
 import static org.openkilda.messaging.Utils.HEALTH_CHECK_OPERATIONAL_STATUS;
 import static org.openkilda.messaging.Utils.MAPPER;
 import static org.openkilda.messaging.error.ErrorType.DATA_INVALID;
 import static org.openkilda.messaging.error.ErrorType.INTERNAL_ERROR;
 
->>>>>>> 70c7d4a3
 import org.openkilda.messaging.Message;
 import org.openkilda.northbound.messaging.MessageProducer;
-<<<<<<< HEAD
-
-=======
 import org.openkilda.northbound.service.HealthCheckService;
 
-import com.fasterxml.jackson.core.JsonProcessingException;
->>>>>>> 70c7d4a3
 import org.slf4j.Logger;
 import org.slf4j.LoggerFactory;
 import org.springframework.beans.factory.annotation.Autowired;
@@ -65,54 +57,19 @@
      * {@inheritDoc}
      */
     @Override
-<<<<<<< HEAD
     public ListenableFuture<SendResult<String, Message>> send(final String topic, final Message message) {
-        String key = message.getCorrelationId();
         ListenableFuture<SendResult<String, Message>> future = kafkaTemplate.send(topic, key, message);
         future.addCallback(
-                result -> logger.debug("Message sent: topic={}, message={}", topic, message),
-                error -> logger.error("Unable to send message: topic={}, message={}", topic, message, error)
+                success -> {
+                    healthCheckService.updateKafkaStatus(HEALTH_CHECK_OPERATIONAL_STATUS);
+                    logger.debug("Message sent: topic={}, message={}", topic, message);
+                },
+                error -> {
+                    healthCheckService.updateKafkaStatus(HEALTH_CHECK_NON_OPERATIONAL_STATUS);
+                    logger.error("Unable to send message: topic={}, message={}", topic, message, error)
+                }
         );
 
         return future;
-=======
-    public void send(final String topic, final Message message) {
-        ListenableFuture<SendResult<String, String>> future;
-        String messageToSend;
-
-        try {
-            messageToSend = MAPPER.writeValueAsString(message);
-        } catch (JsonProcessingException exception) {
-            String errorMessage = "Unable to serialize object";
-            logger.error("{}: object={}", errorMessage, message, exception);
-            throw new MessageException(message.getCorrelationId(), System.currentTimeMillis(),
-                    DATA_INVALID, errorMessage, message.toString());
-        }
-
-        future = kafkaTemplate.send(topic, messageToSend);
-        future.addCallback(new ListenableFutureCallback<SendResult<String, String>>() {
-            @Override
-            public void onSuccess(SendResult<String, String> result) {
-                healthCheckService.updateKafkaStatus(HEALTH_CHECK_OPERATIONAL_STATUS);
-                logger.debug("Message sent: topic={}, message={}", topic, messageToSend);
-            }
-
-            @Override
-            public void onFailure(Throwable exception) {
-                healthCheckService.updateKafkaStatus(HEALTH_CHECK_NON_OPERATIONAL_STATUS);
-                logger.error("Unable to send message: topic={}, message={}", topic, messageToSend, exception);
-            }
-        });
-
-        try {
-            SendResult<String, String> result = future.get(TIMEOUT, TimeUnit.MILLISECONDS);
-            logger.debug("Record sent: record={}, metadata={}", result.getProducerRecord(), result.getRecordMetadata());
-        } catch (TimeoutException | ExecutionException | InterruptedException exception) {
-            String errorMessage = "Unable to send message";
-            logger.error("{}: topic={}, message={}", errorMessage, topic, message, exception);
-            throw new MessageException(message.getCorrelationId(), System.currentTimeMillis(),
-                    INTERNAL_ERROR, errorMessage, messageToSend);
-        }
->>>>>>> 70c7d4a3
     }
 }