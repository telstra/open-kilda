--- conflicted
+++ resolved
@@ -74,24 +74,9 @@
     public CorrelationIdFactory idFactory() {
         return new TestCorrelationIdFactory();
     }
-<<<<<<< HEAD
 
     @Bean
     public MessagingChannel messagingChannel() {
         return new KafkaMessagingChannel();
     }
-
-    private class TestHealthCheckMessageMock implements HealthCheckMessageConsumer {
-
-        @Override
-        public Map<String, String> poll(String correlationId) {
-            return null;
-        }
-
-        @Override
-        public void onResponse(Map<String, String> message) {
-        }
-    }
-=======
->>>>>>> 70c7d4a3
 }