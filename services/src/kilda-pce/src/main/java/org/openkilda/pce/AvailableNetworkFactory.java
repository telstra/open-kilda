--- conflicted
+++ resolved
@@ -15,8 +15,8 @@
 
 package org.openkilda.pce;
 
+import org.openkilda.model.Flow;
 import org.openkilda.model.Isl;
-import org.openkilda.model.UnidirectionalFlow;
 import org.openkilda.pce.exception.RecoverableException;
 import org.openkilda.pce.impl.AvailableNetwork;
 import org.openkilda.persistence.PersistenceException;
@@ -42,7 +42,7 @@
      *
      * @return {@link AvailableNetwork} instance
      */
-    public AvailableNetwork getAvailableNetwork(UnidirectionalFlow flow, boolean reuseAllocatedFlowBandwidth)
+    public AvailableNetwork getAvailableNetwork(Flow flow, boolean reuseAllocatedFlowBandwidth)
             throws RecoverableException {
         return getAvailableNetwork(flow, reuseAllocatedFlowBandwidth, BuildStrategy.from(config.getNetworkStrategy()));
     }
@@ -54,11 +54,7 @@
      * @return {@link AvailableNetwork} instance
      */
     public AvailableNetwork getAvailableNetwork(
-<<<<<<< HEAD
-            UnidirectionalFlow flow, boolean reuseAllocatedFlowBandwidth, BuildStrategy buildStrategy)
-=======
             Flow flow, boolean reuseAllocatedFlowBandwidth, BuildStrategy buildStrategy)
->>>>>>> a8a6f87f
             throws RecoverableException {
         AvailableNetwork network = new AvailableNetwork();
         try {
@@ -79,7 +75,7 @@
         return network;
     }
 
-    private Collection<Isl> getAvailableIsls(BuildStrategy buildStrategy, UnidirectionalFlow flow) {
+    private Collection<Isl> getAvailableIsls(BuildStrategy buildStrategy, Flow flow) {
         if (buildStrategy == BuildStrategy.COST) {
             return flow.isIgnoreBandwidth() ? islRepository.findAllActive() :
                     islRepository.findActiveWithAvailableBandwidth(flow.getBandwidth());
