--- conflicted
+++ resolved
@@ -22,10 +22,6 @@
 import org.openkilda.model.Switch;
 import org.openkilda.model.SwitchId;
 import org.openkilda.pce.AvailableNetworkFactory;
-<<<<<<< HEAD
-import org.openkilda.pce.AvailableNetworkFactory.BuildStrategy;
-=======
->>>>>>> 5a046d34
 import org.openkilda.pce.Path;
 import org.openkilda.pce.PathComputer;
 import org.openkilda.pce.PathPair;
@@ -63,20 +59,8 @@
         return getPath(availableNetworkFactory.getAvailableNetwork(flow, reuseAllocatedFlowResources), flow);
     }
 
-<<<<<<< HEAD
-    @Override
-    public PathPair getPath(Flow flow, boolean reuseAllocatedFlowBandwidth, BuildStrategy buildStrategy)
-            throws UnroutableFlowException, RecoverableException {
-        return getPath(
-                availableNetworkFactory.getAvailableNetwork(flow, reuseAllocatedFlowBandwidth, buildStrategy), flow);
-    }
-
-    private PathPair getPath(AvailableNetwork network, Flow flow) throws UnroutableFlowException {
-        if (flow.getSrcSwitch().getSwitchId().equals(flow.getDestSwitch().getSwitchId())) {
-=======
     private PathPair getPath(AvailableNetwork network, Flow flow) throws UnroutableFlowException {
         if (flow.isOneSwitchFlow()) {
->>>>>>> 5a046d34
             log.info("No path computation for one-switch flow");
             SwitchId singleSwitchId = flow.getSrcSwitch().getSwitchId();
             return PathPair.builder()
@@ -104,10 +88,7 @@
     public List<Path> getNPaths(SwitchId srcSwitchId, SwitchId dstSwitchId, int count)
             throws RecoverableException, UnroutableFlowException {
         Flow flow = Flow.builder()
-<<<<<<< HEAD
-=======
                 .flowId("") // just any id, as not used.
->>>>>>> 5a046d34
                 .srcSwitch(Switch.builder().switchId(srcSwitchId).build())
                 .destSwitch(Switch.builder().switchId(dstSwitchId).build())
                 .ignoreBandwidth(false)
@@ -121,10 +102,7 @@
         return paths.stream()
                 .map(edges -> convertToPath(srcSwitchId, dstSwitchId, edges))
                 .sorted(Comparator.comparing(Path::getMinAvailableBandwidth)
-<<<<<<< HEAD
-=======
                         .reversed()
->>>>>>> 5a046d34
                         .thenComparing(Path::getLatency))
                 .limit(count)
                 .collect(Collectors.toList());
