--- conflicted
+++ resolved
@@ -19,10 +19,7 @@
 import static java.util.Collections.emptyList;
 
 import org.openkilda.model.Flow;
-<<<<<<< HEAD
 import org.openkilda.model.Switch;
-=======
->>>>>>> f88a4c17
 import org.openkilda.model.SwitchId;
 import org.openkilda.pce.AvailableNetworkFactory;
 import org.openkilda.pce.AvailableNetworkFactory.BuildStrategy;
@@ -37,10 +34,7 @@
 import lombok.extern.slf4j.Slf4j;
 import org.apache.commons.lang3.tuple.Pair;
 
-<<<<<<< HEAD
 import java.util.Comparator;
-=======
->>>>>>> f88a4c17
 import java.util.LinkedList;
 import java.util.List;
 import java.util.stream.Collectors;
@@ -98,7 +92,6 @@
         return convertToPathPair(flow.getSrcSwitch().getSwitchId(), flow.getDestSwitch().getSwitchId(), biPath);
     }
 
-<<<<<<< HEAD
     @Override
     public List<Path> getNPaths(SwitchId srcSwitch, SwitchId dstSwitch, int count)
             throws RecoverableException, UnroutableFlowException {
@@ -121,34 +114,21 @@
                 .collect(Collectors.toList());
     }
 
-
-=======
->>>>>>> f88a4c17
     private PathPair convertToPathPair(SwitchId srcSwitch, SwitchId dstSwitch, Pair<List<Edge>, List<Edge>> biPath) {
         return PathPair.builder()
                 .forward(convertToPath(srcSwitch, dstSwitch, biPath.getLeft()))
                 .reverse(convertToPath(dstSwitch, srcSwitch, biPath.getRight()))
                 .build();
     }
-<<<<<<< HEAD
 
     private Path convertToPath(SwitchId srcSwitchId, SwitchId dstSwitchId, List<Edge> edges) {
         List<Path.Segment> segments = new LinkedList<>();
 
-=======
-
-    private Path convertToPath(SwitchId srcSwitchId, SwitchId dstSwitchId, List<Edge> edges) {
-        List<Path.Segment> segments = new LinkedList<>();
-
->>>>>>> f88a4c17
         long latency = 0L;
         long minAvailableBandwidth = Long.MAX_VALUE;
         for (Edge edge : edges) {
             latency += edge.getLatency();
-<<<<<<< HEAD
             minAvailableBandwidth = Math.min(minAvailableBandwidth, edge.getAvailableBandwidth());
-=======
->>>>>>> f88a4c17
             segments.add(convertToSegment(edge));
         }
 
