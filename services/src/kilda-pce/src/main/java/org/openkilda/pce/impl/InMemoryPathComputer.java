/* Copyright 2017 Telstra Open Source
 *
 *   Licensed under the Apache License, Version 2.0 (the "License");
 *   you may not use this file except in compliance with the License.
 *   You may obtain a copy of the License at
 *
 *       http://www.apache.org/licenses/LICENSE-2.0
 *
 *   Unless required by applicable law or agreed to in writing, software
 *   distributed under the License is distributed on an "AS IS" BASIS,
 *   WITHOUT WARRANTIES OR CONDITIONS OF ANY KIND, either express or implied.
 *   See the License for the specific language governing permissions and
 *   limitations under the License.
 */

package org.openkilda.pce.impl;

import static java.lang.String.format;
import static java.util.Collections.emptyList;

import org.openkilda.model.Flow;
import org.openkilda.model.Switch;
import org.openkilda.model.SwitchId;
import org.openkilda.pce.AvailableNetworkFactory;
import org.openkilda.pce.AvailableNetworkFactory.BuildStrategy;
import org.openkilda.pce.Path;
import org.openkilda.pce.PathComputer;
import org.openkilda.pce.PathPair;
import org.openkilda.pce.exception.RecoverableException;
import org.openkilda.pce.exception.UnroutableFlowException;
import org.openkilda.pce.finder.PathFinder;
import org.openkilda.pce.model.Edge;

import lombok.extern.slf4j.Slf4j;
import org.apache.commons.lang3.tuple.Pair;

import java.util.Comparator;
import java.util.LinkedList;
import java.util.List;
import java.util.stream.Collectors;

/**
 * Implementation of {@link PathComputer} that operates over in-memory {@link AvailableNetwork}.
 * <p/>
 * The path finding algorithm is defined by provided {@link PathFinder}.
 */
@Slf4j
public class InMemoryPathComputer implements PathComputer {
    private final AvailableNetworkFactory availableNetworkFactory;
    private final PathFinder pathFinder;

    public InMemoryPathComputer(AvailableNetworkFactory availableNetworkFactory, PathFinder pathFinder) {
        this.availableNetworkFactory = availableNetworkFactory;
        this.pathFinder = pathFinder;
    }

    @Override
    public PathPair getPath(Flow flow, boolean reuseAllocatedFlowBandwidth)
            throws UnroutableFlowException, RecoverableException {
        return getPath(availableNetworkFactory.getAvailableNetwork(flow, reuseAllocatedFlowBandwidth), flow);
    }

    @Override
    public PathPair getPath(Flow flow, boolean reuseAllocatedFlowBandwidth, BuildStrategy buildStrategy)
            throws UnroutableFlowException, RecoverableException {
        return getPath(
                availableNetworkFactory.getAvailableNetwork(flow, reuseAllocatedFlowBandwidth, buildStrategy), flow);
    }

    private PathPair getPath(AvailableNetwork network, Flow flow) throws UnroutableFlowException {
        if (flow.getSrcSwitch().getSwitchId().equals(flow.getDestSwitch().getSwitchId())) {
            log.info("No path computation for one-switch flow");
            SwitchId singleSwitchId = flow.getSrcSwitch().getSwitchId();
            return PathPair.builder()
                    .forward(convertToPath(singleSwitchId, singleSwitchId, emptyList()))
                    .reverse(convertToPath(singleSwitchId, singleSwitchId, emptyList()))
                    .build();
        }

        Pair<List<Edge>, List<Edge>> biPath;
        try {
            network.reduceByWeight(pathFinder.getWeightFunction());

            biPath = pathFinder.findPathInNetwork(network, flow.getSrcSwitch().getSwitchId(),
                    flow.getDestSwitch().getSwitchId());
        } catch (UnroutableFlowException e) {
            String message = format("Failed to find path with requested bandwidth=%s: %s",
                    flow.isIgnoreBandwidth() ? " ignored" : flow.getBandwidth(), e.getMessage());
            throw new UnroutableFlowException(message, flow.getFlowId());
        }

        return convertToPathPair(flow.getSrcSwitch().getSwitchId(), flow.getDestSwitch().getSwitchId(), biPath);
    }

    @Override
<<<<<<< HEAD
    public List<Path> getNPaths(SwitchId srcSwitch, SwitchId dstSwitch, int count)
=======
    public List<Path> getNPaths(SwitchId srcSwitchId, SwitchId dstSwitchId, int count)
>>>>>>> fa4fb2e7
            throws RecoverableException, UnroutableFlowException {
        Flow flow = Flow.builder()
                .srcSwitch(Switch.builder().switchId(srcSwitchId).build())
                .destSwitch(Switch.builder().switchId(dstSwitchId).build())
                .ignoreBandwidth(false)
                .bandwidth(1) // to get ISLs with non zero available bandwidth
                .build();

        AvailableNetwork availableNetwork = availableNetworkFactory.getAvailableNetwork(flow, false);

        List<List<Edge>> paths =
                pathFinder.findNPathsBetweenSwitches(availableNetwork, srcSwitchId, dstSwitchId, count);
        return paths.stream()
<<<<<<< HEAD
                .map(pathEdges -> convertToPath(srcSwitch, dstSwitch, pathEdges))
=======
                .map(edges -> convertToPath(srcSwitchId, dstSwitchId, edges))
>>>>>>> fa4fb2e7
                .sorted(Comparator.comparing(Path::getMinAvailableBandwidth)
                        .thenComparing(Path::getLatency))
                .limit(count)
                .collect(Collectors.toList());
    }

<<<<<<< HEAD
    private PathPair convertToPathPair(SwitchId srcSwitch, SwitchId dstSwitch, Pair<List<Edge>, List<Edge>> biPath) {
        return PathPair.builder()
                .forward(convertToPath(srcSwitch, dstSwitch, biPath.getLeft()))
                .reverse(convertToPath(dstSwitch, srcSwitch, biPath.getRight()))
=======
    private PathPair convertToPathPair(SwitchId srcSwitchId, SwitchId dstSwitchId,
                                       Pair<List<Edge>, List<Edge>> biPath) {
        return PathPair.builder()
                .forward(convertToPath(srcSwitchId, dstSwitchId, biPath.getLeft()))
                .reverse(convertToPath(dstSwitchId, srcSwitchId, biPath.getRight()))
>>>>>>> fa4fb2e7
                .build();
    }

    private Path convertToPath(SwitchId srcSwitchId, SwitchId dstSwitchId, List<Edge> edges) {
        List<Path.Segment> segments = new LinkedList<>();

        long latency = 0L;
        long minAvailableBandwidth = Long.MAX_VALUE;
        for (Edge edge : edges) {
            latency += edge.getLatency();
            minAvailableBandwidth = Math.min(minAvailableBandwidth, edge.getAvailableBandwidth());
            segments.add(convertToSegment(edge));
        }

        return Path.builder()
                .srcSwitchId(srcSwitchId)
                .destSwitchId(dstSwitchId)
                .segments(segments)
                .latency(latency)
                .minAvailableBandwidth(minAvailableBandwidth)
                .build();
    }

    private Path.Segment convertToSegment(Edge edge) {
        return Path.Segment.builder()
                .srcSwitchId(edge.getSrcSwitch().getSwitchId())
                .srcPort(edge.getSrcPort())
                .destSwitchId(edge.getDestSwitch().getSwitchId())
                .destPort(edge.getDestPort())
                .latency(edge.getLatency())
                .build();
    }
}<|MERGE_RESOLUTION|>--- conflicted
+++ resolved
@@ -93,11 +93,7 @@
     }
 
     @Override
-<<<<<<< HEAD
-    public List<Path> getNPaths(SwitchId srcSwitch, SwitchId dstSwitch, int count)
-=======
     public List<Path> getNPaths(SwitchId srcSwitchId, SwitchId dstSwitchId, int count)
->>>>>>> fa4fb2e7
             throws RecoverableException, UnroutableFlowException {
         Flow flow = Flow.builder()
                 .srcSwitch(Switch.builder().switchId(srcSwitchId).build())
@@ -111,29 +107,18 @@
         List<List<Edge>> paths =
                 pathFinder.findNPathsBetweenSwitches(availableNetwork, srcSwitchId, dstSwitchId, count);
         return paths.stream()
-<<<<<<< HEAD
-                .map(pathEdges -> convertToPath(srcSwitch, dstSwitch, pathEdges))
-=======
                 .map(edges -> convertToPath(srcSwitchId, dstSwitchId, edges))
->>>>>>> fa4fb2e7
                 .sorted(Comparator.comparing(Path::getMinAvailableBandwidth)
                         .thenComparing(Path::getLatency))
                 .limit(count)
                 .collect(Collectors.toList());
     }
 
-<<<<<<< HEAD
-    private PathPair convertToPathPair(SwitchId srcSwitch, SwitchId dstSwitch, Pair<List<Edge>, List<Edge>> biPath) {
-        return PathPair.builder()
-                .forward(convertToPath(srcSwitch, dstSwitch, biPath.getLeft()))
-                .reverse(convertToPath(dstSwitch, srcSwitch, biPath.getRight()))
-=======
     private PathPair convertToPathPair(SwitchId srcSwitchId, SwitchId dstSwitchId,
                                        Pair<List<Edge>, List<Edge>> biPath) {
         return PathPair.builder()
                 .forward(convertToPath(srcSwitchId, dstSwitchId, biPath.getLeft()))
                 .reverse(convertToPath(dstSwitchId, srcSwitchId, biPath.getRight()))
->>>>>>> fa4fb2e7
                 .build();
     }
 
