/* Copyright 2017 Telstra Open Source
 *
 *   Licensed under the Apache License, Version 2.0 (the "License");
 *   you may not use this file except in compliance with the License.
 *   You may obtain a copy of the License at
 *
 *       http://www.apache.org/licenses/LICENSE-2.0
 *
 *   Unless required by applicable law or agreed to in writing, software
 *   distributed under the License is distributed on an "AS IS" BASIS,
 *   WITHOUT WARRANTIES OR CONDITIONS OF ANY KIND, either express or implied.
 *   See the License for the specific language governing permissions and
 *   limitations under the License.
 */

package org.openkilda.pce.impl;

import static java.lang.String.format;
import static java.util.Collections.emptyList;

<<<<<<< HEAD
import org.openkilda.model.Flow;
import org.openkilda.model.FlowPath;
import org.openkilda.model.Switch;
import org.openkilda.model.SwitchId;
=======
import org.openkilda.model.UnidirectionalFlow;
>>>>>>> c847bf1e
import org.openkilda.pce.AvailableNetworkFactory;
import org.openkilda.pce.AvailableNetworkFactory.BuildStrategy;
import org.openkilda.pce.Path;
import org.openkilda.pce.Path.Segment;
import org.openkilda.pce.PathComputer;
import org.openkilda.pce.PathPair;
import org.openkilda.pce.exception.RecoverableException;
import org.openkilda.pce.exception.UnroutableFlowException;
import org.openkilda.pce.finder.PathFinder;
import org.openkilda.pce.model.Edge;

import lombok.extern.slf4j.Slf4j;
import org.apache.commons.lang3.tuple.Pair;

<<<<<<< HEAD
import java.util.Collections;
import java.util.Comparator;
=======
>>>>>>> c847bf1e
import java.util.LinkedList;
import java.util.List;
import java.util.stream.Collectors;

/**
 * Implementation of {@link PathComputer} that operates over in-memory {@link AvailableNetwork}.
 * <p/>
 * The path finding algorithm is defined by provided {@link PathFinder}.
 */
@Slf4j
public class InMemoryPathComputer implements PathComputer {
    private final AvailableNetworkFactory availableNetworkFactory;
    private final PathFinder pathFinder;

    public InMemoryPathComputer(AvailableNetworkFactory availableNetworkFactory, PathFinder pathFinder) {
        this.availableNetworkFactory = availableNetworkFactory;
        this.pathFinder = pathFinder;
    }

    @Override
    public PathPair getPath(UnidirectionalFlow flow, boolean reuseAllocatedFlowBandwidth)
            throws UnroutableFlowException, RecoverableException {
        return getPath(availableNetworkFactory.getAvailableNetwork(flow, reuseAllocatedFlowBandwidth), flow);
    }

    @Override
    public PathPair getPath(UnidirectionalFlow flow, boolean reuseAllocatedFlowBandwidth, BuildStrategy buildStrategy)
            throws UnroutableFlowException, RecoverableException {
        return getPath(
                availableNetworkFactory.getAvailableNetwork(flow, reuseAllocatedFlowBandwidth, buildStrategy), flow);
    }

    private PathPair getPath(AvailableNetwork network, UnidirectionalFlow flow)
            throws UnroutableFlowException {

        if (flow.getSrcSwitch().getSwitchId().equals(flow.getDestSwitch().getSwitchId())) {
            log.info("No path computation for one-switch flow");
<<<<<<< HEAD
            return PathPair.builder()
                    .forward(new FlowPath(0, 0L, Collections.emptyList(), null))
                    .reverse(new FlowPath(0, 0L, Collections.emptyList(), null))
                    .build();
=======
            return buildPathPair(flow, 0, emptyList(), 0, emptyList());
>>>>>>> c847bf1e
        }

        Pair<List<Edge>, List<Edge>> biPath;
        try {
            network.reduceByWeight(pathFinder.getWeightFunction());

            biPath = pathFinder.findPathInNetwork(network, flow.getSrcSwitch().getSwitchId(),
                    flow.getDestSwitch().getSwitchId());
        } catch (UnroutableFlowException e) {
            String message = format("Failed to find path with requested bandwidth=%s: %s",
                    flow.isIgnoreBandwidth() ? " ignored" : flow.getBandwidth(), e.getMessage());
            throw new UnroutableFlowException(message, flow.getFlowId());
        }

        return convertToPathPair(flow, biPath);
    }

<<<<<<< HEAD
    @Override
    public List<FlowPath> getNPaths(SwitchId srcSwitch, SwitchId dstSwitch, int count)
            throws RecoverableException, UnroutableFlowException {
        Flow flow = Flow.builder()
                .srcSwitch(Switch.builder().switchId(srcSwitch).build())
                .destSwitch(Switch.builder().switchId(dstSwitch).build())
                .ignoreBandwidth(false)
                .bandwidth(1) // to get ISLs with non zero available bandwidth
                .build();

        AvailableNetwork availableNetwork = availableNetworkFactory.getAvailableNetwork(flow, false);

        List<List<Edge>> paths =
                pathFinder.findNPathsBetweenSwitches(availableNetwork, srcSwitch, dstSwitch, count);
        return paths.stream()
                .map(this::convertToFlowPath)
                .sorted(Comparator.comparing(FlowPath::getMinAvailableBandwidth)
                                  .thenComparing(FlowPath::getLatency))
                .limit(count)
                .collect(Collectors.toList());
    }

    private PathPair convertToPathPair(Pair<List<Edge>, List<Edge>> biPath) {
        FlowPath forward = convertToFlowPath(biPath.getLeft());
        FlowPath reverse = convertToFlowPath(biPath.getRight());

        // for backward compatibility
        reverse.setLatency(forward.getLatency());

        return PathPair.builder()
                .forward(forward)
                .reverse(reverse)
                .build();
    }

    private FlowPath convertToFlowPath(List<Edge> edges) {
        List<FlowPath.Node> nodes = new LinkedList<>();

        int seqId = 0;
        long latency = 0L;
        long minAvailableBandwidth = Long.MAX_VALUE;
        for (Edge edge : edges) {
            latency += edge.getLatency();
            minAvailableBandwidth = Math.min(minAvailableBandwidth, edge.getAvailableBandwidth());
            nodes.add(FlowPath.Node.builder()
                    .switchId(edge.getSrcSwitch().getSwitchId())
                    .portNo(edge.getSrcPort())
                    .seqId(seqId++)
                    .segmentLatency(edge.getLatency())
                    .build());
            nodes.add(FlowPath.Node.builder()
                    .switchId(edge.getDestSwitch().getSwitchId())
                    .portNo(edge.getDestPort())
                    .seqId(seqId++)
                    .build());
        }
        return new FlowPath(latency, minAvailableBandwidth, nodes, null);
=======
    private PathPair convertToPathPair(UnidirectionalFlow flow, Pair<List<Edge>, List<Edge>> biPath) {
        long forwardPathLatency = 0L;
        List<Path.Segment> forwardSegments = new LinkedList<>();
        for (Edge edge : biPath.getLeft()) {
            forwardPathLatency += edge.getLatency();
            forwardSegments.add(convertToSegment(edge));
        }

        long reversePathLatency = 0L;
        List<Path.Segment> reverseSegments = new LinkedList<>();
        for (Edge edge : biPath.getRight()) {
            reversePathLatency += edge.getLatency();
            reverseSegments.add(convertToSegment(edge));
        }

        return buildPathPair(flow, forwardPathLatency, forwardSegments, reversePathLatency, reverseSegments);
    }

    private Path.Segment convertToSegment(Edge edge) {
        return Path.Segment.builder()
                .srcSwitchId(edge.getSrcSwitch().getSwitchId())
                .srcPort(edge.getSrcPort())
                .destSwitchId(edge.getDestSwitch().getSwitchId())
                .destPort(edge.getDestPort())
                .latency(edge.getLatency())
                .build();
    }

    private PathPair buildPathPair(UnidirectionalFlow flow,
                                   long forwardPathLatency, List<Segment> forwardSegments,
                                   long reversePathLatency, List<Segment> reverseSegments) {
        return PathPair.builder()
                .forward(Path.builder()
                        .srcSwitchId(flow.getSrcSwitch().getSwitchId())
                        .srcPort(flow.getSrcPort())
                        .destSwitchId(flow.getDestSwitch().getSwitchId())
                        .destPort(flow.getDestPort())
                        .segments(forwardSegments)
                        .latency(forwardPathLatency)
                        .build())
                .reverse(Path.builder()
                        .srcSwitchId(flow.getDestSwitch().getSwitchId())
                        .srcPort(flow.getDestPort())
                        .destSwitchId(flow.getSrcSwitch().getSwitchId())
                        .destPort(flow.getSrcPort())
                        .segments(reverseSegments)
                        .latency(reversePathLatency)
                        .build())
                .build();
>>>>>>> c847bf1e
    }
}<|MERGE_RESOLUTION|>--- conflicted
+++ resolved
@@ -18,14 +18,11 @@
 import static java.lang.String.format;
 import static java.util.Collections.emptyList;
 
-<<<<<<< HEAD
 import org.openkilda.model.Flow;
 import org.openkilda.model.FlowPath;
 import org.openkilda.model.Switch;
 import org.openkilda.model.SwitchId;
-=======
 import org.openkilda.model.UnidirectionalFlow;
->>>>>>> c847bf1e
 import org.openkilda.pce.AvailableNetworkFactory;
 import org.openkilda.pce.AvailableNetworkFactory.BuildStrategy;
 import org.openkilda.pce.Path;
@@ -40,11 +37,7 @@
 import lombok.extern.slf4j.Slf4j;
 import org.apache.commons.lang3.tuple.Pair;
 
-<<<<<<< HEAD
-import java.util.Collections;
 import java.util.Comparator;
-=======
->>>>>>> c847bf1e
 import java.util.LinkedList;
 import java.util.List;
 import java.util.stream.Collectors;
@@ -82,14 +75,7 @@
 
         if (flow.getSrcSwitch().getSwitchId().equals(flow.getDestSwitch().getSwitchId())) {
             log.info("No path computation for one-switch flow");
-<<<<<<< HEAD
-            return PathPair.builder()
-                    .forward(new FlowPath(0, 0L, Collections.emptyList(), null))
-                    .reverse(new FlowPath(0, 0L, Collections.emptyList(), null))
-                    .build();
-=======
             return buildPathPair(flow, 0, emptyList(), 0, emptyList());
->>>>>>> c847bf1e
         }
 
         Pair<List<Edge>, List<Edge>> biPath;
@@ -107,7 +93,6 @@
         return convertToPathPair(flow, biPath);
     }
 
-<<<<<<< HEAD
     @Override
     public List<FlowPath> getNPaths(SwitchId srcSwitch, SwitchId dstSwitch, int count)
             throws RecoverableException, UnroutableFlowException {
@@ -123,49 +108,14 @@
         List<List<Edge>> paths =
                 pathFinder.findNPathsBetweenSwitches(availableNetwork, srcSwitch, dstSwitch, count);
         return paths.stream()
-                .map(this::convertToFlowPath)
+                .map(path -> convertToPathPair(flow, path))
                 .sorted(Comparator.comparing(FlowPath::getMinAvailableBandwidth)
-                                  .thenComparing(FlowPath::getLatency))
+                        .thenComparing(FlowPath::getLatency))
                 .limit(count)
                 .collect(Collectors.toList());
     }
 
-    private PathPair convertToPathPair(Pair<List<Edge>, List<Edge>> biPath) {
-        FlowPath forward = convertToFlowPath(biPath.getLeft());
-        FlowPath reverse = convertToFlowPath(biPath.getRight());
 
-        // for backward compatibility
-        reverse.setLatency(forward.getLatency());
-
-        return PathPair.builder()
-                .forward(forward)
-                .reverse(reverse)
-                .build();
-    }
-
-    private FlowPath convertToFlowPath(List<Edge> edges) {
-        List<FlowPath.Node> nodes = new LinkedList<>();
-
-        int seqId = 0;
-        long latency = 0L;
-        long minAvailableBandwidth = Long.MAX_VALUE;
-        for (Edge edge : edges) {
-            latency += edge.getLatency();
-            minAvailableBandwidth = Math.min(minAvailableBandwidth, edge.getAvailableBandwidth());
-            nodes.add(FlowPath.Node.builder()
-                    .switchId(edge.getSrcSwitch().getSwitchId())
-                    .portNo(edge.getSrcPort())
-                    .seqId(seqId++)
-                    .segmentLatency(edge.getLatency())
-                    .build());
-            nodes.add(FlowPath.Node.builder()
-                    .switchId(edge.getDestSwitch().getSwitchId())
-                    .portNo(edge.getDestPort())
-                    .seqId(seqId++)
-                    .build());
-        }
-        return new FlowPath(latency, minAvailableBandwidth, nodes, null);
-=======
     private PathPair convertToPathPair(UnidirectionalFlow flow, Pair<List<Edge>, List<Edge>> biPath) {
         long forwardPathLatency = 0L;
         List<Path.Segment> forwardSegments = new LinkedList<>();
@@ -215,6 +165,5 @@
                         .latency(reversePathLatency)
                         .build())
                 .build();
->>>>>>> c847bf1e
     }
 }