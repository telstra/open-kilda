--- conflicted
+++ resolved
@@ -41,33 +41,12 @@
     /**
      * Gets path between source and destination switch for specified flow.
      *
-<<<<<<< HEAD
-     * @param flow                        the {@link Flow} instance.
-     * @param reuseAllocatedFlowBandwidth whether to reuse allocated bandwidth and existing path of the flow
-     *                                    to be a potential new path.
-     * @return {@link PathPair} instances
-     */
-    PathPair getPath(Flow flow, boolean reuseAllocatedFlowBandwidth)
-            throws UnroutableFlowException, RecoverableException;
-
-    /**
-     * Gets path between source and destination switch for specified flow.
-     *
-     * @param flow                        the {@link Flow} instance.
-     * @param reuseAllocatedFlowBandwidth whether to reuse allocated bandwidth and existing path of the flow
-     *                                    to be a potential new path.
-     * @param buildStrategy               wei
-     * @return {@link PathPair} instances
-     */
-    PathPair getPath(Flow flow, boolean reuseAllocatedFlowBandwidth, BuildStrategy buildStrategy)
-=======
      * @param flow the {@link Flow} instance.
      * @param reuseAllocatedFlowResources allow already allocated {@param flow} resources (bandwidth, path)
      *                                    be reused in new path computation.
      * @return {@link PathPair} instances
      */
     PathPair getPath(Flow flow, boolean reuseAllocatedFlowResources)
->>>>>>> 5a046d34
             throws UnroutableFlowException, RecoverableException;
 
     /**
@@ -75,6 +54,7 @@
      *
      * @param srcSwitch source switchId
      * @param dstSwitch destination switchId
+     *
      * @return an list of N (or less) best paths ordered from best to worst.
      */
     List<Path> getNPaths(SwitchId srcSwitch, SwitchId dstSwitch, int count)
