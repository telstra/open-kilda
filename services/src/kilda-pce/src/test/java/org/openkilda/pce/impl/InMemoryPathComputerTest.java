/* Copyright 2018 Telstra Open Source
 *
 *   Licensed under the Apache License, Version 2.0 (the "License");
 *   you may not use this file except in compliance with the License.
 *   You may obtain a copy of the License at
 *
 *       http://www.apache.org/licenses/LICENSE-2.0
 *
 *   Unless required by applicable law or agreed to in writing, software
 *   distributed under the License is distributed on an "AS IS" BASIS,
 *   WITHOUT WARRANTIES OR CONDITIONS OF ANY KIND, either express or implied.
 *   See the License for the specific language governing permissions and
 *   limitations under the License.
 */

package org.openkilda.pce.impl;

import static java.util.Collections.emptyMap;
import static org.junit.Assert.assertEquals;
import static org.junit.Assert.assertNotNull;
import static org.junit.Assert.assertThat;

import org.openkilda.config.provider.ConfigurationProvider;
<<<<<<< HEAD
=======
import org.openkilda.model.Flow;
>>>>>>> a8a6f87f
import org.openkilda.model.FlowPair;
import org.openkilda.model.FlowPath;
import org.openkilda.model.Isl;
import org.openkilda.model.IslStatus;
import org.openkilda.model.PathId;
import org.openkilda.model.PathSegment;
import org.openkilda.model.Switch;
import org.openkilda.model.SwitchId;
import org.openkilda.model.SwitchStatus;
import org.openkilda.model.UnidirectionalFlow;
import org.openkilda.pce.AvailableNetworkFactory;
import org.openkilda.pce.Path;
import org.openkilda.pce.PathComputer;
import org.openkilda.pce.PathComputerConfig;
import org.openkilda.pce.PathComputerFactory;
import org.openkilda.pce.PathComputerFactory.WeightStrategy;
import org.openkilda.pce.PathPair;
import org.openkilda.pce.exception.RecoverableException;
import org.openkilda.pce.exception.UnroutableFlowException;
import org.openkilda.pce.finder.BestCostAndShortestPathFinder;
import org.openkilda.persistence.Neo4jConfig;
import org.openkilda.persistence.PersistenceManager;
import org.openkilda.persistence.TransactionManager;
import org.openkilda.persistence.repositories.FlowPathRepository;
import org.openkilda.persistence.repositories.IslRepository;
import org.openkilda.persistence.repositories.RepositoryFactory;
import org.openkilda.persistence.repositories.SwitchRepository;
import org.openkilda.persistence.repositories.impl.Neo4jSessionFactory;
import org.openkilda.persistence.spi.PersistenceProvider;

import com.sabre.oss.conf4j.factory.jdkproxy.JdkProxyStaticConfigurationFactory;
import com.sabre.oss.conf4j.source.MapConfigurationSource;
import org.hamcrest.Matchers;
import org.junit.After;
import org.junit.AfterClass;
import org.junit.BeforeClass;
import org.junit.Ignore;
import org.junit.Rule;
import org.junit.Test;
import org.junit.rules.ExpectedException;
import org.neo4j.ogm.testutil.TestServer;

import java.util.ArrayList;
import java.util.List;
import java.util.UUID;

public class InMemoryPathComputerTest {

    static TestServer testServer;
    static TransactionManager txManager;
    static SwitchRepository switchRepository;
    static IslRepository islRepository;
    static FlowPathRepository flowPathRepository;

    private static JdkProxyStaticConfigurationFactory configFactory = new JdkProxyStaticConfigurationFactory();
    static PathComputerConfig config;

    static AvailableNetworkFactory availableNetworkFactory;
    static PathComputerFactory pathComputerFactory;

    @Rule
    public ExpectedException thrown = ExpectedException.none();

    @BeforeClass
    public static void setUpOnce() {
        testServer = new TestServer(true, true, 5);

        PersistenceManager persistenceManager = PersistenceProvider.getInstance().createPersistenceManager(
                new ConfigurationProvider() { //NOSONAR
                    @SuppressWarnings("unchecked")
                    @Override
                    public <T> T getConfiguration(Class<T> configurationType) {
                        if (configurationType.equals(Neo4jConfig.class)) {
                            return (T) new Neo4jConfig() {
                                @Override
                                public String getUri() {
                                    return testServer.getUri();
                                }

                                @Override
                                public String getLogin() {
                                    return testServer.getUsername();
                                }

                                @Override
                                public String getPassword() {
                                    return testServer.getPassword();
                                }

                                @Override
                                public int getConnectionPoolSize() {
                                    return 50;
                                }

                                @Override
                                public String getIndexesAuto() {
                                    return null;
                                }
                            };
                        } else {
                            throw new UnsupportedOperationException("Unsupported configurationType "
                                    + configurationType);
                        }
                    }
                });

        txManager = persistenceManager.getTransactionManager();

        RepositoryFactory repositoryFactory = persistenceManager.getRepositoryFactory();
        switchRepository = repositoryFactory.createSwitchRepository();
        islRepository = repositoryFactory.createIslRepository();
        flowPathRepository = repositoryFactory.createFlowPathRepository();

        config = configFactory.createConfiguration(PathComputerConfig.class, new MapConfigurationSource(emptyMap()));

        availableNetworkFactory = new AvailableNetworkFactory(config, repositoryFactory);
        pathComputerFactory = new PathComputerFactory(config, availableNetworkFactory);
    }

    @AfterClass
    public static void tearDown() {
        testServer.shutdown();
    }

    @After
    public void cleanUp() {
        ((Neo4jSessionFactory) txManager).getSession().purgeDatabase();
    }

    @Test
    public void shouldFindPathOverDiamondWithAllActiveLinksByCost()
            throws UnroutableFlowException, RecoverableException {
        /*
         * simple happy path test .. everything has cost
         */
        createDiamond(IslStatus.ACTIVE, IslStatus.ACTIVE, 10, 20);

        Switch srcSwitch = switchRepository.findById(new SwitchId("00:01")).get();
        Switch destSwitch = switchRepository.findById(new SwitchId("00:04")).get();

<<<<<<< HEAD
        UnidirectionalFlow f = new FlowPair(srcSwitch, destSwitch).getForward();
=======
        Flow f = new FlowPair(srcSwitch, destSwitch).getFlowEntity();
>>>>>>> a8a6f87f
        f.setBandwidth(100);

        PathComputer pathComputer = pathComputerFactory.getPathComputer();
        PathPair path = pathComputer.getPath(f);
        assertNotNull(path);
        assertThat(path.getForward().getSegments(), Matchers.hasSize(2));
        assertEquals(new SwitchId("00:02"), path.getForward().getSegments().get(0).getDestSwitchId()); // chooses path B
    }

    @Test
    public void shouldFindPathOverDiamondWithOneActiveRouteByCost()
            throws UnroutableFlowException, RecoverableException {
        /*
         * verifies that iSL in both directions needs to be active
         */
        createDiamond(IslStatus.INACTIVE, IslStatus.ACTIVE, 10, 20, "01:", 1);

        Switch srcSwitch = switchRepository.findById(new SwitchId("01:01")).get();
        Switch destSwitch = switchRepository.findById(new SwitchId("01:04")).get();

<<<<<<< HEAD
        UnidirectionalFlow f = new FlowPair(srcSwitch, destSwitch).getForward();
=======
        Flow f = new FlowPair(srcSwitch, destSwitch).getFlowEntity();
>>>>>>> a8a6f87f
        f.setBandwidth(100);

        PathComputer pathComputer = pathComputerFactory.getPathComputer();
        PathPair path = pathComputer.getPath(f);

        assertNotNull(path);
        assertThat(path.getForward().getSegments(), Matchers.hasSize(2));
        // ====> only difference is it should now have C as first hop .. since B is inactive
        assertEquals(new SwitchId("01:03"), path.getForward().getSegments().get(0).getDestSwitchId()); // chooses path B
    }

    @Test
    public void shouldFindPathOverTriangleWithOneActiveRouteByCost()
            throws UnroutableFlowException, RecoverableException {
        /*
         * simple happy path test .. but lowest path is inactive
         */
        createTriangleTopo(IslStatus.INACTIVE, 5, 20, "02:", 1);

        Switch srcSwitch = switchRepository.findById(new SwitchId("02:01")).get();
        Switch destSwitch = switchRepository.findById(new SwitchId("02:02")).get();

<<<<<<< HEAD
        UnidirectionalFlow f = new FlowPair(srcSwitch, destSwitch).getForward();
=======
        Flow f = new FlowPair(srcSwitch, destSwitch).getFlowEntity();
>>>>>>> a8a6f87f
        f.setBandwidth(100);

        PathComputer pathComputer = pathComputerFactory.getPathComputer();
        PathPair path = pathComputer.getPath(f);
        assertNotNull(path);
        assertThat(path.getForward().getSegments(), Matchers.hasSize(2));
        // ====> only difference is it should now have C as first hop .. since B is inactive
        assertEquals(new SwitchId("02:03"), path.getForward().getSegments().get(0).getDestSwitchId()); // chooses path B
    }

    @Test
    public void shouldFindPathOverDiamondWithNoCostOnOneRoute() throws UnroutableFlowException, RecoverableException {
        /*
         * simple happy path test .. but pathB has no cost .. but still cheaper than pathC (test the default)
         */
        createDiamond(IslStatus.ACTIVE, IslStatus.ACTIVE, -1, 2000, "03:", 1);

        Switch srcSwitch = switchRepository.findById(new SwitchId("03:01")).get();
        Switch destSwitch = switchRepository.findById(new SwitchId("03:04")).get();

<<<<<<< HEAD
        UnidirectionalFlow f = new FlowPair(srcSwitch, destSwitch).getForward();
=======
        Flow f = new FlowPair(srcSwitch, destSwitch).getFlowEntity();
>>>>>>> a8a6f87f
        f.setBandwidth(100);

        PathComputer pathComputer = pathComputerFactory.getPathComputer();
        PathPair path = pathComputer.getPath(f);
        assertNotNull(path);
        assertThat(path.getForward().getSegments(), Matchers.hasSize(2));
        // ====> Should choose B .. because default cost (700) cheaper than 2000
        assertEquals(new SwitchId("03:02"), path.getForward().getSegments().get(0).getDestSwitchId()); // chooses path B
    }


    @Test
    public void shouldFailToFindOverDiamondWithNoActiveRoutes() throws UnroutableFlowException, RecoverableException {
        /*
         * simple happy path test .. but pathB has no cost .. but still cheaper than pathC (test the default)
         */
        createDiamond(IslStatus.INACTIVE, IslStatus.INACTIVE, 10, 30, "04:", 1);

        Switch srcSwitch = switchRepository.findById(new SwitchId("04:01")).get();
        Switch destSwitch = switchRepository.findById(new SwitchId("04:04")).get();

<<<<<<< HEAD
        UnidirectionalFlow f = new FlowPair(srcSwitch, destSwitch).getForward();
=======
        Flow f = new FlowPair(srcSwitch, destSwitch).getFlowEntity();
>>>>>>> a8a6f87f
        f.setBandwidth(100);

        thrown.expect(UnroutableFlowException.class);

        PathComputer pathComputer = pathComputerFactory.getPathComputer();
        pathComputer.getPath(f);
    }


    @Test
    public void shouldFindPathOverDiamondWithAllActiveLinksAndIgnoreBandwidth()
            throws RecoverableException, UnroutableFlowException {
        createDiamond(IslStatus.ACTIVE, IslStatus.ACTIVE, 10, 20, "05:", 1);

        Switch srcSwitch1 = switchRepository.findById(new SwitchId("05:01")).get();
        Switch destSwitch1 = switchRepository.findById(new SwitchId("05:03")).get();

<<<<<<< HEAD
        UnidirectionalFlow f1 = new FlowPair(srcSwitch1, destSwitch1).getForward();
=======
        Flow f1 = new FlowPair(srcSwitch1, destSwitch1).getFlowEntity();
>>>>>>> a8a6f87f
        f1.setBandwidth(0);
        f1.setIgnoreBandwidth(false);

        PathComputer pathComputer = pathComputerFactory.getPathComputer();
        PathPair path = pathComputer.getPath(f1);
        assertNotNull(path);
        assertThat(path.getForward().getSegments(), Matchers.hasSize(1));

        Switch srcSwitch2 = switchRepository.findById(new SwitchId("05:01")).get();
        Switch destSwitch2 = switchRepository.findById(new SwitchId("05:04")).get();

<<<<<<< HEAD
        UnidirectionalFlow f2 = new FlowPair(srcSwitch2, destSwitch2).getForward();
=======
        Flow f2 = new FlowPair(srcSwitch2, destSwitch2).getFlowEntity();
>>>>>>> a8a6f87f
        f2.setBandwidth(0);
        f2.setIgnoreBandwidth(false);

        path = pathComputer.getPath(f2);
        assertNotNull(path);
        assertThat(path.getForward().getSegments(), Matchers.hasSize(2));
        assertEquals(new SwitchId("05:02"), path.getForward().getSegments().get(0).getDestSwitchId());
    }

    /**
     * Create a couple of islands .. try to find a path between them .. validate no path is returned, and that the
     * function completes in reasonable time ( < 10ms);
     */
    @Test
    public void shouldFailToFindOverIslandsWithAllActiveLinksAndIgnoreBandwidth()
            throws RecoverableException, UnroutableFlowException {
        createDiamond(IslStatus.ACTIVE, IslStatus.ACTIVE, 10, 20, "06:", 1);
        createDiamond(IslStatus.ACTIVE, IslStatus.ACTIVE, 10, 20, "07:", 1);

        Switch srcSwitch1 = switchRepository.findById(new SwitchId("06:01")).get();
        Switch destSwitch1 = switchRepository.findById(new SwitchId("06:03")).get();

        // THIS ONE SHOULD WORK
<<<<<<< HEAD
        UnidirectionalFlow f1 = new FlowPair(srcSwitch1, destSwitch1).getForward();
=======
        Flow f1 = new FlowPair(srcSwitch1, destSwitch1).getFlowEntity();
>>>>>>> a8a6f87f
        f1.setBandwidth(0);
        f1.setIgnoreBandwidth(false);

        PathComputer pathComputer = pathComputerFactory.getPathComputer();
        PathPair path = pathComputer.getPath(f1);
        assertNotNull(path);
        assertThat(path.getForward().getSegments(), Matchers.hasSize(1));

        Switch srcSwitch2 = switchRepository.findById(new SwitchId("06:01")).get();
        Switch destSwitch2 = switchRepository.findById(new SwitchId("07:04")).get();

        // THIS ONE SHOULD FAIL
<<<<<<< HEAD
        UnidirectionalFlow f2 = new FlowPair(srcSwitch2, destSwitch2).getForward();
=======
        Flow f2 = new FlowPair(srcSwitch2, destSwitch2).getFlowEntity();
>>>>>>> a8a6f87f
        f2.setBandwidth(0);
        f2.setIgnoreBandwidth(false);

        thrown.expect(UnroutableFlowException.class);

        pathComputer.getPath(f2);
    }

    /**
     * See how it works with a large network. It takes a while to create the network .. therefore @Ignore so that it
     * doesn't slow down unit tests.
     */
    @Test
    @Ignore
    public void shouldFindOverLargeIslands() throws RecoverableException, UnroutableFlowException {
        createDiamond(IslStatus.ACTIVE, IslStatus.ACTIVE, 10, 20, "08:", 1);

        for (int i = 0; i < 50; i++) {
            createDiamond(IslStatus.ACTIVE, IslStatus.ACTIVE, 10, 20, "10:", 4 * i + 1);
            createDiamond(IslStatus.ACTIVE, IslStatus.ACTIVE, 10, 20, "11:", 4 * i + 1);
            createDiamond(IslStatus.ACTIVE, IslStatus.ACTIVE, 10, 20, "12:", 4 * i + 1);
            createDiamond(IslStatus.ACTIVE, IslStatus.ACTIVE, 10, 20, "13:", 4 * i + 1);
        }
        for (int i = 0; i < 49; i++) {
            String prev = String.format("%02X", 4 * i + 4);
            String next = String.format("%02X", 4 * i + 5);
            connectDiamonds(new SwitchId("10:" + prev), new SwitchId("10:" + next), IslStatus.ACTIVE, 20, 50);
            connectDiamonds(new SwitchId("11:" + prev), new SwitchId("11:" + next), IslStatus.ACTIVE, 20, 50);
            connectDiamonds(new SwitchId("12:" + prev), new SwitchId("12:" + next), IslStatus.ACTIVE, 20, 50);
            connectDiamonds(new SwitchId("13:" + prev), new SwitchId("13:" + next), IslStatus.ACTIVE, 20, 50);
        }
        connectDiamonds(new SwitchId("10:99"), new SwitchId("11:22"), IslStatus.ACTIVE, 20, 50);
        connectDiamonds(new SwitchId("11:99"), new SwitchId("12:22"), IslStatus.ACTIVE, 20, 50);
        connectDiamonds(new SwitchId("12:99"), new SwitchId("13:22"), IslStatus.ACTIVE, 20, 50);
        connectDiamonds(new SwitchId("13:99"), new SwitchId("10:22"), IslStatus.ACTIVE, 20, 50);

        Switch srcSwitch1 = switchRepository.findById(new SwitchId("10:01")).get();
        Switch destSwitch1 = switchRepository.findById(new SwitchId("11:03")).get();

        // THIS ONE SHOULD WORK
<<<<<<< HEAD
        UnidirectionalFlow f1 = new FlowPair(srcSwitch1, destSwitch1).getForward();
=======
        Flow f1 = new FlowPair(srcSwitch1, destSwitch1).getFlowEntity();
>>>>>>> a8a6f87f
        f1.setBandwidth(0);
        f1.setIgnoreBandwidth(false);

        PathComputer pathComputer = new InMemoryPathComputer(availableNetworkFactory,
                new BestCostAndShortestPathFinder(200,
                        pathComputerFactory.getWeightFunctionByStrategy(WeightStrategy.COST)));
        PathPair path = pathComputer.getPath(f1, false);
        assertNotNull(path);
        assertThat(path.getForward().getSegments(), Matchers.hasSize(278));

        Switch srcSwitch2 = switchRepository.findById(new SwitchId("08:01")).get();
        Switch destSwitch2 = switchRepository.findById(new SwitchId("11:04")).get();

        // THIS ONE SHOULD FAIL
<<<<<<< HEAD
        UnidirectionalFlow f2 = new FlowPair(srcSwitch2, destSwitch2).getForward();
=======
        Flow f2 = new FlowPair(srcSwitch2, destSwitch2).getFlowEntity();
>>>>>>> a8a6f87f
        f2.setBandwidth(0);
        f2.setIgnoreBandwidth(false);

        thrown.expect(UnroutableFlowException.class);

        pathComputer.getPath(f2);
    }

    /**
     * This verifies that the getPath in PathComputer returns what we expect. Essentially, this tests the additional
     * logic wrt taking the results of the algo and convert to something installable.
     */
    @Test
    public void verifyConversionToPair() throws UnroutableFlowException, RecoverableException {
        createDiamond(IslStatus.ACTIVE, IslStatus.ACTIVE, 10, 20, "09:", 1);

        Switch srcSwitch = switchRepository.findById(new SwitchId("09:01")).get();
        Switch destSwitch = switchRepository.findById(new SwitchId("09:04")).get();

<<<<<<< HEAD
        UnidirectionalFlow flow = new FlowPair(srcSwitch, destSwitch).getForward();
=======
        Flow flow = new FlowPair(srcSwitch, destSwitch).getFlowEntity();
>>>>>>> a8a6f87f
        flow.setIgnoreBandwidth(false);
        flow.setBandwidth(10);

        PathComputer pathComputer = pathComputerFactory.getPathComputer();
        PathPair result = pathComputer.getPath(flow);
        assertNotNull(result);
        // ensure start/end switches match
        List<Path.Segment> left = result.getForward().getSegments();
        assertEquals(srcSwitch.getSwitchId(), left.get(0).getSrcSwitchId());
        assertEquals(destSwitch.getSwitchId(), left.get(left.size() - 1).getDestSwitchId());

        List<Path.Segment> right = result.getReverse().getSegments();
        assertEquals(destSwitch.getSwitchId(), right.get(0).getSrcSwitchId());
        assertEquals(srcSwitch.getSwitchId(), right.get(right.size() - 1).getDestSwitchId());
    }

    /**
     * Checks that existed flow should always have available path even there is only links with 0 available bandwidth.
     */
    @Test
    public void shouldAlwaysFindPathForExistedFlow() throws RecoverableException, UnroutableFlowException {
        String flowId = "flow-A1:01-A1:03";
        long bandwidth = 1000;

        createLinearTopoWithFlowSegments(10, "A1:", 1, 0L,
                flowId, bandwidth);

        Switch srcSwitch = switchRepository.findById(new SwitchId("A1:01")).get();
        Switch destSwitch = switchRepository.findById(new SwitchId("A1:03")).get();

<<<<<<< HEAD
        UnidirectionalFlow flow = new FlowPair(srcSwitch, destSwitch).getForward();
=======
        Flow flow = new FlowPair(srcSwitch, destSwitch).getFlowEntity();
>>>>>>> a8a6f87f
        flow.setFlowId(flowId);
        flow.setBandwidth(bandwidth);
        flow.setIgnoreBandwidth(false);

        PathComputer pathComputer = pathComputerFactory.getPathComputer();
        PathPair result = pathComputer.getPath(flow, true);

        assertThat(result.getForward().getSegments(), Matchers.hasSize(2));
        assertThat(result.getReverse().getSegments(), Matchers.hasSize(2));
    }

    /**
     * Tests the case when we try to increase bandwidth of the flow and there is no available bandwidth left.
     */
    @Test
    public void shouldNotFindPathForExistedFlowAndIncreasedBandwidth()
            throws RecoverableException, UnroutableFlowException {
        String flowId = "flow-A1:01-A1:03";
        long originFlowBandwidth = 1000L;

        // create network, all links have available bandwidth 0
        createLinearTopoWithFlowSegments(10, "A1:", 1, 0,
                flowId, originFlowBandwidth);

        Switch srcSwitch = switchRepository.findById(new SwitchId("A1:01")).get();
        Switch destSwitch = switchRepository.findById(new SwitchId("A1:03")).get();

<<<<<<< HEAD
        UnidirectionalFlow flow = new FlowPair(srcSwitch, destSwitch).getForward();
=======
        Flow flow = new FlowPair(srcSwitch, destSwitch).getFlowEntity();
>>>>>>> a8a6f87f
        flow.setBandwidth(originFlowBandwidth);
        flow.setIgnoreBandwidth(false);
        flow.setFlowId(flowId);

        long updatedFlowBandwidth = originFlowBandwidth + 1;
        flow.setBandwidth(updatedFlowBandwidth);

        thrown.expect(UnroutableFlowException.class);

        PathComputer pathComputer = pathComputerFactory.getPathComputer();
        pathComputer.getPath(flow, true);
    }

    private void createLinearTopoWithFlowSegments(int cost, String switchStart, int startIndex, long linkBw,
                                                  String flowId, long flowBandwidth) {
        // A - B - C
        int index = startIndex;

        Switch nodeA = createSwitch(switchStart + String.format("%02X", index++));
        Switch nodeB = createSwitch(switchStart + String.format("%02X", index++));
        Switch nodeC = createSwitch(switchStart + String.format("%02X", index));

        createIsl(nodeA, nodeB, IslStatus.ACTIVE, IslStatus.ACTIVE, cost, linkBw, 5);
        createIsl(nodeB, nodeC, IslStatus.ACTIVE, IslStatus.ACTIVE, cost, linkBw, 6);
        createIsl(nodeC, nodeB, IslStatus.ACTIVE, IslStatus.ACTIVE, cost, linkBw, 6);
        createIsl(nodeB, nodeA, IslStatus.ACTIVE, IslStatus.ACTIVE, cost, linkBw, 5);

        FlowPath forwardPath = new FlowPath();
        forwardPath.setSrcSwitch(nodeA);
        forwardPath.setDestSwitch(nodeC);
        forwardPath.setPathId(new PathId(UUID.randomUUID().toString()));
        forwardPath.setFlowId(flowId);
        forwardPath.setBandwidth(flowBandwidth);
        forwardPath.setSegments(new ArrayList<>());
        addPathSegment(forwardPath, nodeA, nodeB, 5, 5);
        addPathSegment(forwardPath, nodeB, nodeC, 6, 6);
        flowPathRepository.createOrUpdate(forwardPath);

        FlowPath reversePath = new FlowPath();
        reversePath.setSrcSwitch(nodeC);
        reversePath.setDestSwitch(nodeA);
        reversePath.setPathId(new PathId(UUID.randomUUID().toString()));
        reversePath.setFlowId(flowId);
        reversePath.setBandwidth(flowBandwidth);
        reversePath.setSegments(new ArrayList<>());
        addPathSegment(reversePath, nodeC, nodeB, 6, 6);
        addPathSegment(reversePath, nodeB, nodeA, 5, 5);
        flowPathRepository.createOrUpdate(reversePath);
    }

    private void createDiamond(IslStatus pathBstatus, IslStatus pathCstatus, int pathBcost, int pathCcost) {
        createDiamond(pathBstatus, pathCstatus, pathBcost, pathCcost, "00:", 1);
    }

    private void createDiamond(IslStatus pathBstatus, IslStatus pathCstatus, int pathBcost, int pathCcost,
                               String switchStart, int startIndex) {
        // A - B - D
        //   + C +
        int index = startIndex;

        Switch nodeA = createSwitch(switchStart + String.format("%02X", index++));
        Switch nodeB = createSwitch(switchStart + String.format("%02X", index++));
        Switch nodeC = createSwitch(switchStart + String.format("%02X", index++));
        Switch nodeD = createSwitch(switchStart + String.format("%02X", index));

        IslStatus actual = (pathBstatus == IslStatus.ACTIVE) && (pathCstatus == IslStatus.ACTIVE)
                ? IslStatus.ACTIVE : IslStatus.INACTIVE;
        createIsl(nodeA, nodeB, pathBstatus, actual, pathBcost, 1000, 5);
        createIsl(nodeA, nodeC, pathCstatus, actual, pathCcost, 1000, 6);
        createIsl(nodeB, nodeD, pathBstatus, actual, pathBcost, 1000, 6);
        createIsl(nodeC, nodeD, pathCstatus, actual, pathCcost, 1000, 5);
        createIsl(nodeB, nodeA, pathBstatus, actual, pathBcost, 1000, 5);
        createIsl(nodeC, nodeA, pathCstatus, actual, pathCcost, 1000, 6);
        createIsl(nodeD, nodeB, pathBstatus, actual, pathBcost, 1000, 6);
        createIsl(nodeD, nodeC, pathCstatus, actual, pathCcost, 1000, 5);
    }

    private void connectDiamonds(SwitchId switchA, SwitchId switchB, IslStatus status, int cost, int port) {
        // A - B - D
        //   + C +
        Switch nodeA = switchRepository.findById(switchA).get();
        Switch nodeB = switchRepository.findById(switchB).get();
        createIsl(nodeA, nodeB, status, status, cost, 1000, port);
        createIsl(nodeB, nodeA, status, status, cost, 1000, port);
    }

    private void createTriangleTopo(IslStatus pathABstatus, int pathABcost, int pathCcost,
                                    String switchStart, int startIndex) {
        // A - B
        // + C +
        int index = startIndex;

        Switch nodeA = createSwitch(switchStart + String.format("%02X", index++));
        Switch nodeB = createSwitch(switchStart + String.format("%02X", index++));
        Switch nodeC = createSwitch(switchStart + String.format("%02X", index));

        createIsl(nodeA, nodeB, pathABstatus, pathABstatus, pathABcost, 1000, 5);
        createIsl(nodeB, nodeA, pathABstatus, pathABstatus, pathABcost, 1000, 5);
        createIsl(nodeA, nodeC, IslStatus.ACTIVE, IslStatus.ACTIVE, pathCcost, 1000, 6);
        createIsl(nodeC, nodeA, IslStatus.ACTIVE, IslStatus.ACTIVE, pathCcost, 1000, 6);
        createIsl(nodeC, nodeB, IslStatus.ACTIVE, IslStatus.ACTIVE, pathCcost, 1000, 7);
        createIsl(nodeB, nodeC, IslStatus.ACTIVE, IslStatus.ACTIVE, pathCcost, 1000, 7);
    }

    private Switch createSwitch(String name) {
        Switch sw = Switch.builder().switchId(new SwitchId(name)).status(SwitchStatus.ACTIVE).build();

        switchRepository.createOrUpdate(sw);
        return sw;
    }

    private Isl createIsl(Switch srcSwitch, Switch dstSwitch, IslStatus status, IslStatus actual,
                          int cost, long bw, int port) {
        Isl isl = new Isl();
        isl.setSrcSwitch(srcSwitch);
        isl.setDestSwitch(dstSwitch);
        isl.setStatus(status);
        isl.setActualStatus(actual);
        if (cost >= 0) {
            isl.setCost(cost);
        }
        isl.setAvailableBandwidth(bw);
        isl.setLatency(5);
        isl.setSrcPort(port);
        isl.setDestPort(port);

        islRepository.createOrUpdate(isl);
        return isl;
    }

    private FlowPath addPathSegment(FlowPath flowPath, Switch src, Switch dst, int srcPort, int dstPort) {
        PathSegment ps = new PathSegment();
        ps.setPathId(flowPath.getPathId());
        ps.setSrcSwitch(src);
        ps.setDestSwitch(dst);
        ps.setSrcPort(srcPort);
        ps.setDestPort(dstPort);
        ps.setLatency(null);
        ps.setSeqId(flowPath.getSegments().size());
        flowPath.getSegments().add(ps);
        return flowPath;
    }
}<|MERGE_RESOLUTION|>--- conflicted
+++ resolved
@@ -21,10 +21,7 @@
 import static org.junit.Assert.assertThat;
 
 import org.openkilda.config.provider.ConfigurationProvider;
-<<<<<<< HEAD
-=======
-import org.openkilda.model.Flow;
->>>>>>> a8a6f87f
+import org.openkilda.model.FlowPair;
 import org.openkilda.model.FlowPair;
 import org.openkilda.model.FlowPath;
 import org.openkilda.model.Isl;
@@ -165,11 +162,7 @@
         Switch srcSwitch = switchRepository.findById(new SwitchId("00:01")).get();
         Switch destSwitch = switchRepository.findById(new SwitchId("00:04")).get();
 
-<<<<<<< HEAD
-        UnidirectionalFlow f = new FlowPair(srcSwitch, destSwitch).getForward();
-=======
         Flow f = new FlowPair(srcSwitch, destSwitch).getFlowEntity();
->>>>>>> a8a6f87f
         f.setBandwidth(100);
 
         PathComputer pathComputer = pathComputerFactory.getPathComputer();
@@ -190,11 +183,7 @@
         Switch srcSwitch = switchRepository.findById(new SwitchId("01:01")).get();
         Switch destSwitch = switchRepository.findById(new SwitchId("01:04")).get();
 
-<<<<<<< HEAD
-        UnidirectionalFlow f = new FlowPair(srcSwitch, destSwitch).getForward();
-=======
         Flow f = new FlowPair(srcSwitch, destSwitch).getFlowEntity();
->>>>>>> a8a6f87f
         f.setBandwidth(100);
 
         PathComputer pathComputer = pathComputerFactory.getPathComputer();
@@ -217,11 +206,7 @@
         Switch srcSwitch = switchRepository.findById(new SwitchId("02:01")).get();
         Switch destSwitch = switchRepository.findById(new SwitchId("02:02")).get();
 
-<<<<<<< HEAD
-        UnidirectionalFlow f = new FlowPair(srcSwitch, destSwitch).getForward();
-=======
         Flow f = new FlowPair(srcSwitch, destSwitch).getFlowEntity();
->>>>>>> a8a6f87f
         f.setBandwidth(100);
 
         PathComputer pathComputer = pathComputerFactory.getPathComputer();
@@ -242,11 +227,7 @@
         Switch srcSwitch = switchRepository.findById(new SwitchId("03:01")).get();
         Switch destSwitch = switchRepository.findById(new SwitchId("03:04")).get();
 
-<<<<<<< HEAD
-        UnidirectionalFlow f = new FlowPair(srcSwitch, destSwitch).getForward();
-=======
         Flow f = new FlowPair(srcSwitch, destSwitch).getFlowEntity();
->>>>>>> a8a6f87f
         f.setBandwidth(100);
 
         PathComputer pathComputer = pathComputerFactory.getPathComputer();
@@ -268,11 +249,7 @@
         Switch srcSwitch = switchRepository.findById(new SwitchId("04:01")).get();
         Switch destSwitch = switchRepository.findById(new SwitchId("04:04")).get();
 
-<<<<<<< HEAD
-        UnidirectionalFlow f = new FlowPair(srcSwitch, destSwitch).getForward();
-=======
         Flow f = new FlowPair(srcSwitch, destSwitch).getFlowEntity();
->>>>>>> a8a6f87f
         f.setBandwidth(100);
 
         thrown.expect(UnroutableFlowException.class);
@@ -290,11 +267,7 @@
         Switch srcSwitch1 = switchRepository.findById(new SwitchId("05:01")).get();
         Switch destSwitch1 = switchRepository.findById(new SwitchId("05:03")).get();
 
-<<<<<<< HEAD
-        UnidirectionalFlow f1 = new FlowPair(srcSwitch1, destSwitch1).getForward();
-=======
         Flow f1 = new FlowPair(srcSwitch1, destSwitch1).getFlowEntity();
->>>>>>> a8a6f87f
         f1.setBandwidth(0);
         f1.setIgnoreBandwidth(false);
 
@@ -306,11 +279,7 @@
         Switch srcSwitch2 = switchRepository.findById(new SwitchId("05:01")).get();
         Switch destSwitch2 = switchRepository.findById(new SwitchId("05:04")).get();
 
-<<<<<<< HEAD
-        UnidirectionalFlow f2 = new FlowPair(srcSwitch2, destSwitch2).getForward();
-=======
         Flow f2 = new FlowPair(srcSwitch2, destSwitch2).getFlowEntity();
->>>>>>> a8a6f87f
         f2.setBandwidth(0);
         f2.setIgnoreBandwidth(false);
 
@@ -334,11 +303,7 @@
         Switch destSwitch1 = switchRepository.findById(new SwitchId("06:03")).get();
 
         // THIS ONE SHOULD WORK
-<<<<<<< HEAD
-        UnidirectionalFlow f1 = new FlowPair(srcSwitch1, destSwitch1).getForward();
-=======
         Flow f1 = new FlowPair(srcSwitch1, destSwitch1).getFlowEntity();
->>>>>>> a8a6f87f
         f1.setBandwidth(0);
         f1.setIgnoreBandwidth(false);
 
@@ -351,11 +316,7 @@
         Switch destSwitch2 = switchRepository.findById(new SwitchId("07:04")).get();
 
         // THIS ONE SHOULD FAIL
-<<<<<<< HEAD
-        UnidirectionalFlow f2 = new FlowPair(srcSwitch2, destSwitch2).getForward();
-=======
         Flow f2 = new FlowPair(srcSwitch2, destSwitch2).getFlowEntity();
->>>>>>> a8a6f87f
         f2.setBandwidth(0);
         f2.setIgnoreBandwidth(false);
 
@@ -396,11 +357,7 @@
         Switch destSwitch1 = switchRepository.findById(new SwitchId("11:03")).get();
 
         // THIS ONE SHOULD WORK
-<<<<<<< HEAD
-        UnidirectionalFlow f1 = new FlowPair(srcSwitch1, destSwitch1).getForward();
-=======
         Flow f1 = new FlowPair(srcSwitch1, destSwitch1).getFlowEntity();
->>>>>>> a8a6f87f
         f1.setBandwidth(0);
         f1.setIgnoreBandwidth(false);
 
@@ -415,11 +372,7 @@
         Switch destSwitch2 = switchRepository.findById(new SwitchId("11:04")).get();
 
         // THIS ONE SHOULD FAIL
-<<<<<<< HEAD
-        UnidirectionalFlow f2 = new FlowPair(srcSwitch2, destSwitch2).getForward();
-=======
         Flow f2 = new FlowPair(srcSwitch2, destSwitch2).getFlowEntity();
->>>>>>> a8a6f87f
         f2.setBandwidth(0);
         f2.setIgnoreBandwidth(false);
 
@@ -439,11 +392,7 @@
         Switch srcSwitch = switchRepository.findById(new SwitchId("09:01")).get();
         Switch destSwitch = switchRepository.findById(new SwitchId("09:04")).get();
 
-<<<<<<< HEAD
-        UnidirectionalFlow flow = new FlowPair(srcSwitch, destSwitch).getForward();
-=======
         Flow flow = new FlowPair(srcSwitch, destSwitch).getFlowEntity();
->>>>>>> a8a6f87f
         flow.setIgnoreBandwidth(false);
         flow.setBandwidth(10);
 
@@ -474,11 +423,7 @@
         Switch srcSwitch = switchRepository.findById(new SwitchId("A1:01")).get();
         Switch destSwitch = switchRepository.findById(new SwitchId("A1:03")).get();
 
-<<<<<<< HEAD
-        UnidirectionalFlow flow = new FlowPair(srcSwitch, destSwitch).getForward();
-=======
         Flow flow = new FlowPair(srcSwitch, destSwitch).getFlowEntity();
->>>>>>> a8a6f87f
         flow.setFlowId(flowId);
         flow.setBandwidth(bandwidth);
         flow.setIgnoreBandwidth(false);
@@ -506,11 +451,7 @@
         Switch srcSwitch = switchRepository.findById(new SwitchId("A1:01")).get();
         Switch destSwitch = switchRepository.findById(new SwitchId("A1:03")).get();
 
-<<<<<<< HEAD
-        UnidirectionalFlow flow = new FlowPair(srcSwitch, destSwitch).getForward();
-=======
         Flow flow = new FlowPair(srcSwitch, destSwitch).getFlowEntity();
->>>>>>> a8a6f87f
         flow.setBandwidth(originFlowBandwidth);
         flow.setIgnoreBandwidth(false);
         flow.setFlowId(flowId);
