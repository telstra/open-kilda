/* Copyright 2017 Telstra Open Source
 *
 *   Licensed under the Apache License, Version 2.0 (the "License");
 *   you may not use this file except in compliance with the License.
 *   You may obtain a copy of the License at
 *
 *       http://www.apache.org/licenses/LICENSE-2.0
 *
 *   Unless required by applicable law or agreed to in writing, software
 *   distributed under the License is distributed on an "AS IS" BASIS,
 *   WITHOUT WARRANTIES OR CONDITIONS OF ANY KIND, either express or implied.
 *   See the License for the specific language governing permissions and
 *   limitations under the License.
 */

package org.openkilda.messaging.payload.flow;

import org.openkilda.messaging.model.Flow;

/**
 * Northbound utility methods.
 */
public final class FlowPayloadToFlowConverter {
    /**
     * Builds {@link Flow} instance by {@link FlowPayload} instance.
     *
     * @param flowPayload {@link FlowPayload} instance
     * @return {@link Flow} instance
     */
    public static Flow buildFlowByFlowPayload(FlowPayload flowPayload) {
        return new Flow(
                flowPayload.getId(),
                flowPayload.getMaximumBandwidth(),
                flowPayload.isIgnoreBandwidth(),
                flowPayload.getDescription(),
                flowPayload.getSource().getSwitchDpId(),
                flowPayload.getSource().getPortId(),
                flowPayload.getSource().getVlanId(),
                flowPayload.getDestination().getSwitchDpId(),
                flowPayload.getDestination().getPortId(),
                flowPayload.getDestination().getVlanId());
    }

<<<<<<< HEAD
    /**
     * Builds {@link FlowPayload} instance by {@link ImmutablePair} instance.
     *
     * @param flow {@link BidirectionalFlow} the bidirectional flow with paths
     * @return {@link FlowPayload} instance
     */
    public static FlowPathPayload buildFlowPathPayload(BidirectionalFlow flow) {
        return new FlowPathPayload(
                flow.getFlowId(),
                convertFlowToPathNodePayloadList(flow.getForward()),
                convertFlowToPathNodePayloadList(flow.getReverse())
        );
    }

    /**
     * Makes flow path as list of {@link PathNodePayload} representation by a {@link Flow} instance.
     * Includes input and output nodes.
     */
    private static List<PathNodePayload> convertFlowToPathNodePayloadList(Flow flow) {
        List<PathNode> path = new ArrayList<>(flow.getFlowPath().getPath());
        // add input and output nodes
        path.add(0, new PathNode(flow.getSourceSwitch(), flow.getSourcePort(), 0));
        path.add(new PathNode(flow.getDestinationSwitch(), flow.getDestinationPort(), 0));

        List<PathNodePayload> resultList = new ArrayList<>();
        for (int i = 1; i < path.size(); i += 2) {
            PathNode inputNode = path.get(i - 1);
            PathNode outputNode = path.get(i);

            resultList.add(
                    new PathNodePayload(inputNode.getSwitchId(), inputNode.getPortNo(), outputNode.getPortNo()));
        }
        return resultList;
    }

    /**
     * Builds {@link FlowReroutePayload} instance by {@link Flow} instance.
     *
     * @param flowId flow id
     * @param path {@link PathInfoData} instance
     * @return {@link FlowReroutePayload} instance
     */
    public static FlowReroutePayload buildReroutePayload(String flowId, PathInfoData path, boolean rerouted) {
        return new FlowReroutePayload(flowId, path, rerouted);
    }

=======
>>>>>>> 5540dd9e
    private FlowPayloadToFlowConverter() {
    }
}<|MERGE_RESOLUTION|>--- conflicted
+++ resolved
@@ -41,55 +41,6 @@
                 flowPayload.getDestination().getVlanId());
     }
 
-<<<<<<< HEAD
-    /**
-     * Builds {@link FlowPayload} instance by {@link ImmutablePair} instance.
-     *
-     * @param flow {@link BidirectionalFlow} the bidirectional flow with paths
-     * @return {@link FlowPayload} instance
-     */
-    public static FlowPathPayload buildFlowPathPayload(BidirectionalFlow flow) {
-        return new FlowPathPayload(
-                flow.getFlowId(),
-                convertFlowToPathNodePayloadList(flow.getForward()),
-                convertFlowToPathNodePayloadList(flow.getReverse())
-        );
-    }
-
-    /**
-     * Makes flow path as list of {@link PathNodePayload} representation by a {@link Flow} instance.
-     * Includes input and output nodes.
-     */
-    private static List<PathNodePayload> convertFlowToPathNodePayloadList(Flow flow) {
-        List<PathNode> path = new ArrayList<>(flow.getFlowPath().getPath());
-        // add input and output nodes
-        path.add(0, new PathNode(flow.getSourceSwitch(), flow.getSourcePort(), 0));
-        path.add(new PathNode(flow.getDestinationSwitch(), flow.getDestinationPort(), 0));
-
-        List<PathNodePayload> resultList = new ArrayList<>();
-        for (int i = 1; i < path.size(); i += 2) {
-            PathNode inputNode = path.get(i - 1);
-            PathNode outputNode = path.get(i);
-
-            resultList.add(
-                    new PathNodePayload(inputNode.getSwitchId(), inputNode.getPortNo(), outputNode.getPortNo()));
-        }
-        return resultList;
-    }
-
-    /**
-     * Builds {@link FlowReroutePayload} instance by {@link Flow} instance.
-     *
-     * @param flowId flow id
-     * @param path {@link PathInfoData} instance
-     * @return {@link FlowReroutePayload} instance
-     */
-    public static FlowReroutePayload buildReroutePayload(String flowId, PathInfoData path, boolean rerouted) {
-        return new FlowReroutePayload(flowId, path, rerouted);
-    }
-
-=======
->>>>>>> 5540dd9e
     private FlowPayloadToFlowConverter() {
     }
 }