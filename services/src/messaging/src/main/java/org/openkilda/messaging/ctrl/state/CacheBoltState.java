package org.openkilda.messaging.ctrl.state;

import com.fasterxml.jackson.annotation.JsonCreator;
import com.fasterxml.jackson.annotation.JsonIgnoreProperties;
import com.fasterxml.jackson.annotation.JsonInclude;
import com.fasterxml.jackson.annotation.JsonProperty;
import com.fasterxml.jackson.databind.annotation.JsonSerialize;
import org.openkilda.messaging.ctrl.AbstractDumpState;
import org.openkilda.messaging.ctrl.state.visitor.DumpStateVisitor;

@JsonSerialize
@JsonInclude(JsonInclude.Include.NON_NULL)
@JsonIgnoreProperties(ignoreUnknown = true)
public class CacheBoltState extends AbstractDumpState {
    @JsonProperty("network")
    private NetworkDump network;

    @JsonProperty("flow")
    private FlowDump flow;

    @JsonCreator
    public CacheBoltState(
            @JsonProperty("network") NetworkDump network,
            @JsonProperty("flow") FlowDump flow) {
        this.network = network;
        this.flow = flow;
    }

<<<<<<< HEAD
    public NetworkDump getNetwork() {
        return network;
    }

    public FlowDump getFlow() {
=======

    public void accept(DumpStateVisitor visitor) {
        visitor.visit(this);
    }

    public NetworkDump getNetworkDump() {
        return network;
    }

    public FlowDump getFlowDump() {
>>>>>>> ef8e2202
        return flow;
    }
}<|MERGE_RESOLUTION|>--- conflicted
+++ resolved
@@ -26,13 +26,14 @@
         this.flow = flow;
     }
 
-<<<<<<< HEAD
+    // TODO: During merge, found duplicate methods .. refactor into one set .. getNetwork / getNetworkDump .. getFlow / getFlowDump
     public NetworkDump getNetwork() {
         return network;
     }
 
     public FlowDump getFlow() {
-=======
+        return flow;
+    }
 
     public void accept(DumpStateVisitor visitor) {
         visitor.visit(this);
@@ -43,7 +44,6 @@
     }
 
     public FlowDump getFlowDump() {
->>>>>>> ef8e2202
         return flow;
     }
 }