/* Copyright 2018 Telstra Open Source
 *
 *   Licensed under the Apache License, Version 2.0 (the "License");
 *   you may not use this file except in compliance with the License.
 *   You may obtain a copy of the License at
 *
 *       http://www.apache.org/licenses/LICENSE-2.0
 *
 *   Unless required by applicable law or agreed to in writing, software
 *   distributed under the License is distributed on an "AS IS" BASIS,
 *   WITHOUT WARRANTIES OR CONDITIONS OF ANY KIND, either express or implied.
 *   See the License for the specific language governing permissions and
 *   limitations under the License.
 */

package org.openkilda.messaging.floodlight;

import org.openkilda.messaging.JsonSerializeAbstractTest;
import org.openkilda.messaging.model.NoviBfdSession;
import org.openkilda.messaging.model.SwitchReference;
import org.openkilda.model.SwitchId;

<<<<<<< HEAD
import java.net.Inet4Address;
=======
import com.google.common.collect.ImmutableList;
import com.google.common.collect.ImmutableSet;

>>>>>>> 9fec9f4e
import java.net.UnknownHostException;

public abstract class BfdSessionAbstractTest extends JsonSerializeAbstractTest {
    protected NoviBfdSession makeBfdSession() throws UnknownHostException {
        return new NoviBfdSession(
<<<<<<< HEAD
                new SwitchReference(
                        new SwitchId("ff:fe:00:00:00:00:00:01"),
                        Inet4Address.getByName("127.0.2.1")),
                new SwitchReference(
                        new SwitchId("ff:fd:00:00:00:00:00:02"),
                        Inet4Address.getByName("127.0.2.2")),
=======
                new Switch(
                        new SwitchId("ff:fe:00:00:00:00:00:01"), "127.0.2.1",
                        ImmutableSet.of(Switch.Feature.BFD), ImmutableList.of()),
                new Switch(
                        new SwitchId("ff:fd:00:00:00:00:00:02"), "127.0.2.2",
                        ImmutableSet.of(Switch.Feature.BFD), ImmutableList.of()),
>>>>>>> 9fec9f4e
                5, 65001, 1, 1005, 500, (short) 3, true);
    }
}<|MERGE_RESOLUTION|>--- conflicted
+++ resolved
@@ -17,36 +17,27 @@
 
 import org.openkilda.messaging.JsonSerializeAbstractTest;
 import org.openkilda.messaging.model.NoviBfdSession;
+import org.openkilda.messaging.model.SpeakerSwitchView;
 import org.openkilda.messaging.model.SwitchReference;
 import org.openkilda.model.SwitchId;
 
-<<<<<<< HEAD
-import java.net.Inet4Address;
-=======
 import com.google.common.collect.ImmutableList;
 import com.google.common.collect.ImmutableSet;
 
->>>>>>> 9fec9f4e
+import java.net.Inet4Address;
 import java.net.UnknownHostException;
 
 public abstract class BfdSessionAbstractTest extends JsonSerializeAbstractTest {
     protected NoviBfdSession makeBfdSession() throws UnknownHostException {
         return new NoviBfdSession(
-<<<<<<< HEAD
                 new SwitchReference(
                         new SwitchId("ff:fe:00:00:00:00:00:01"),
-                        Inet4Address.getByName("127.0.2.1")),
+                        Inet4Address.getByName("127.0.2.1"),
+                        ImmutableSet.of(SpeakerSwitchView.Feature.BFD), ImmutableList.of()),
                 new SwitchReference(
                         new SwitchId("ff:fd:00:00:00:00:00:02"),
-                        Inet4Address.getByName("127.0.2.2")),
-=======
-                new Switch(
-                        new SwitchId("ff:fe:00:00:00:00:00:01"), "127.0.2.1",
-                        ImmutableSet.of(Switch.Feature.BFD), ImmutableList.of()),
-                new Switch(
-                        new SwitchId("ff:fd:00:00:00:00:00:02"), "127.0.2.2",
-                        ImmutableSet.of(Switch.Feature.BFD), ImmutableList.of()),
->>>>>>> 9fec9f4e
+                        Inet4Address.getByName("127.0.2.2"),
+                        ImmutableSet.of(SpeakerSwitchView.Feature.BFD), ImmutableList.of()),
                 5, 65001, 1, 1005, 500, (short) 3, true);
     }
 }