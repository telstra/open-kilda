--- conflicted
+++ resolved
@@ -16,13 +16,8 @@
 import org.openkilda.messaging.command.switches.DeleteRulesAction;
 import org.openkilda.messaging.error.MessageError;
 import org.openkilda.messaging.info.event.SwitchInfoData;
-<<<<<<< HEAD
 import org.openkilda.northbound.dto.switches.RulesSyncResult;
 import org.openkilda.northbound.dto.switches.RulesValidationResult;
-=======
-import org.openkilda.messaging.info.rule.FlowEntry;
-import org.openkilda.messaging.info.rule.SwitchFlowEntries;
->>>>>>> 6e3a9b79
 import org.openkilda.topo.exceptions.TopologyProcessingException;
 
 import java.io.IOException;
@@ -177,27 +172,16 @@
     }
 
     /**
-<<<<<<< HEAD
      * Validate rules of a switch against the flows in Neo4J (via Northbound service).
      */
     public static RulesValidationResult validateSwitchRules(String switchId) {
         System.out.println("\n==> Northbound Validate Switch Rules");
-=======
-     * Returns rules of a switch (via Northbound service).
-     */
-    public static List<FlowEntry> dumpSwitchRules(String switchId) {
-        System.out.println("\n==> Northbound Dump Switch Rules");
->>>>>>> 6e3a9b79
 
         Client client = ClientBuilder.newClient(new ClientConfig());
 
         Response response = client
                 .target(northboundEndpoint)
-<<<<<<< HEAD
                 .path("/api/v1/switches/{switch-id}/rules/validate")
-=======
-                .path("/api/v1/switches/{switch-id}/rules")
->>>>>>> 6e3a9b79
                 .resolveTemplate("switch-id", switchId)
 
                 .request(MediaType.APPLICATION_JSON)
@@ -209,7 +193,6 @@
 
         int responseCode = response.getStatus();
         if (responseCode == 200) {
-<<<<<<< HEAD
             RulesValidationResult rules = response.readEntity(RulesValidationResult.class);
             System.out.println(format("====> Northbound Validate Switch Rules = %s", rules));
             return rules;
@@ -247,13 +230,6 @@
             return rules;
         } else {
             System.out.println(format("====> Error: Northbound Synchronize Switch Rules = %s",
-=======
-            SwitchFlowEntries rules = response.readEntity(SwitchFlowEntries.class);
-            System.out.println(format("====> Northbound Dump Switch Rules = %s", rules.getFlowEntries()));
-            return rules.getFlowEntries();
-        } else {
-            System.out.println(format("====> Error: Northbound Dump Switch Rules = %s",
->>>>>>> 6e3a9b79
                     response.readEntity(MessageError.class)));
             return null;
         }
