/* Copyright 2017 Telstra Open Source
 *
 *   Licensed under the Apache License, Version 2.0 (the "License");
 *   you may not use this file except in compliance with the License.
 *   You may obtain a copy of the License at
 *
 *       http://www.apache.org/licenses/LICENSE-2.0
 *
 *   Unless required by applicable law or agreed to in writing, software
 *   distributed under the License is distributed on an "AS IS" BASIS,
 *   WITHOUT WARRANTIES OR CONDITIONS OF ANY KIND, either express or implied.
 *   See the License for the specific language governing permissions and
 *   limitations under the License.
 */

package org.openkilda.flow;

import static java.util.Base64.getEncoder;
import static org.junit.Assert.assertEquals;
import static org.openkilda.DefaultParameters.northboundEndpoint;
import static org.openkilda.DefaultParameters.pathComputer;
import static org.openkilda.DefaultParameters.topologyEndpoint;
import static org.openkilda.DefaultParameters.topologyPassword;
import static org.openkilda.DefaultParameters.topologyUsername;

import com.fasterxml.jackson.core.type.TypeReference;
import com.fasterxml.jackson.databind.ObjectMapper;
import org.glassfish.jersey.client.ClientConfig;
import org.glassfish.jersey.jackson.JacksonFeature;
import org.openkilda.messaging.Utils;
import org.openkilda.messaging.error.MessageError;
import org.openkilda.messaging.info.event.PathInfoData;
import org.openkilda.messaging.model.Flow;
import org.openkilda.messaging.model.HealthCheck;
import org.openkilda.messaging.model.ImmutablePair;
import org.openkilda.messaging.payload.flow.FlowIdStatusPayload;
import org.openkilda.messaging.payload.flow.FlowPathPayload;
import org.openkilda.messaging.payload.flow.FlowPayload;

import java.io.IOException;
import java.util.ArrayList;
import java.util.Collections;
import java.util.HashSet;
import java.util.List;
import java.util.Set;
import java.util.concurrent.TimeUnit;
import javax.ws.rs.client.Client;
import javax.ws.rs.client.ClientBuilder;
import javax.ws.rs.client.Entity;
import javax.ws.rs.core.GenericType;
import javax.ws.rs.core.HttpHeaders;
import javax.ws.rs.core.MediaType;
import javax.ws.rs.core.Response;


public class FlowUtils {
    private static final String auth = topologyUsername + ":" + topologyPassword;
    private static final String authHeaderValue = "Basic " + getEncoder().encodeToString(auth.getBytes());
    private static final String FEATURE_TIME = String.valueOf(System.currentTimeMillis());

    public static final Client clientFactory(){
        Client client = ClientBuilder.newClient(new ClientConfig()).register(JacksonFeature.class);
        return client;
    }

    public static int getHealthCheck() {
        System.out.println("\n==> Northbound Health-Check");

        long current = System.currentTimeMillis();
        Client client = clientFactory();

        Response response = client
                .target(northboundEndpoint)
                .path("/api/v1/health-check")
                .request(MediaType.APPLICATION_JSON)
                .header(HttpHeaders.AUTHORIZATION, authHeaderValue)
                .header(Utils.CORRELATION_ID, String.valueOf(System.currentTimeMillis()))
                .get();


        System.out.println(String.format("===> Response = %s", response.toString()));
        System.out.println(String.format("===> Northbound Health-Check Time: %,.3f", getTimeDuration(current)));

        int responseCode = response.getStatus();
        if (responseCode == 200) {
            System.out.println(String.format("====> Health-Check = %s",
                    response.readEntity(HealthCheck.class)));
        } else {
            System.out.println(String.format("====> Error: Health-Check = %s",
                    response.readEntity(MessageError.class)));
        }

        return responseCode;
    }

    /**
     * Gets flow through Northbound service.
     *
     * @param flowId flow id
     * @return The JSON document of the specified flow
     */
    public static FlowPayload getFlow(final String flowId) {
        System.out.println("\n==> Northbound Get Flow");

        long current = System.currentTimeMillis();
        Client client = clientFactory();

        Response response = client
                .target(northboundEndpoint)
                .path("/api/v1/flows")
                .path("{flowid}")
                .resolveTemplate("flowid", flowId)
                .request(MediaType.APPLICATION_JSON)
                .header(HttpHeaders.AUTHORIZATION, authHeaderValue)
                .header(Utils.CORRELATION_ID, String.valueOf(System.currentTimeMillis()))
                .get();

        System.out.println(String.format("===> Response = %s", response.toString()));
        System.out.println(String.format("===> Northbound Get Flow Time: %,.3f", getTimeDuration(current)));

        int responseCode = response.getStatus();
        if (responseCode == 200) {
            FlowPayload flow = response.readEntity(FlowPayload.class);
            System.out.println(String.format("====> Northbound Get Flow = %s", flow));
            return flow;
        } else {
            System.out.println(String.format("====> Error: Northbound Get Flow = %s",
                    response.readEntity(MessageError.class)));
            return null;
        }
    }

    /**
     * Creates flow through Northbound service.
     *
     * @param payload flow JSON data
     * @return The JSON document of the created flow
     */
    public static FlowPayload putFlow(final FlowPayload payload) {
        System.out.println("\n==> Northbound Create Flow");

        long current = System.currentTimeMillis();
        Client client = clientFactory();

        Response response = client
                .target(northboundEndpoint)
                .path("/api/v1/flows")
                .request(MediaType.APPLICATION_JSON)
                .header(HttpHeaders.AUTHORIZATION, authHeaderValue)
                .header(Utils.CORRELATION_ID, String.valueOf(System.currentTimeMillis()))
                .put(Entity.json(payload));

        System.out.println(String.format("===> Request Payload = %s", Entity.json(payload).getEntity()));
        System.out.println(String.format("===> Response = %s", response.toString()));
        System.out.println(String.format("===> Northbound Create Flow Time: %,.3f", getTimeDuration(current)));

        int responseCode = response.getStatus();
        if (responseCode == 200) {
            FlowPayload flow = response.readEntity(FlowPayload.class);
            System.out.println(String.format("====> Northbound Create Flow = %s", flow));
            return flow;
        } else {
            System.out.println(String.format("====> Error: Northbound Create Flow = %s",
                    response.readEntity(MessageError.class)));
            return null;
        }
    }

    /**
     * Updates flow through Northbound service.
     *
     * @param flowId  flow id
     * @param payload flow JSON data
     * @return The JSON document of the created flow
     */
    public static FlowPayload updateFlow(final String flowId, final FlowPayload payload) {
        System.out.println("\n==> Northbound Update Flow");

        long current = System.currentTimeMillis();
        Client client = clientFactory();

        Response response = client
                .target(northboundEndpoint)
                .path("/api/v1/flows")
                .path("{flowid}")
                .resolveTemplate("flowid", flowId)
                .request(MediaType.APPLICATION_JSON)
                .header(HttpHeaders.AUTHORIZATION, authHeaderValue)
                .header(Utils.CORRELATION_ID, String.valueOf(System.currentTimeMillis()))
                .put(Entity.json(payload));

        System.out.println(String.format("===> Request Payload = %s", Entity.json(payload).getEntity()));
        System.out.println(String.format("===> Response = %s", response.toString()));
        System.out.println(String.format("===> Northbound Update Flow Time: %,.3f", getTimeDuration(current)));

        int responseCode = response.getStatus();
        if (responseCode == 200) {
            FlowPayload flow = response.readEntity(FlowPayload.class);
            System.out.println(String.format("====> Northbound Update Flow = %s", flow));
            return flow;
        } else {
            System.out.println(String.format("====> Error: Northbound Update Flow = %s",
                    response.readEntity(MessageError.class)));
            return null;
        }
    }

    /**
     * Deletes flow through Northbound service.
     *
     * @param flowId flow id
     * @return The JSON document of the specified flow
     */
    public static FlowPayload deleteFlow(final String flowId) {
        System.out.println("\n==> Northbound Delete Flow");

        long current = System.currentTimeMillis();
        Client client = clientFactory();

        Response response = client
                .target(northboundEndpoint)
                .path("/api/v1/flows")
                .path("{flowid}")
                .resolveTemplate("flowid", flowId)
                .request(MediaType.APPLICATION_JSON)
                .header(HttpHeaders.AUTHORIZATION, authHeaderValue)
                .header(Utils.CORRELATION_ID, String.valueOf(System.currentTimeMillis()))
                .delete();

        System.out.println(String.format("===> Response = %s", response.toString()));
        System.out.println(String.format("===> Northbound Delete Flow Time: %,.3f", getTimeDuration(current)));

        int responseCode = response.getStatus();
        if (responseCode == 200) {
            FlowPayload flow = response.readEntity(FlowPayload.class);
            System.out.println(String.format("====> Northbound Delete Flow = %s", flow));
            return flow;
        } else {
            System.out.println(String.format("====> Error: Northbound Delete Flow = %s",
                    response.readEntity(MessageError.class)));
            return null;
        }
    }

    /**
     * Gets flow path through Northbound service.
     *
     * @param flowId flow id
     * @return The JSON document of the specified flow path
     */
    public static FlowPathPayload getFlowPath(final String flowId) {
        System.out.println("\n==> Northbound Get Flow Path");

        long current = System.currentTimeMillis();
        Client client = clientFactory();

        Response response = client
                .target(northboundEndpoint)
                .path("/api/v1/flows/path")
                .path("{flowid}")
                .resolveTemplate("flowid", flowId)
                .request(MediaType.APPLICATION_JSON)
                .header(HttpHeaders.AUTHORIZATION, authHeaderValue)
                .header(Utils.CORRELATION_ID, String.valueOf(System.currentTimeMillis()))
                .get();


        System.out.println(String.format("===> Response = %s", response.toString()));
        System.out.println(String.format("===> Northbound Get Flow Path Time: %,.3f", getTimeDuration(current)));

        int responseCode = response.getStatus();
        if (responseCode == 200) {
            FlowPathPayload flowPath = response.readEntity(FlowPathPayload.class);
            System.out.println(String.format("====> Northbound Get Flow Path = %s", flowPath));
            return flowPath;
        } else {
            System.out.println(String.format("====> Error: Northbound Get Flow Path = %s",
                    response.readEntity(MessageError.class)));
            return null;
        }
    }

    /**
     * Gets flow status through Northbound service.
     *
     * @param flowId flow id
     * @return The JSON document of the specified flow status
     */
    public static FlowIdStatusPayload getFlowStatus(final String flowId) {
        System.out.println("\n==> Northbound Get Flow Status");

        long current = System.currentTimeMillis();
        Client client = clientFactory();

        Response response = client
                .target(northboundEndpoint)
                .path("/api/v1/flows/status")
                .path("{flowid}")
                .resolveTemplate("flowid", flowId)
                .request(MediaType.APPLICATION_JSON)
                .header(HttpHeaders.AUTHORIZATION, authHeaderValue)
                .header(Utils.CORRELATION_ID, String.valueOf(System.currentTimeMillis()))
                .get();

        System.out.println(String.format("===> Response = %s", response.toString()));
        System.out.println(String.format("===> Northbound Get Flow Status Time: %,.3f", getTimeDuration(current)));

        int responseCode = response.getStatus();
        if (responseCode == 200) {
            FlowIdStatusPayload flowStatus = response.readEntity(FlowIdStatusPayload.class);
            System.out.println(String.format("====> Northbound Get Flow Status = %s", flowStatus));
            return flowStatus;
        } else {
            System.out.println(String.format("====> Error: Northbound Get Flow Status = %s",
                    response.readEntity(MessageError.class)));
            return null;
        }
    }

    /**
     * Gets flows dump through Northbound service.
     *
     * @return The JSON document of the dump flows
     */
    public static List<FlowPayload> getFlowDump() {
        System.out.println("\n==> Northbound Get Flow Dump");

        long current = System.currentTimeMillis();
        Client client = clientFactory();

        Response response = client
                .target(northboundEndpoint)
                .path("/api/v1/flows")
                .request(MediaType.APPLICATION_JSON)
                .header(HttpHeaders.AUTHORIZATION, authHeaderValue)
                .header(Utils.CORRELATION_ID, String.valueOf(System.currentTimeMillis()))
                .get();

        System.out.println(String.format("===> Response = %s", response.toString()));
        System.out.println(String.format("===> Northbound Get Flow Dump Time: %,.3f", getTimeDuration(current)));

        int responseCode = response.getStatus();
        if (responseCode == 200) {
            List<FlowPayload> flows = response.readEntity(new GenericType<List<FlowPayload>>() {});
            System.out.println(String.format("====> Northbound Get Flow Dump = %d", flows.size()));
            return flows;
        } else {
            System.out.println(String.format("====> Error: Northbound Get Flow Dump = %s",
                    response.readEntity(MessageError.class)));
            return Collections.emptyList();
        }
    }

    /**
     * Returns flows through Topology-Engine-Rest service.
     *
     * @return The JSON document of all flows
     */
    public static List<Flow> dumpFlows() throws IOException {
        System.out.println("\n==> Topology-Engine Dump Flows");

        long current = System.currentTimeMillis();
        Client client = clientFactory();

        Response response = client
                .target(topologyEndpoint)
                .path("/api/v1/topology/flows")
                .request()
                .header(HttpHeaders.AUTHORIZATION, authHeaderValue)
                .get();

        System.out.println(String.format("===> Response = %s", response.toString()));
        System.out.println(String.format("===> Topology-Engine Dump Flows Time: %,.3f", getTimeDuration(current)));

        List<Flow> flows = new ObjectMapper().readValue(response.readEntity(String.class),
                new TypeReference<List<Flow>>() {});
        System.out.println(String.format("====> Topology-Engine Dump Flows = %d", flows.size()));

        return flows;
    }

    /**
<<<<<<< HEAD
     * Returns links through Topology-Engine-Rest service.
     *
     * @return The JSON document of all flows
     */
    public static List<IslInfoData> dumpLinks() throws Exception {
        System.out.println("\n==> Topology-Engine Dump Links");

        long current = System.currentTimeMillis();
        Client client = clientFactory();

        Response response = client
                .target(topologyEndpoint)
                .path("/api/v1/topology/links")
                .request()
                .header(HttpHeaders.AUTHORIZATION, authHeaderValue)
                .get();

        System.out.println(String.format("===> Response = %s", response.toString()));
        System.out.println(String.format("===> Topology-Engine Dump Links Time: %,.3f", getTimeDuration(current)));

        List<IslInfoData> links = new ObjectMapper().readValue(
                response.readEntity(String.class), new TypeReference<List<IslInfoData>>() {});
        System.out.println(String.format("====> Data = %s", links));

        return links;
    }

    /**
=======
>>>>>>> 0ad3927e
     * Returns link available bandwidth through Topology-Engine-Rest service.
     *
     * @return The JSON document of all flows
     */
    public static Integer getLinkBandwidth(final String src_switch, final String src_port) throws Exception {
        System.out.println("\n==> Topology-Engine Link Bandwidth");

        long current = System.currentTimeMillis();
        Client client = clientFactory();

        Response response = client
                .target(topologyEndpoint)
                .path("/api/v1/topology/links/bandwidth/")
                .path("{src_switch}")
                .path("{src_port}")
                .resolveTemplate("src_switch", src_switch)
                .resolveTemplate("src_port", src_port)
                .request()
                .header(HttpHeaders.AUTHORIZATION, authHeaderValue)
                .get();


        System.out.println(String.format("===> Response = %s", response.toString()));
        System.out.println(String.format("===> Topology-Engine Link Bandwidth Time: %,.3f", getTimeDuration(current)));

        Integer bandwidth = new ObjectMapper().readValue(response.readEntity(String.class), Integer.class);
        System.out.println(String.format("====> Link switch=%s port=%s bandwidth=%d", src_switch, src_port, bandwidth));

        return bandwidth;
    }

    public static void restoreFlows() throws Exception {
        System.out.println("\n==> Topology-Engine Restore Flows");

        long current = System.currentTimeMillis();
        Client client = clientFactory();

        Response response = client
                .target(topologyEndpoint)
                .path("/api/v1/flows/restore")
                .request()
                .header(HttpHeaders.AUTHORIZATION, authHeaderValue)
                .get();

        System.out.println(String.format("===> Response = %s", response.toString()));
        System.out.println(String.format("===> Topology-Engine Restore Flows Time: %,.3f", getTimeDuration(current)));
    }

    /**
     * Cleanups all flows.
     */
    public static void cleanupFlows() throws Exception {
        try {
            Set<String> flows = new HashSet<>();

            // TODO: This method started with getting counts and compariing, but that shouldn't be
            //          the responsibility of this method given its name - cleanupFlows.
            //          So, the TODO is to determine whether this code exists elsewhere in tests,
            //          and if not, move it somewhere after, or part of, create test.

            // Get the flows through the NB API
            List<FlowPayload> nbFlows = getFlowDump();
            System.out.println(String.format("=====> Cleanup Flows, nbflow count = %d",
                    nbFlows.size()));

            nbFlows.forEach(flow->flows.add(flow.getId()));

            // Get the flows through the TE Rest API ... loop until the math works out.
            List<Flow> tpeFlows = new ArrayList<>();
            for (int i = 0; i < 10; ++i){
                tpeFlows = dumpFlows();
                if (tpeFlows.size() == nbFlows.size() * 2) {
                    tpeFlows.forEach(flow -> flows.add(flow.getFlowId()));
                    break;
                }
                TimeUnit.SECONDS.sleep(2);
            }
            System.out.println(String.format("=====> Cleanup Flows, tpeFlows count = %d",
                    tpeFlows.size()));

            // Delete all the flows
            flows.forEach(FlowUtils::deleteFlow);

            // Wait for them to become zero
            int nb_count=-1;
            int ter_count=-1;
            for (int i = 0; i < 10; ++i){
                TimeUnit.SECONDS.sleep(2);
                nb_count = dumpFlows().size();
                ter_count = getFlowDump().size();
                if (nb_count == 0 && ter_count == 0) {
                    break;
                }
            }

            assertEquals(0, nb_count);
            assertEquals(0, ter_count);

// (crimi) - it is unclear why we are doing a count validation here .. it makes sense to do this
// in the creation. But on cleanup, we just want things to be zero.
//            assertEquals(nbFlows.size() * 2, tpeFlows.size());
//            assertEquals(nbFlows.size(), flows.size());

        } catch (Exception exception) {
            System.out.println(String.format("Error during flow deletion: %s", exception.getMessage()));
            exception.printStackTrace();
        }
    }

    /**
     * Builds flow name by flow id.
     *
     * @param flowId flow id
     * @return flow name
     */
    public static String getFlowName(final String flowId) {
        return String.format("%s-%s", flowId, FEATURE_TIME);
    }

    /**
     * Returns timestamp difference.
     *
     * @param current current timestamp
     * @return timestamp difference
     */
    public static double getTimeDuration(final long current) {
        return (System.currentTimeMillis() - current) / 1000.0;
    }

    /**
     * Gets flow path.
     *
     * @param flow flow
     * @return flow path
     */
    public static ImmutablePair<PathInfoData, PathInfoData> getFlowPath(Flow flow) throws Exception {
        pathComputer.init();
        Thread.sleep(1000);
        return pathComputer.getPath(flow);
    }

    public static boolean isTrafficTestsEnabled() {
        boolean isEnabled = Boolean.valueOf(System.getProperty("traffic", "true"));
        System.out.println(String.format("\n=====> Traffic check is %s", isEnabled ? "enabled" : "disabled"));
        return isEnabled;
    }
}<|MERGE_RESOLUTION|>--- conflicted
+++ resolved
@@ -380,7 +380,6 @@
     }
 
     /**
-<<<<<<< HEAD
      * Returns links through Topology-Engine-Rest service.
      *
      * @return The JSON document of all flows
@@ -409,8 +408,6 @@
     }
 
     /**
-=======
->>>>>>> 0ad3927e
      * Returns link available bandwidth through Topology-Engine-Rest service.
      *
      * @return The JSON document of all flows
