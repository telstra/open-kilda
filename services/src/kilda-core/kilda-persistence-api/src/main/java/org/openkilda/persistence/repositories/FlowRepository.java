/* Copyright 2019 Telstra Open Source
 *
 *   Licensed under the Apache License, Version 2.0 (the "License");
 *   you may not use this file except in compliance with the License.
 *   You may obtain a copy of the License at
 *
 *       http://www.apache.org/licenses/LICENSE-2.0
 *
 *   Unless required by applicable law or agreed to in writing, software
 *   distributed under the License is distributed on an "AS IS" BASIS,
 *   WITHOUT WARRANTIES OR CONDITIONS OF ANY KIND, either express or implied.
 *   See the License for the specific language governing permissions and
 *   limitations under the License.
 */

package org.openkilda.persistence.repositories;

import org.openkilda.model.Flow;
import org.openkilda.model.SwitchId;

import java.util.Collection;
import java.util.Optional;
import java.util.Set;

public interface FlowRepository extends Repository<Flow> {
    boolean exists(String flowId);

    Optional<Flow> findById(String flowId);

    Collection<Flow> findWithPeriodicPingsEnabled();

    Collection<Flow> findByEndpoint(SwitchId switchId, int port);

    Collection<String> findActiveFlowIdsWithPortInPath(SwitchId switchId, int port);

    Collection<String> findDownFlowIds();

    Collection<Flow> findBySrcSwitchId(SwitchId switchId);

<<<<<<< HEAD
    Collection<Flow> findByDstSwitchId(SwitchId switchId);

    void createOrUpdate(FlowPair flowPair);

    void delete(FlowPair flowPair);

    Collection<FlowPair> findAllFlowPairsWithSegment(SwitchId srcSwitchId, int srcPort,
=======
    Collection<Flow> findWithPathSegment(SwitchId srcSwitchId, int srcPort,
>>>>>>> c847bf1e
                                                     SwitchId dstSwitchId, int dstPort);

    Set<String> findFlowIdsBySwitch(SwitchId switchId);
}<|MERGE_RESOLUTION|>--- conflicted
+++ resolved
@@ -37,17 +37,9 @@
 
     Collection<Flow> findBySrcSwitchId(SwitchId switchId);
 
-<<<<<<< HEAD
     Collection<Flow> findByDstSwitchId(SwitchId switchId);
 
-    void createOrUpdate(FlowPair flowPair);
-
-    void delete(FlowPair flowPair);
-
-    Collection<FlowPair> findAllFlowPairsWithSegment(SwitchId srcSwitchId, int srcPort,
-=======
     Collection<Flow> findWithPathSegment(SwitchId srcSwitchId, int srcPort,
->>>>>>> c847bf1e
                                                      SwitchId dstSwitchId, int dstPort);
 
     Set<String> findFlowIdsBySwitch(SwitchId switchId);
