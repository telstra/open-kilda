--- conflicted
+++ resolved
@@ -1,4 +1,4 @@
-/* Copyright 2019 Telstra Open Source
+/* Copyright 2018 Telstra Open Source
  *
  *   Licensed under the Apache License, Version 2.0 (the "License");
  *   you may not use this file except in compliance with the License.
@@ -31,11 +31,8 @@
 
     Collection<FlowPath> findByFlowId(String flowId);
 
-<<<<<<< HEAD
-=======
     Collection<PathSegment> findPathSegmentsBySrcSwitchId(SwitchId switchId);
 
->>>>>>> 2fef594d
     Collection<PathSegment> findPathSegmentsByDestSwitchId(SwitchId switchId);
 
     long getUsedBandwidthBetweenEndpoints(SwitchId srcSwitchId, int srcPort, SwitchId dstSwitchId, int dstPort);
