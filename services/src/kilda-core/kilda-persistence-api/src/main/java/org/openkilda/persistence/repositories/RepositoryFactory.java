/* Copyright 2018 Telstra Open Source
 *
 *   Licensed under the Apache License, Version 2.0 (the "License");
 *   you may not use this file except in compliance with the License.
 *   You may obtain a copy of the License at
 *
 *       http://www.apache.org/licenses/LICENSE-2.0
 *
 *   Unless required by applicable law or agreed to in writing, software
 *   distributed under the License is distributed on an "AS IS" BASIS,
 *   WITHOUT WARRANTIES OR CONDITIONS OF ANY KIND, either express or implied.
 *   See the License for the specific language governing permissions and
 *   limitations under the License.
 */

package org.openkilda.persistence.repositories;

import org.openkilda.persistence.repositories.history.FlowEventRepository;
import org.openkilda.persistence.repositories.history.FlowHistoryRepository;
import org.openkilda.persistence.repositories.history.FlowStateRepository;
import org.openkilda.persistence.repositories.history.HistoryLogRepository;
import org.openkilda.persistence.repositories.history.StateLogRepository;

/**
 * Factory to create {@link Repository} instances.
 */
public interface RepositoryFactory {
    FlowCookieRepository createFlowCookieRepository();

    FlowMeterRepository createFlowMeterRepository();

    FlowPathRepository createFlowPathRepository();

    FlowRepository createFlowRepository();

    FlowPairRepository createFlowPairRepository();

    IslRepository createIslRepository();

    LinkPropsRepository createLinkPropsRepository();

<<<<<<< HEAD
    SwitchPortRepository createSwitchPortRepository();

=======
>>>>>>> b9f04c10
    SwitchRepository createSwitchRepository();

    TransitVlanRepository createTransitVlanRepository();

    FeatureTogglesRepository createFeatureTogglesRepository();

    FlowEventRepository createFlowEventRepository();

    FlowHistoryRepository createFlowHistoryRepository();

    FlowStateRepository createFlowStateRepository();

    HistoryLogRepository createHistoryLogRepository();

    StateLogRepository createStateLogRepository();

    BfdPortRepository createBfdPortRepository();
}<|MERGE_RESOLUTION|>--- conflicted
+++ resolved
@@ -39,11 +39,6 @@
 
     LinkPropsRepository createLinkPropsRepository();
 
-<<<<<<< HEAD
-    SwitchPortRepository createSwitchPortRepository();
-
-=======
->>>>>>> b9f04c10
     SwitchRepository createSwitchRepository();
 
     TransitVlanRepository createTransitVlanRepository();
