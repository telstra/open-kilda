--- conflicted
+++ resolved
@@ -27,19 +27,17 @@
 
     FlowRepository createFlowRepository();
 
+    FlowSegmentRepository createFlowSegmentRepository();
+
     IslRepository createIslRepository();
 
     LinkPropsRepository createLinkPropsRepository();
+
+    FeatureTogglesRepository createFeatureTogglesRepository();
 
     SwitchPortRepository createSwitchPortRepository();
 
     SwitchRepository createSwitchRepository();
 
-<<<<<<< HEAD
-    LinkPropsRepository createLinkPropsRepository();
-
-    FeatureTogglesRepository createFeatureTogglesRepository();
-=======
     TransitVlanRepository createTransitVlanRepository();
->>>>>>> 8ef77062
 }