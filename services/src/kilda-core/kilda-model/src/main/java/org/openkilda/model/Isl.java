--- conflicted
+++ resolved
@@ -107,33 +107,20 @@
     @Property(name = "under_maintenance")
     private boolean underMaintenance;
 
-<<<<<<< HEAD
     @Property(name = "enable_bfd")
     private boolean enableBfd;
 
     @Property(name = "bfd_session_status")
     private String bfdSessionStatus;
 
-    /**
-     * Constructor used by the builder only and needed to copy srcSwitch to srcSwitchId, destSwitch to destSwitchId.
-     */
-    @Builder(toBuilder = true)
-    Isl(Switch srcSwitch, Switch destSwitch, int srcPort, int destPort, //NOSONAR
-            int latency, long speed, int cost, long maxBandwidth, long defaultMaxBandwidth,
-            long availableBandwidth, IslStatus status, IslStatus actualStatus,
-            Instant timeCreate, Instant timeModify, boolean underMaintenance, boolean enableBfd,
-            String bfdSessionStatus) {
-        setSrcSwitch(srcSwitch);
-        setDestSwitch(destSwitch);
-=======
     @Builder(toBuilder = true)
     public Isl(@NonNull Switch srcSwitch, @NonNull Switch destSwitch, int srcPort, int destPort,
                int latency, long speed, int cost, long maxBandwidth, long defaultMaxBandwidth, long availableBandwidth,
                IslStatus status, IslStatus actualStatus,
-               Instant timeCreate, Instant timeModify, boolean underMaintenance) {
+               Instant timeCreate, Instant timeModify, boolean underMaintenance, boolean enableBfd,
+            String bfdSessionStatus) {
         this.srcSwitch = srcSwitch;
         this.destSwitch = destSwitch;
->>>>>>> c847bf1e
         this.srcPort = srcPort;
         this.destPort = destPort;
         this.latency = latency;
