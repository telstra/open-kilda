/* Copyright 2019 Telstra Open Source
 *
 *   Licensed under the Apache License, Version 2.0 (the "License");
 *   you may not use this file except in compliance with the License.
 *   You may obtain a copy of the License at
 *
 *       http://www.apache.org/licenses/LICENSE-2.0
 *
 *   Unless required by applicable law or agreed to in writing, software
 *   distributed under the License is distributed on an "AS IS" BASIS,
 *   WITHOUT WARRANTIES OR CONDITIONS OF ANY KIND, either express or implied.
 *   See the License for the specific language governing permissions and
 *   limitations under the License.
 */

package org.openkilda.model;

import static java.lang.String.format;

import lombok.AccessLevel;
import lombok.Builder;
import lombok.Data;
import lombok.EqualsAndHashCode;
import lombok.Getter;
import lombok.NoArgsConstructor;
import lombok.NonNull;
import lombok.Setter;
import org.neo4j.ogm.annotation.GeneratedValue;
import org.neo4j.ogm.annotation.Id;
import org.neo4j.ogm.annotation.NodeEntity;
import org.neo4j.ogm.annotation.Property;
import org.neo4j.ogm.annotation.Relationship;
import org.neo4j.ogm.annotation.typeconversion.Convert;

import java.io.Serializable;

/**
 * Port entity.
 */
@Data
@NoArgsConstructor
@EqualsAndHashCode(exclude = {"entityId", "uniqueIndex"})
@NodeEntity(label = "port")
public class Port implements Serializable {
    private static final long serialVersionUID = 1L;

    // Hidden as needed for OGM only.
    @Id
    @GeneratedValue
    @Setter(AccessLevel.NONE)
    @Getter(AccessLevel.NONE)
    private Long entityId;

    // Hidden as set by the theSwitch field setter.
    @Property(name = "switch_id")
    @Setter(AccessLevel.NONE)
    @Convert(graphPropertyType = String.class)
    private SwitchId switchId;

<<<<<<< HEAD
    @Property(name = "port_no")
    private int portNo;

    @NonNull
    @Relationship(type = "owned_by")
    private Switch theSwitch;

=======
    @NonNull
    @Relationship(type = "owned_by")
    private Switch theSwitch;

    @Property(name = "port_no")
    private int portNo;

>>>>>>> fa4fb2e7
    @Convert(graphPropertyType = String.class)
    private PortStatus status;

    // Hidden as used to imitate unique composite index for non-enterprise Neo4j versions.
    @Setter(AccessLevel.NONE)
    @Getter(AccessLevel.NONE)
    @Property(name = "unique_index")
    private String uniqueIndex;

    @Builder(toBuilder = true)
<<<<<<< HEAD
    public Port(int portNo, PortStatus status, @NonNull Switch theSwitch) {
=======
    public Port(@NonNull Switch theSwitch, int portNo, PortStatus status) {
>>>>>>> fa4fb2e7
        this.portNo = portNo;
        this.status = status;

        setTheSwitch(theSwitch);
    }

    /**
     * Set the port and update related index(es).
     */
    public void setPortNo(int portNo) {
        this.portNo = portNo;
        calculateUniqueIndex();
    }

    /**
     * Set the switch and update related index(es).
     */
    public final void setTheSwitch(@NonNull Switch theSwitch) {
        this.theSwitch = theSwitch;
        this.switchId = theSwitch.getSwitchId();
        calculateUniqueIndex();
    }

    private void calculateUniqueIndex() {
        uniqueIndex = format("%s_%d", switchId, portNo);
    }
}<|MERGE_RESOLUTION|>--- conflicted
+++ resolved
@@ -57,15 +57,6 @@
     @Convert(graphPropertyType = String.class)
     private SwitchId switchId;
 
-<<<<<<< HEAD
-    @Property(name = "port_no")
-    private int portNo;
-
-    @NonNull
-    @Relationship(type = "owned_by")
-    private Switch theSwitch;
-
-=======
     @NonNull
     @Relationship(type = "owned_by")
     private Switch theSwitch;
@@ -73,7 +64,6 @@
     @Property(name = "port_no")
     private int portNo;
 
->>>>>>> fa4fb2e7
     @Convert(graphPropertyType = String.class)
     private PortStatus status;
 
@@ -84,11 +74,7 @@
     private String uniqueIndex;
 
     @Builder(toBuilder = true)
-<<<<<<< HEAD
-    public Port(int portNo, PortStatus status, @NonNull Switch theSwitch) {
-=======
     public Port(@NonNull Switch theSwitch, int portNo, PortStatus status) {
->>>>>>> fa4fb2e7
         this.portNo = portNo;
         this.status = status;
 
