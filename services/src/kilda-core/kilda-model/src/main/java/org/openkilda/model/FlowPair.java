/* Copyright 2018 Telstra Open Source
 *
 *   Licensed under the Apache License, Version 2.0 (the "License");
 *   you may not use this file except in compliance with the License.
 *   You may obtain a copy of the License at
 *
 *       http://www.apache.org/licenses/LICENSE-2.0
 *
 *   Unless required by applicable law or agreed to in writing, software
 *   distributed under the License is distributed on an "AS IS" BASIS,
 *   WITHOUT WARRANTIES OR CONDITIONS OF ANY KIND, either express or implied.
 *   See the License for the specific language governing permissions and
 *   limitations under the License.
 */

package org.openkilda.model;

import com.google.common.annotations.VisibleForTesting;

import java.io.Serializable;
import java.time.Instant;
import java.util.Collections;
import java.util.UUID;

/**
 * A pair (forward & reverse) of unidirectional flows.
 *
 * @deprecated Must be replaced with new model entities: {@link org.openkilda.model.Flow}
 */
@Deprecated
public class FlowPair implements Serializable {
    private static final long serialVersionUID = 1L;

    public final UnidirectionalFlow forward;
    public final UnidirectionalFlow reverse;

    /**
     * Build a flow pair using the provided flow for the forward and symmetric copy for the reverse.
     */
    @VisibleForTesting
    public static FlowPair buildPair(UnidirectionalFlow flow) {
        return new FlowPair(new UnidirectionalFlow(flow.getFlowEntity(), flow.getFlowPath(),
                flow.getTransitVlanEntity(), true),
                new UnidirectionalFlow(flow.getFlowEntity(), flow.getFlowPath().toBuilder().build(),
                        flow.getTransitVlanEntity().toBuilder().build(), false));
    }

    private FlowPair(UnidirectionalFlow forward, UnidirectionalFlow reverse) {
        this.forward = forward;
        this.reverse = reverse;
    }

    @VisibleForTesting
    public FlowPair(Switch srcSwitch, Switch destSwitch) {
        this(UUID.randomUUID().toString(), srcSwitch, 0, 0, destSwitch, 0, 0, 0);
    }

    @VisibleForTesting
    public FlowPair(String flowId, Switch srcSwitch, int srcPort, int srcVlan,
                    Switch destSwitch, int destPort, int destVlan, long unmaskedCookie) {
        FlowPath forwardPath = buildFlowPath(flowId, srcSwitch, destSwitch, Cookie.buildForwardCookie(unmaskedCookie));
        FlowPath reversePath = buildFlowPath(flowId, destSwitch, srcSwitch, Cookie.buildReverseCookie(unmaskedCookie));

        Flow flow = Flow.builder()
                .flowId(flowId)
                .srcSwitch(srcSwitch)
                .srcPort(srcPort)
                .srcVlan(srcVlan)
                .destSwitch(destSwitch)
                .destPort(destPort)
                .destVlan(destVlan)
                .forwardPath(forwardPath)
                .reversePath(reversePath)
                .encapsulationType(FlowEncapsulationType.TRANSIT_VLAN)
                .build();

<<<<<<< HEAD
=======
        //TODO: hard-coded encapsulation will be removed in Flow H&S
>>>>>>> b9f04c10
        TransitVlan forwardTransitVlan = TransitVlan.builder()
                .flowId(flowId)
                .pathId(forwardPath.getPathId())
                .vlan(srcVlan + destVlan + 1)
                .build();

        TransitVlan reverseTransitVlan = TransitVlan.builder()
                .flowId(flowId)
                .pathId(reversePath.getPathId())
                .vlan(srcVlan + destVlan + 2)
                .build();

        forward = new UnidirectionalFlow(flow, forwardPath, forwardTransitVlan, true);
        reverse = new UnidirectionalFlow(flow, reversePath, reverseTransitVlan, false);
    }

    public FlowPair(Flow flow, TransitVlan forwardTransitVlan, TransitVlan reverseTransitVlan) {
        forward = new UnidirectionalFlow(flow, flow.getForwardPath(), forwardTransitVlan, true);
        reverse = new UnidirectionalFlow(flow, flow.getReversePath(), reverseTransitVlan, false);
    }

    public UnidirectionalFlow getForward() {
        return forward;
    }

    public UnidirectionalFlow getReverse() {
        return reverse;
    }

    public void setStatus(FlowStatus status) {
        forward.setStatus(status);
        reverse.setStatus(status);
    }

    public Flow getFlowEntity() {
        return forward.getFlowEntity();
    }

    public TransitVlan getForwardTransitVlanEntity() {
        return forward.getTransitVlanEntity();
    }

    public TransitVlan getReverseTransitVlanEntity() {
        return reverse.getTransitVlanEntity();
    }

    public boolean isActive() {
        return forward.isActive() && reverse.isActive();
    }

    public void setTimeCreate(Instant timeCreate) {
        forward.setTimeCreate(timeCreate);
        reverse.setTimeCreate(timeCreate);
    }

    public void setTimeModify(Instant timeModify) {
        forward.setTimeModify(timeModify);
        reverse.setTimeModify(timeModify);
    }

    private FlowPath buildFlowPath(String flowId, Switch pathSrc, Switch pathDest, Cookie cookie) {
        return FlowPath.builder()
                .flowId(flowId)
                .pathId(new PathId(UUID.randomUUID().toString()))
                .srcSwitch(pathSrc)
                .destSwitch(pathDest)
                .segments(Collections.emptyList())
                .cookie(cookie)
                .build();
    }
}<|MERGE_RESOLUTION|>--- conflicted
+++ resolved
@@ -74,10 +74,7 @@
                 .encapsulationType(FlowEncapsulationType.TRANSIT_VLAN)
                 .build();
 
-<<<<<<< HEAD
-=======
         //TODO: hard-coded encapsulation will be removed in Flow H&S
->>>>>>> b9f04c10
         TransitVlan forwardTransitVlan = TransitVlan.builder()
                 .flowId(flowId)
                 .pathId(forwardPath.getPathId())
