/* Copyright 2018 Telstra Open Source
 *
 *   Licensed under the Apache License, Version 2.0 (the "License");
 *   you may not use this file except in compliance with the License.
 *   You may obtain a copy of the License at
 *
 *       http://www.apache.org/licenses/LICENSE-2.0
 *
 *   Unless required by applicable law or agreed to in writing, software
 *   distributed under the License is distributed on an "AS IS" BASIS,
 *   WITHOUT WARRANTIES OR CONDITIONS OF ANY KIND, either express or implied.
 *   See the License for the specific language governing permissions and
 *   limitations under the License.
 */

package org.openkilda.model;

import com.google.common.annotations.VisibleForTesting;

import java.io.Serializable;
import java.util.Collections;
import java.util.UUID;

/**
<<<<<<< HEAD
 * A pair (forward & reverse) of flows.
=======
 * A pair (forward & reverse) of unidirectional flows.
>>>>>>> fa4fb2e7
 *
 * @deprecated Must be replaced with new model entities: {@link org.openkilda.model.Flow}
 */
@Deprecated
public class FlowPair implements Serializable {
    private static final long serialVersionUID = 1L;

    public final UnidirectionalFlow forward;
    public final UnidirectionalFlow reverse;

    /**
     * Build a flow pair using the provided flow for the forward and symmetric copy for the reverse.
     */
    @VisibleForTesting
    public static FlowPair buildPair(UnidirectionalFlow flow) {
        return new FlowPair(new UnidirectionalFlow(flow.getFlowEntity(), flow.getFlowPath(),
                flow.getTransitVlanEntity(), true),
                new UnidirectionalFlow(flow.getFlowEntity(), flow.getFlowPath().toBuilder().build(),
                        flow.getTransitVlanEntity().toBuilder().build(), false));
    }

    private FlowPair(UnidirectionalFlow forward, UnidirectionalFlow reverse) {
        this.forward = forward;
        this.reverse = reverse;
    }

    @VisibleForTesting
    public FlowPair(Switch srcSwitch, Switch destSwitch) {
        this(UUID.randomUUID().toString(), srcSwitch, 0, 0, destSwitch, 0, 0);
    }

    @VisibleForTesting
    public FlowPair(String flowId, Switch srcSwitch, int srcPort, int srcVlan,
                    Switch destSwitch, int destPort, int destVlan) {
        PathId forwardPathId = new PathId(UUID.randomUUID().toString());

        FlowPath forwardPath = new FlowPath();
        forwardPath.setFlowId(flowId);
        forwardPath.setPathId(forwardPathId);
        forwardPath.setSrcSwitch(srcSwitch);
        forwardPath.setDestSwitch(destSwitch);
        forwardPath.setSegments(Collections.emptyList());

        PathId reversePathId = new PathId(UUID.randomUUID().toString());

        FlowPath reversePath = new FlowPath();
        reversePath.setFlowId(flowId);
        reversePath.setPathId(reversePathId);
        reversePath.setSrcSwitch(destSwitch);
        reversePath.setDestSwitch(srcSwitch);
        reversePath.setSegments(Collections.emptyList());

        Flow flow = new Flow();
        flow.setFlowId(flowId);
        flow.setSrcSwitch(srcSwitch);
        flow.setSrcPort(srcPort);
        flow.setSrcVlan(srcVlan);
        flow.setDestSwitch(destSwitch);
        flow.setDestPort(destPort);
        flow.setDestVlan(destVlan);
        flow.setForwardPath(forwardPath);
        flow.setReversePath(reversePath);

        TransitVlan forwardTransitVlan = new TransitVlan();
        forwardTransitVlan.setFlowId(flowId);
        forwardTransitVlan.setPathId(forwardPathId);
        forwardTransitVlan.setVlan(srcVlan + destVlan + 1);

        TransitVlan reverseTransitVlan = new TransitVlan();
        reverseTransitVlan.setFlowId(flowId);
        reverseTransitVlan.setPathId(reversePathId);
        reverseTransitVlan.setVlan(srcVlan + destVlan + 2);

        forward = new UnidirectionalFlow(flow, forwardPath, forwardTransitVlan, true);
        reverse = new UnidirectionalFlow(flow, reversePath, reverseTransitVlan, false);
    }

    public FlowPair(Flow flow, TransitVlan forwardTransitVlan, TransitVlan reverseTransitVlan) {
        forward = new UnidirectionalFlow(flow, flow.getForwardPath(), forwardTransitVlan, true);
        reverse = new UnidirectionalFlow(flow, flow.getReversePath(), reverseTransitVlan, false);
    }

    public UnidirectionalFlow getForward() {
        return forward;
    }

    public UnidirectionalFlow getReverse() {
        return reverse;
    }

    public void setStatus(FlowStatus status) {
        forward.setStatus(status);
        reverse.setStatus(status);
    }

    public Flow getFlowEntity() {
        return forward.getFlowEntity();
    }

    public TransitVlan getForwardTransitVlanEntity() {
        return forward.getTransitVlanEntity();
    }

    public TransitVlan getReverseTransitVlanEntity() {
        return reverse.getTransitVlanEntity();
    }

    public boolean isActive() {
        return forward.isActive() && reverse.isActive();
    }
}<|MERGE_RESOLUTION|>--- conflicted
+++ resolved
@@ -22,11 +22,7 @@
 import java.util.UUID;
 
 /**
-<<<<<<< HEAD
- * A pair (forward & reverse) of flows.
-=======
  * A pair (forward & reverse) of unidirectional flows.
->>>>>>> fa4fb2e7
  *
  * @deprecated Must be replaced with new model entities: {@link org.openkilda.model.Flow}
  */
