/* Copyright 2018 Telstra Open Source
 *
 *   Licensed under the Apache License, Version 2.0 (the "License");
 *   you may not use this file except in compliance with the License.
 *   You may obtain a copy of the License at
 *
 *       http://www.apache.org/licenses/LICENSE-2.0
 *
 *   Unless required by applicable law or agreed to in writing, software
 *   distributed under the License is distributed on an "AS IS" BASIS,
 *   WITHOUT WARRANTIES OR CONDITIONS OF ANY KIND, either express or implied.
 *   See the License for the specific language governing permissions and
 *   limitations under the License.
 */

package org.openkilda.persistence;

import static org.junit.Assert.assertEquals;
import static org.junit.Assert.fail;

import org.openkilda.model.Switch;
import org.openkilda.model.SwitchId;
import org.openkilda.persistence.repositories.SwitchRepository;
import org.openkilda.persistence.repositories.impl.Neo4jSwitchRepository;

import org.junit.BeforeClass;
import org.junit.Test;

public class Neo4jTransactionManagerTest extends Neo4jBasedTest {
    static final SwitchId TEST_SWITCH_ID = new SwitchId(1);

    static SwitchRepository repository;

    @BeforeClass
    public static void setUp() {
        repository = new Neo4jSwitchRepository(neo4jSessionFactory, txManager);
    }

    @Test
    public void shouldCommitTx() {
        // given
        Switch origSwitch = Switch.builder().switchId(TEST_SWITCH_ID).build();

        // when
        txManager.doInTransaction(() -> repository.createOrUpdate(origSwitch));

        // then
        Switch foundSwitch = repository.findById(TEST_SWITCH_ID).get();
        assertEquals(origSwitch.getDescription(), foundSwitch.getDescription());

        repository.delete(foundSwitch);
        assertEquals(0, repository.findAll().size());
    }

    @Test
    public void shouldCommitExtendedTx() {
        // given
        Switch origSwitch = Switch.builder().switchId(TEST_SWITCH_ID).build();

        // when

        // Start the root Tx.
        txManager.doInTransaction(() -> {
            // Start the extended Tx.
            txManager.doInTransaction(() -> {
                repository.createOrUpdate(origSwitch);
            });
        });

        // then
        Switch foundSwitch = repository.findById(TEST_SWITCH_ID).get();
        assertEquals(origSwitch.getDescription(), foundSwitch.getDescription());

        repository.delete(foundSwitch);
        assertEquals(0, repository.findAll().size());
    }

    @Test
    public void shouldRollbackTx() {
        // given
        Switch origSwitch = Switch.builder().switchId(TEST_SWITCH_ID)
                .description("Some description").build();

        // when
        txManager.begin();

        repository.createOrUpdate(origSwitch);

        txManager.rollback();

        // then
        assertEquals(0, repository.findAll().size());
    }

    @Test(expected = PersistenceException.class)
    public void shouldRollbackExtendedTx() {
        // given
        Switch origSwitch = Switch.builder().switchId(TEST_SWITCH_ID).build();

        // when

        // Start the root Tx.
        txManager.begin();
        // Start the extended Tx.
        txManager.begin();

        repository.createOrUpdate(origSwitch);

        // Rollback the extended Tx.
        txManager.rollback();

        try {
            // Trying to commit the root Tx.
            txManager.commit();
            // And shouldn't be allowed.
            fail();
        } catch (Exception ex) {
            txManager.rollback();
            throw ex;
        }
    }

    @Test
    public void shouldRollbackExtendedAndRootTx() {
        // given
        Switch origSwitch = Switch.builder().switchId(TEST_SWITCH_ID).build();

        // when

        // Start the root Tx.
        txManager.begin();
        // Start the extended Tx.
        txManager.begin();

        repository.createOrUpdate(origSwitch);

        // Rollback the extended Tx.
        txManager.rollback();

        // Rollback the root Tx.
        txManager.rollback();

        // then
        assertEquals(0, repository.findAll().size());
    }

    @Test(expected = TestCheckedException.class)
<<<<<<< HEAD
    public void shouldCheckedExceptionThrown() throws TestCheckedException {
=======
    public void shouldPassthroughAndCatchCheckedException() throws TestCheckedException {
>>>>>>> 5a046d34
        TransactionCallbackWithoutResult<TestCheckedException> callback = () -> {
            throw new TestCheckedException();
        };

        // when
        try {
            txManager.doInTransaction(callback);
        } catch (TestCheckedException ex) {
            throw ex;
        }

        fail();
    }

<<<<<<< HEAD
=======
    @Test(expected = TestCheckedException.class)
    public void shouldPassthroughCheckedException() {
        // when
        txManager.doInTransaction(() -> {
            throw new TestCheckedException();
        });

        fail();
    }

    @Test(expected = TestCheckedException.class)
    public void shouldPassthroughCheckedExceptionWithoutResult() throws TestCheckedException {
        // when
        txManager.doInTransaction((TransactionCallbackWithoutResult<TestCheckedException>) () -> {
            throw new TestCheckedException();
        });

        fail();
    }

>>>>>>> 5a046d34
    private class TestCheckedException extends Exception {
    }
}<|MERGE_RESOLUTION|>--- conflicted
+++ resolved
@@ -145,11 +145,7 @@
     }
 
     @Test(expected = TestCheckedException.class)
-<<<<<<< HEAD
-    public void shouldCheckedExceptionThrown() throws TestCheckedException {
-=======
     public void shouldPassthroughAndCatchCheckedException() throws TestCheckedException {
->>>>>>> 5a046d34
         TransactionCallbackWithoutResult<TestCheckedException> callback = () -> {
             throw new TestCheckedException();
         };
@@ -164,8 +160,6 @@
         fail();
     }
 
-<<<<<<< HEAD
-=======
     @Test(expected = TestCheckedException.class)
     public void shouldPassthroughCheckedException() {
         // when
@@ -186,7 +180,6 @@
         fail();
     }
 
->>>>>>> 5a046d34
     private class TestCheckedException extends Exception {
     }
 }