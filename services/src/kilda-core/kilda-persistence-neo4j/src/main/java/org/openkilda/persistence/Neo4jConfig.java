--- conflicted
+++ resolved
@@ -38,10 +38,6 @@
     int getConnectionPoolSize();
 
     @Key("indexes.auto")
-<<<<<<< HEAD
-    @Default("update")
-=======
     @Default("validate")
->>>>>>> 5a046d34
     String getIndexesAuto();
 }