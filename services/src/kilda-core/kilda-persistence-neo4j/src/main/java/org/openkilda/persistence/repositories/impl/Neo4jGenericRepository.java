/* Copyright 2018 Telstra Open Source
 *
 *   Licensed under the Apache License, Version 2.0 (the "License");
 *   you may not use this file except in compliance with the License.
 *   You may obtain a copy of the License at
 *
 *       http://www.apache.org/licenses/LICENSE-2.0
 *
 *   Unless required by applicable law or agreed to in writing, software
 *   distributed under the License is distributed on an "AS IS" BASIS,
 *   WITHOUT WARRANTIES OR CONDITIONS OF ANY KIND, either express or implied.
 *   See the License for the specific language governing permissions and
 *   limitations under the License.
 */

package org.openkilda.persistence.repositories.impl;

import static java.lang.String.format;
import static org.openkilda.persistence.repositories.impl.Neo4jSwitchRepository.SWITCH_NAME_PROPERTY_NAME;

import org.openkilda.model.Switch;
import org.openkilda.model.SwitchId;
import org.openkilda.persistence.ConstraintViolationException;
import org.openkilda.persistence.PersistenceException;
import org.openkilda.persistence.TransactionManager;
import org.openkilda.persistence.repositories.Repository;

import com.google.common.collect.ImmutableMap;
import org.neo4j.driver.v1.exceptions.ClientException;
import org.neo4j.ogm.cypher.ComparisonOperator;
import org.neo4j.ogm.cypher.Filter;
import org.neo4j.ogm.cypher.Filters;
import org.neo4j.ogm.session.Session;

import java.util.Collection;
import java.util.Map;
import java.util.TreeMap;
import java.util.stream.Stream;

/**
 * Base Neo4J OGM implementation of {@link Repository}.
 */
abstract class Neo4jGenericRepository<T> implements Repository<T> {
    private static final String SRC_SWITCH_FIELD = "srcSwitch";
    private static final String DEST_SWITCH_FIELD = "destSwitch";

    private final Neo4jSessionFactory sessionFactory;
    protected final TransactionManager transactionManager;

    Neo4jGenericRepository(Neo4jSessionFactory sessionFactory, TransactionManager transactionManager) {
        this.sessionFactory = sessionFactory;
        this.transactionManager = transactionManager;
    }

<<<<<<< HEAD
    int getDepthLoadEntity() {
        // the default depth for loading an entity.
        return 1;
    }

    int getDepthCreateUpdateEntity() {
        // the default depth for creating/updating an entity.
        return 0;
    }

    Session getSession() {
        return sessionFactory.getSession();
    }

    Collection<T> loadAll(Filter filter) {
        return getSession().loadAll(getEntityType(), filter,
                getDepthLoadEntity());
    }

    Collection<T> loadAll(Filters filters) {
        return getSession().loadAll(getEntityType(), filters,
                getDepthLoadEntity());
    }

=======
>>>>>>> 5a046d34
    @Override
    public Collection<T> findAll() {
        return getSession().loadAll(getEntityType(), getDepthLoadEntity());
    }

    @Override
    public void createOrUpdate(T entity) {
        try {
            getSession().save(entity, getDepthCreateUpdateEntity());
        } catch (ClientException ex) {
            if (ex.code().endsWith("ConstraintValidationFailed")) {
                throw new ConstraintViolationException(ex.getMessage(), ex);
            } else {
                throw ex;
            }
        }
    }

    @Override
<<<<<<< HEAD
    public void createOrUpdate(T entity) {
        try {
            getSession().save(entity, getDepthCreateUpdateEntity());
        } catch (ClientException ex) {
            if (ex.code().endsWith("ConstraintValidationFailed")) {
                throw new ConstraintViolationException(ex.getMessage(), ex);
            }
        }
=======
    public void delete(T entity) {
        getSession().delete(requireManagedEntity(entity));
    }

    protected abstract Class<T> getEntityType();

    protected int getDepthLoadEntity() {
        // the default depth for loading an entity.
        return 1;
    }

    protected int getDepthCreateUpdateEntity() {
        // the default depth for creating/updating an entity.
        return 0;
>>>>>>> 5a046d34
    }

    protected Session getSession() {
        return sessionFactory.getSession();
    }

    protected Collection<T> loadAll(Filter filter) {
        return getSession().loadAll(getEntityType(), filter, getDepthLoadEntity());
    }

    protected Collection<T> loadAll(Filters filters) {
        return getSession().loadAll(getEntityType(), filters, getDepthLoadEntity());
    }

    protected Filter createSrcSwitchFilter(SwitchId switchId) {
        Filter srcSwitchFilter = new Filter(SWITCH_NAME_PROPERTY_NAME, ComparisonOperator.EQUALS, switchId.toString());
        srcSwitchFilter.setNestedPath(new Filter.NestedPathSegment(SRC_SWITCH_FIELD, Switch.class));
        return srcSwitchFilter;
    }

    protected Filter createDstSwitchFilter(SwitchId switchId) {
        Filter dstSwitchFilter = new Filter(SWITCH_NAME_PROPERTY_NAME, ComparisonOperator.EQUALS, switchId.toString());
        dstSwitchFilter.setNestedPath(new Filter.NestedPathSegment(DEST_SWITCH_FIELD, Switch.class));
        return dstSwitchFilter;
    }

    protected <V> V requireManagedEntity(V entity) {
        if (getSession().resolveGraphIdFor(entity) == null) {
            throw new PersistenceException(
                    format("Entity %s is not managed by Neo4j OGM (forget to reload or save?): ", entity));
        }

        return entity;
    }

    protected void lockSwitches(Stream<Switch> switches) {
        // Lock switches in ascending order of switchId.
        switches.map(this::requireManagedEntity)
                .<Map<SwitchId, Switch>>collect(TreeMap::new, (m, e) -> m.put(e.getSwitchId(), e), Map::putAll)
                .values()
                .forEach(this::lockSwitch);

    }

    private void lockSwitch(Switch sw) {
        Map<String, Object> parameters = ImmutableMap.of("name", sw.getSwitchId().toString());
        Long updatedEntityId = getSession().queryForObject(Long.class,
                "MATCH (sw:switch {name: $name}) "
                        + "SET sw.tx_override_workaround='dummy' "
                        + "RETURN id(sw)", parameters);
        if (updatedEntityId == null) {
            throw new PersistenceException(format("Switch not found to be locked: %s", sw.getSwitchId()));
        }
    }
}<|MERGE_RESOLUTION|>--- conflicted
+++ resolved
@@ -52,33 +52,6 @@
         this.transactionManager = transactionManager;
     }
 
-<<<<<<< HEAD
-    int getDepthLoadEntity() {
-        // the default depth for loading an entity.
-        return 1;
-    }
-
-    int getDepthCreateUpdateEntity() {
-        // the default depth for creating/updating an entity.
-        return 0;
-    }
-
-    Session getSession() {
-        return sessionFactory.getSession();
-    }
-
-    Collection<T> loadAll(Filter filter) {
-        return getSession().loadAll(getEntityType(), filter,
-                getDepthLoadEntity());
-    }
-
-    Collection<T> loadAll(Filters filters) {
-        return getSession().loadAll(getEntityType(), filters,
-                getDepthLoadEntity());
-    }
-
-=======
->>>>>>> 5a046d34
     @Override
     public Collection<T> findAll() {
         return getSession().loadAll(getEntityType(), getDepthLoadEntity());
@@ -98,16 +71,6 @@
     }
 
     @Override
-<<<<<<< HEAD
-    public void createOrUpdate(T entity) {
-        try {
-            getSession().save(entity, getDepthCreateUpdateEntity());
-        } catch (ClientException ex) {
-            if (ex.code().endsWith("ConstraintValidationFailed")) {
-                throw new ConstraintViolationException(ex.getMessage(), ex);
-            }
-        }
-=======
     public void delete(T entity) {
         getSession().delete(requireManagedEntity(entity));
     }
@@ -122,7 +85,6 @@
     protected int getDepthCreateUpdateEntity() {
         // the default depth for creating/updating an entity.
         return 0;
->>>>>>> 5a046d34
     }
 
     protected Session getSession() {
