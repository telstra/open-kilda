/* Copyright 2018 Telstra Open Source
 *
 *   Licensed under the Apache License, Version 2.0 (the "License");
 *   you may not use this file except in compliance with the License.
 *   You may obtain a copy of the License at
 *
 *       http://www.apache.org/licenses/LICENSE-2.0
 *
 *   Unless required by applicable law or agreed to in writing, software
 *   distributed under the License is distributed on an "AS IS" BASIS,
 *   WITHOUT WARRANTIES OR CONDITIONS OF ANY KIND, either express or implied.
 *   See the License for the specific language governing permissions and
 *   limitations under the License.
 */

package org.openkilda.persistence.repositories.impl;

import static java.lang.String.format;
import static java.util.Collections.singleton;

import org.openkilda.model.Flow;
import org.openkilda.model.FlowPath;
import org.openkilda.model.FlowStatus;
import org.openkilda.model.PathId;
import org.openkilda.model.SwitchId;
import org.openkilda.persistence.PersistenceException;
import org.openkilda.persistence.TransactionManager;
import org.openkilda.persistence.converters.FlowStatusConverter;
import org.openkilda.persistence.repositories.FlowPathRepository;
import org.openkilda.persistence.repositories.FlowRepository;

import com.google.common.collect.ImmutableMap;
import com.google.common.collect.Sets;
import org.neo4j.ogm.cypher.ComparisonOperator;
import org.neo4j.ogm.cypher.Filter;

import java.util.Collection;
import java.util.HashSet;
import java.util.Map;
import java.util.Optional;
import java.util.Set;
import java.util.UUID;
import java.util.stream.Collectors;

/**
 * Neo4J OGM implementation of {@link FlowRepository}.
 */
public class Neo4jFlowRepository extends Neo4jGenericRepository<Flow> implements FlowRepository {
    private static final String FLOW_ID_PROPERTY_NAME = "flowid";
<<<<<<< HEAD
=======
    private static final String FLOW_GROUP_ID_PROPERTY_NAME = "group_id";
>>>>>>> 5a046d34
    private static final String PERIODIC_PINGS_PROPERTY_NAME = "periodic_pings";

    private final FlowStatusConverter flowStatusConverter = new FlowStatusConverter();

    private final FlowPathRepository flowPathRepository;

    public Neo4jFlowRepository(Neo4jSessionFactory sessionFactory, TransactionManager transactionManager) {
        super(sessionFactory, transactionManager);

        flowPathRepository = new Neo4jFlowPathRepository(sessionFactory, transactionManager);
    }

    @Override
    public Collection<Flow> findAll() {
        return super.findAll().stream()
<<<<<<< HEAD
                .map(flow -> {
                    flow.setForwardPath(findFlowPathByPathId(flow.getForwardPathId()));
                    flow.setReversePath(findFlowPathByPathId(flow.getReversePathId()));
                    return flow;
                }).collect(Collectors.toList());
=======
                .map(this::completeWithPaths)
                .collect(Collectors.toList());
>>>>>>> 5a046d34
    }

    @Override
    public boolean exists(String flowId) {
        Filter flowIdFilter = new Filter(FLOW_ID_PROPERTY_NAME, ComparisonOperator.EQUALS, flowId);

        return getSession().count(getEntityType(), singleton(flowIdFilter)) > 0;
    }

    @Override
    public Optional<Flow> findById(String flowId) {
        Filter flowIdFilter = new Filter(FLOW_ID_PROPERTY_NAME, ComparisonOperator.EQUALS, flowId);

        Collection<Flow> flows = loadAll(flowIdFilter);
        if (flows.size() > 1) {
            throw new PersistenceException(format("Found more that 1 Flow entity by %s as flowId", flowId));
        } else if (flows.isEmpty()) {
            return Optional.empty();
        }

<<<<<<< HEAD
        Flow flow = flows.iterator().next();
        flow.setForwardPath(findFlowPathByPathId(flow.getForwardPathId()));
        flow.setReversePath(findFlowPathByPathId(flow.getReversePathId()));
        return Optional.of(flow);
    }

    @Override
    public Collection<Flow> findWithPeriodicPingsEnabled() {
        Filter periodicPingsFilter = new Filter(PERIODIC_PINGS_PROPERTY_NAME, ComparisonOperator.EQUALS, true);

        return loadAll(periodicPingsFilter).stream()
                .map(flow -> {
                    flow.setForwardPath(findFlowPathByPathId(flow.getForwardPathId()));
                    flow.setReversePath(findFlowPathByPathId(flow.getReversePathId()));
                    return flow;
                }).collect(Collectors.toList());
=======
        return Optional.of(flows.iterator().next())
                .map(this::completeWithPaths);
    }

    @Override
    public Collection<Flow> findByGroupId(String flowGroupId) {
        Filter groupIdFilter = new Filter(FLOW_GROUP_ID_PROPERTY_NAME, ComparisonOperator.EQUALS, flowGroupId);

        return loadAll(groupIdFilter).stream()
                .map(this::completeWithPaths)
                .collect(Collectors.toList());
>>>>>>> 5a046d34
    }

    @Override
    public Collection<Flow> findWithPeriodicPingsEnabled() {
        Filter periodicPingsFilter = new Filter(PERIODIC_PINGS_PROPERTY_NAME, ComparisonOperator.EQUALS, true);

<<<<<<< HEAD
=======
        return loadAll(periodicPingsFilter).stream()
                .map(this::completeWithPaths)
                .collect(Collectors.toList());
    }

>>>>>>> 5a046d34
    @Override
    public Collection<Flow> findByEndpoint(SwitchId switchId, int port) {
        Map<String, Object> parameters = ImmutableMap.of(
                "switch_id", switchId.toString(),
                "port", port);

        Set<Flow> flows = new HashSet<>();
        getSession().query(Flow.class, "MATCH (src:switch)-[f:flow]->(dst:switch) "
                + "WHERE src.name=$switch_id AND f.src_port=$port "
                + " OR dst.name=$switch_id AND f.dst_port=$port "
<<<<<<< HEAD
                + "RETURN src,f,dst", parameters)
                .forEach(flow -> {
                    flow.setForwardPath(findFlowPathByPathId(flow.getForwardPathId()));
                    flow.setReversePath(findFlowPathByPathId(flow.getReversePathId()));
                    flows.add(flow);
                });
=======
                + "RETURN src, f, dst", parameters)
                .forEach(flow -> flows.add(completeWithPaths(flow)));
>>>>>>> 5a046d34
        return flows;
    }

    @Override
    public Collection<Flow> findByEndpointSwitch(SwitchId switchId) {
        Map<String, Object> parameters = ImmutableMap.of(
                "switch_id", switchId.toString());

<<<<<<< HEAD
        Set<String> flowIds = new HashSet<>();
        // Treat empty status as UP to support old storage schema.
        getSession().query(String.class, "MATCH (src:switch)-[f:flow]->(dst:switch) "
                + "WHERE (src.name=$switch_id AND f.src_port=$port "
                + " OR dst.name=$switch_id AND f.dst_port=$port) "
                + " AND (f.status=$flow_status OR f.status IS NULL)"
                + "RETURN f.flowid", parameters).forEach(flowIds::add);

        getSession().query(String.class, "MATCH (src:switch)-[ps:path_segment]->(dst:switch) "
                + "WHERE (src.name=$switch_id AND ps.src_port=$port "
                + " OR dst.name=$switch_id AND ps.dst_port=$port) "
                + "MATCH ()-[fp:flow_path { path_id: ps.path_id }]->() "
                + "MATCH ()-[f:flow]->() "
                + "WHERE fp.flow_id = f.flowid AND (f.status=$flow_status OR f.status IS NULL)"
                + "RETURN f.flowid", parameters).forEach(flowIds::add);
        return flowIds;
=======
        Set<Flow> flows = new HashSet<>();
        getSession().query(Flow.class, "MATCH (src:switch)-[f:flow]->(dst:switch) "
                + "WHERE src.name=$switch_id "
                + " OR dst.name=$switch_id "
                + "RETURN src, f, dst", parameters)
                .forEach(flow -> flows.add(completeWithPaths(flow)));
        return flows;
>>>>>>> 5a046d34
    }

    @Override
    public Collection<Flow> findActiveFlowsWithPortInPath(SwitchId switchId, int port) {
        Map<String, Object> parameters = ImmutableMap.of(
                "switch_id", switchId.toString(),
                "port", port,
                "flow_status", flowStatusConverter.toGraphProperty(FlowStatus.UP));

        return Sets.newHashSet(getSession().query(getEntityType(),
                "MATCH (src:switch)-[f:flow]->(dst:switch) "
                        + "WHERE (src.name=$switch_id AND f.src_port=$port "
                        + " OR dst.name=$switch_id AND f.dst_port=$port) "
                        + " AND (f.status=$flow_status OR f.status IS NULL) "
                        + "RETURN src, f, dst "
                        + "UNION ALL "
                        + "MATCH (src:switch)-[ps:path_segment]->(dst:switch) "
                        + "WHERE (src.name=$switch_id AND ps.src_port=$port "
                        + " OR dst.name=$switch_id AND ps.dst_port=$port) "
                        + "MATCH ()-[fp:flow_path { path_id: ps.path_id }]->() "
                        + "MATCH (f_src:switch)-[f:flow]->(f_dst:switch) "
                        + "WHERE fp.flow_id = f.flowid AND (f.status=$flow_status OR f.status IS NULL)"
                        + "RETURN f_src as src, f, f_dst as dst", parameters));
    }

    @Override
<<<<<<< HEAD
    public Collection<Flow> findBySrcSwitchId(SwitchId switchId) {
        Filter srcSwitchFilter = createSrcSwitchFilter(switchId);
        return loadAll(srcSwitchFilter).stream()
                .map(flow -> {
                    flow.setForwardPath(findFlowPathByPathId(flow.getForwardPathId()));
                    flow.setReversePath(findFlowPathByPathId(flow.getReversePathId()));
                    return flow;
                }).collect(Collectors.toList());
    }

    @Override
    public Collection<Flow> findByDstSwitchId(SwitchId switchId) {
        Filter dstSwitchFilter = createDstSwitchFilter(switchId);
        return loadAll(dstSwitchFilter).stream()
                .map(flow -> {
                    flow.setForwardPath(findFlowPathByPathId(flow.getForwardPathId()));
                    flow.setReversePath(findFlowPathByPathId(flow.getReversePathId()));
                    return flow;
                }).collect(Collectors.toList());
=======
    public Collection<Flow> findDownFlows() {
        Map<String, Object> parameters = ImmutableMap.of(
                "flow_status", flowStatusConverter.toGraphProperty(FlowStatus.DOWN));

        return Sets.newHashSet(getSession().query(getEntityType(),
                "MATCH (src:switch)-[f:flow{status: {flow_status}}]->(dst:switch) RETURN src, f, dst", parameters));
>>>>>>> 5a046d34
    }

    @Override
    public void createOrUpdate(Flow flow) {
        transactionManager.doInTransaction(() -> {
<<<<<<< HEAD
            lockSwitches(requireManagedEntity(flow.getSrcSwitch()), requireManagedEntity(flow.getDestSwitch()));

            flowPathRepository.createOrUpdate(flow.getForwardPath());
            flowPathRepository.createOrUpdate(flow.getReversePath());
=======
            requireManagedEntity(flow.getSrcSwitch());
            requireManagedEntity(flow.getDestSwitch());

            flowPathRepository.lockInvolvedSwitches(flow.getForwardPath(), flow.getReversePath());

            if (flow.getForwardPath() != null) {
                flowPathRepository.createOrUpdate(flow.getForwardPath());
            }
            if (flow.getReversePath() != null) {
                flowPathRepository.createOrUpdate(flow.getReversePath());
            }
>>>>>>> 5a046d34

            super.createOrUpdate(flow);
        });
    }

    @Override
    public void delete(Flow flow) {
        transactionManager.doInTransaction(() -> {
<<<<<<< HEAD
            lockSwitches(requireManagedEntity(flow.getSrcSwitch()), requireManagedEntity(flow.getDestSwitch()));

            flowPathRepository.findByFlowId(flow.getFlowId())
                    .forEach(flowPathRepository::delete);

            super.delete(flow);
        });
=======
            Collection<FlowPath> flowPaths = flowPathRepository.findByFlowId(flow.getFlowId());
            flowPathRepository.lockInvolvedSwitches(flowPaths.toArray(new FlowPath[0]));

            flowPaths.forEach(flowPathRepository::delete);

            super.delete(flow);
        });
    }

    @Override
    public Optional<String> getOrCreateFlowGroupId(String flowId) {
        return transactionManager.doInTransaction(() -> findById(flowId)
                .map(diverseFlow -> {
                    if (diverseFlow.getGroupId() == null) {
                        String groupId = UUID.randomUUID().toString();

                        diverseFlow.setGroupId(groupId);
                        super.createOrUpdate(diverseFlow);
                    }
                    return diverseFlow.getGroupId();
                }));
>>>>>>> 5a046d34
    }

    @Override
    public Collection<Flow> findWithPathSegment(SwitchId srcSwitchId, int srcPort,
                                                SwitchId dstSwitchId, int dstPort) {
        Map<String, Object> parameters = ImmutableMap.of(
                "src_switch", srcSwitchId,
                "src_port", srcPort,
                "dst_switch", dstSwitchId,
                "dst_port", dstPort);

        Set<Flow> flows = new HashSet<>();
        getSession().query(Flow.class, "MATCH (src:switch)-[ps:path_segment]->(dst:switch) "
                + "WHERE src.name=$src_switch AND ps.src_port=$src_port  "
                + "AND dst.name=$dst_switch AND ps.dst_port=$dst_port  "
                + "MATCH ()-[fp:flow_path { path_id: ps.path_id }]->() "
                + "MATCH (f_src:switch)-[f:flow]->(f_dst:switch) "
                + "WHERE fp.flow_id=f.flowid  "
                + "RETURN f_src, f, f_dst", parameters)
<<<<<<< HEAD
                .forEach(flow -> {
                    flow.setForwardPath(findFlowPathByPathId(flow.getForwardPathId()));
                    flow.setReversePath(findFlowPathByPathId(flow.getReversePathId()));
                    flows.add(flow);
                });
=======
                .forEach(flow -> flows.add(completeWithPaths(flow)));
>>>>>>> 5a046d34
        return flows;
    }

    @Override
    public Set<String> findFlowIdsWithSwitchInPath(SwitchId switchId) {
        Map<String, Object> parameters = ImmutableMap.of(
                "switch_id", switchId);

<<<<<<< HEAD
        return Sets.newHashSet(getSession().query(String.class, "MATCH (src:switch)-[ps:path_segment]->(dst:switch) "
                + "WHERE src.name=$switch_id "
                + "OR dst.name=$switch_id "
                + "MATCH ()-[fp:flow_path { path_id: ps.path_id }]->() "
                + "RETURN fp.flow_id", parameters));
    }

    private FlowPath findFlowPathByPathId(PathId pathId) {
        return flowPathRepository.findById(pathId).orElse(null);
    }

    @Override
    public void updateFlowStatus(String flowId, FlowStatus flowStatus) {
        Map<String, Object> parameters = ImmutableMap.of(
                "flow_id", flowId,
                "flow_status", flowStatusConverter.toGraphProperty(flowStatus));

        getSession().query("MATCH (:switch)-[f:flow{flowid: {flow_id}}]->(:switch) "
                + "SET f.status = $flow_status", parameters);
=======
        Set<String> flowIds = new HashSet<>();
        getSession().query(String.class, "MATCH (src:switch)-[f:flow]->(dst:switch) "
                + "WHERE (src.name=$switch_id OR dst.name=$switch_id) "
                + "RETURN f.flowid", parameters).forEach(flowIds::add);

        getSession().query(String.class, "MATCH (src:switch)-[ps:path_segment]->(dst:switch) "
                + "WHERE (src.name=$switch_id OR dst.name=$switch_id) "
                + "MATCH ()-[fp:flow_path { path_id: ps.path_id }]->() "
                + "RETURN fp.flow_id", parameters).forEach(flowIds::add);
        return flowIds;
    }

    private Flow completeWithPaths(Flow flow) {
        flow.setForwardPath(flowPathRepository.findById(flow.getForwardPathId()).orElse(null));
        flow.setReversePath(flowPathRepository.findById(flow.getReversePathId()).orElse(null));
        return flow;
>>>>>>> 5a046d34
    }

    @Override
    protected Class<Flow> getEntityType() {
        return Flow.class;
    }
}<|MERGE_RESOLUTION|>--- conflicted
+++ resolved
@@ -21,7 +21,6 @@
 import org.openkilda.model.Flow;
 import org.openkilda.model.FlowPath;
 import org.openkilda.model.FlowStatus;
-import org.openkilda.model.PathId;
 import org.openkilda.model.SwitchId;
 import org.openkilda.persistence.PersistenceException;
 import org.openkilda.persistence.TransactionManager;
@@ -47,10 +46,7 @@
  */
 public class Neo4jFlowRepository extends Neo4jGenericRepository<Flow> implements FlowRepository {
     private static final String FLOW_ID_PROPERTY_NAME = "flowid";
-<<<<<<< HEAD
-=======
     private static final String FLOW_GROUP_ID_PROPERTY_NAME = "group_id";
->>>>>>> 5a046d34
     private static final String PERIODIC_PINGS_PROPERTY_NAME = "periodic_pings";
 
     private final FlowStatusConverter flowStatusConverter = new FlowStatusConverter();
@@ -66,16 +62,8 @@
     @Override
     public Collection<Flow> findAll() {
         return super.findAll().stream()
-<<<<<<< HEAD
-                .map(flow -> {
-                    flow.setForwardPath(findFlowPathByPathId(flow.getForwardPathId()));
-                    flow.setReversePath(findFlowPathByPathId(flow.getReversePathId()));
-                    return flow;
-                }).collect(Collectors.toList());
-=======
                 .map(this::completeWithPaths)
                 .collect(Collectors.toList());
->>>>>>> 5a046d34
     }
 
     @Override
@@ -96,24 +84,6 @@
             return Optional.empty();
         }
 
-<<<<<<< HEAD
-        Flow flow = flows.iterator().next();
-        flow.setForwardPath(findFlowPathByPathId(flow.getForwardPathId()));
-        flow.setReversePath(findFlowPathByPathId(flow.getReversePathId()));
-        return Optional.of(flow);
-    }
-
-    @Override
-    public Collection<Flow> findWithPeriodicPingsEnabled() {
-        Filter periodicPingsFilter = new Filter(PERIODIC_PINGS_PROPERTY_NAME, ComparisonOperator.EQUALS, true);
-
-        return loadAll(periodicPingsFilter).stream()
-                .map(flow -> {
-                    flow.setForwardPath(findFlowPathByPathId(flow.getForwardPathId()));
-                    flow.setReversePath(findFlowPathByPathId(flow.getReversePathId()));
-                    return flow;
-                }).collect(Collectors.toList());
-=======
         return Optional.of(flows.iterator().next())
                 .map(this::completeWithPaths);
     }
@@ -125,21 +95,17 @@
         return loadAll(groupIdFilter).stream()
                 .map(this::completeWithPaths)
                 .collect(Collectors.toList());
->>>>>>> 5a046d34
     }
 
     @Override
     public Collection<Flow> findWithPeriodicPingsEnabled() {
         Filter periodicPingsFilter = new Filter(PERIODIC_PINGS_PROPERTY_NAME, ComparisonOperator.EQUALS, true);
 
-<<<<<<< HEAD
-=======
         return loadAll(periodicPingsFilter).stream()
                 .map(this::completeWithPaths)
                 .collect(Collectors.toList());
     }
 
->>>>>>> 5a046d34
     @Override
     public Collection<Flow> findByEndpoint(SwitchId switchId, int port) {
         Map<String, Object> parameters = ImmutableMap.of(
@@ -150,17 +116,8 @@
         getSession().query(Flow.class, "MATCH (src:switch)-[f:flow]->(dst:switch) "
                 + "WHERE src.name=$switch_id AND f.src_port=$port "
                 + " OR dst.name=$switch_id AND f.dst_port=$port "
-<<<<<<< HEAD
-                + "RETURN src,f,dst", parameters)
-                .forEach(flow -> {
-                    flow.setForwardPath(findFlowPathByPathId(flow.getForwardPathId()));
-                    flow.setReversePath(findFlowPathByPathId(flow.getReversePathId()));
-                    flows.add(flow);
-                });
-=======
                 + "RETURN src, f, dst", parameters)
                 .forEach(flow -> flows.add(completeWithPaths(flow)));
->>>>>>> 5a046d34
         return flows;
     }
 
@@ -169,24 +126,6 @@
         Map<String, Object> parameters = ImmutableMap.of(
                 "switch_id", switchId.toString());
 
-<<<<<<< HEAD
-        Set<String> flowIds = new HashSet<>();
-        // Treat empty status as UP to support old storage schema.
-        getSession().query(String.class, "MATCH (src:switch)-[f:flow]->(dst:switch) "
-                + "WHERE (src.name=$switch_id AND f.src_port=$port "
-                + " OR dst.name=$switch_id AND f.dst_port=$port) "
-                + " AND (f.status=$flow_status OR f.status IS NULL)"
-                + "RETURN f.flowid", parameters).forEach(flowIds::add);
-
-        getSession().query(String.class, "MATCH (src:switch)-[ps:path_segment]->(dst:switch) "
-                + "WHERE (src.name=$switch_id AND ps.src_port=$port "
-                + " OR dst.name=$switch_id AND ps.dst_port=$port) "
-                + "MATCH ()-[fp:flow_path { path_id: ps.path_id }]->() "
-                + "MATCH ()-[f:flow]->() "
-                + "WHERE fp.flow_id = f.flowid AND (f.status=$flow_status OR f.status IS NULL)"
-                + "RETURN f.flowid", parameters).forEach(flowIds::add);
-        return flowIds;
-=======
         Set<Flow> flows = new HashSet<>();
         getSession().query(Flow.class, "MATCH (src:switch)-[f:flow]->(dst:switch) "
                 + "WHERE src.name=$switch_id "
@@ -194,7 +133,6 @@
                 + "RETURN src, f, dst", parameters)
                 .forEach(flow -> flows.add(completeWithPaths(flow)));
         return flows;
->>>>>>> 5a046d34
     }
 
     @Override
@@ -221,45 +159,17 @@
     }
 
     @Override
-<<<<<<< HEAD
-    public Collection<Flow> findBySrcSwitchId(SwitchId switchId) {
-        Filter srcSwitchFilter = createSrcSwitchFilter(switchId);
-        return loadAll(srcSwitchFilter).stream()
-                .map(flow -> {
-                    flow.setForwardPath(findFlowPathByPathId(flow.getForwardPathId()));
-                    flow.setReversePath(findFlowPathByPathId(flow.getReversePathId()));
-                    return flow;
-                }).collect(Collectors.toList());
-    }
-
-    @Override
-    public Collection<Flow> findByDstSwitchId(SwitchId switchId) {
-        Filter dstSwitchFilter = createDstSwitchFilter(switchId);
-        return loadAll(dstSwitchFilter).stream()
-                .map(flow -> {
-                    flow.setForwardPath(findFlowPathByPathId(flow.getForwardPathId()));
-                    flow.setReversePath(findFlowPathByPathId(flow.getReversePathId()));
-                    return flow;
-                }).collect(Collectors.toList());
-=======
     public Collection<Flow> findDownFlows() {
         Map<String, Object> parameters = ImmutableMap.of(
                 "flow_status", flowStatusConverter.toGraphProperty(FlowStatus.DOWN));
 
         return Sets.newHashSet(getSession().query(getEntityType(),
                 "MATCH (src:switch)-[f:flow{status: {flow_status}}]->(dst:switch) RETURN src, f, dst", parameters));
->>>>>>> 5a046d34
     }
 
     @Override
     public void createOrUpdate(Flow flow) {
         transactionManager.doInTransaction(() -> {
-<<<<<<< HEAD
-            lockSwitches(requireManagedEntity(flow.getSrcSwitch()), requireManagedEntity(flow.getDestSwitch()));
-
-            flowPathRepository.createOrUpdate(flow.getForwardPath());
-            flowPathRepository.createOrUpdate(flow.getReversePath());
-=======
             requireManagedEntity(flow.getSrcSwitch());
             requireManagedEntity(flow.getDestSwitch());
 
@@ -271,7 +181,6 @@
             if (flow.getReversePath() != null) {
                 flowPathRepository.createOrUpdate(flow.getReversePath());
             }
->>>>>>> 5a046d34
 
             super.createOrUpdate(flow);
         });
@@ -280,15 +189,6 @@
     @Override
     public void delete(Flow flow) {
         transactionManager.doInTransaction(() -> {
-<<<<<<< HEAD
-            lockSwitches(requireManagedEntity(flow.getSrcSwitch()), requireManagedEntity(flow.getDestSwitch()));
-
-            flowPathRepository.findByFlowId(flow.getFlowId())
-                    .forEach(flowPathRepository::delete);
-
-            super.delete(flow);
-        });
-=======
             Collection<FlowPath> flowPaths = flowPathRepository.findByFlowId(flow.getFlowId());
             flowPathRepository.lockInvolvedSwitches(flowPaths.toArray(new FlowPath[0]));
 
@@ -310,7 +210,6 @@
                     }
                     return diverseFlow.getGroupId();
                 }));
->>>>>>> 5a046d34
     }
 
     @Override
@@ -330,15 +229,7 @@
                 + "MATCH (f_src:switch)-[f:flow]->(f_dst:switch) "
                 + "WHERE fp.flow_id=f.flowid  "
                 + "RETURN f_src, f, f_dst", parameters)
-<<<<<<< HEAD
-                .forEach(flow -> {
-                    flow.setForwardPath(findFlowPathByPathId(flow.getForwardPathId()));
-                    flow.setReversePath(findFlowPathByPathId(flow.getReversePathId()));
-                    flows.add(flow);
-                });
-=======
                 .forEach(flow -> flows.add(completeWithPaths(flow)));
->>>>>>> 5a046d34
         return flows;
     }
 
@@ -347,27 +238,6 @@
         Map<String, Object> parameters = ImmutableMap.of(
                 "switch_id", switchId);
 
-<<<<<<< HEAD
-        return Sets.newHashSet(getSession().query(String.class, "MATCH (src:switch)-[ps:path_segment]->(dst:switch) "
-                + "WHERE src.name=$switch_id "
-                + "OR dst.name=$switch_id "
-                + "MATCH ()-[fp:flow_path { path_id: ps.path_id }]->() "
-                + "RETURN fp.flow_id", parameters));
-    }
-
-    private FlowPath findFlowPathByPathId(PathId pathId) {
-        return flowPathRepository.findById(pathId).orElse(null);
-    }
-
-    @Override
-    public void updateFlowStatus(String flowId, FlowStatus flowStatus) {
-        Map<String, Object> parameters = ImmutableMap.of(
-                "flow_id", flowId,
-                "flow_status", flowStatusConverter.toGraphProperty(flowStatus));
-
-        getSession().query("MATCH (:switch)-[f:flow{flowid: {flow_id}}]->(:switch) "
-                + "SET f.status = $flow_status", parameters);
-=======
         Set<String> flowIds = new HashSet<>();
         getSession().query(String.class, "MATCH (src:switch)-[f:flow]->(dst:switch) "
                 + "WHERE (src.name=$switch_id OR dst.name=$switch_id) "
@@ -384,7 +254,6 @@
         flow.setForwardPath(flowPathRepository.findById(flow.getForwardPathId()).orElse(null));
         flow.setReversePath(flowPathRepository.findById(flow.getReversePathId()).orElse(null));
         return flow;
->>>>>>> 5a046d34
     }
 
     @Override
