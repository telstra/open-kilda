--- conflicted
+++ resolved
@@ -37,18 +37,10 @@
     public Iterable<Flow> findById(String flowId) {
         Map<String, Object> parameters = new HashMap<>();
         parameters.put("flowid", flowId);
-<<<<<<< HEAD
-
         return getSession().query(Flow.class,
                 "MATCH (src:switch)-[f:flow{flowid: {flowid}}]->(dst:switch) RETURN f, src, dst", parameters);
     }
 
-=======
-
-        return getSession().query(Flow.class, "MATCH (a)-[f:flow{flowid: {flowid}}]->(b) RETURN a,f,b", parameters);
-    }
-
->>>>>>> 317925b7
     @Override
     public long deleteByFlowId(String flowId) {
         Map<String, Object> parameters = new HashMap<>();
