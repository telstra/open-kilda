--- conflicted
+++ resolved
@@ -169,15 +169,17 @@
                     flow.setReversePath(findFlowPathByPathId(flow.getReversePathId()));
                     return flow;
                 }).collect(Collectors.toList());
-<<<<<<< HEAD
     }
 
     @Override
     public Collection<Flow> findByDstSwitchId(SwitchId switchId) {
         Filter dstSwitchFilter = createDstSwitchFilter(switchId);
-        return getSession().loadAll(getEntityType(), dstSwitchFilter, DEPTH_LOAD_ENTITY);
-=======
->>>>>>> a8a6f87f
+        return loadAll(dstSwitchFilter).stream()
+                .map(flow -> {
+                    flow.setForwardPath(findFlowPathByPathId(flow.getForwardPathId()));
+                    flow.setReversePath(findFlowPathByPathId(flow.getReversePathId()));
+                    return flow;
+                }).collect(Collectors.toList());
     }
 
     @Override
