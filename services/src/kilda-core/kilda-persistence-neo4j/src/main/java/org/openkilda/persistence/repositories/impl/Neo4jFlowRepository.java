--- conflicted
+++ resolved
@@ -274,25 +274,6 @@
         return flowIds;
     }
 
-<<<<<<< HEAD
-    @Override
-    public void updateFlowStatus(String flowId, FlowStatus flowStatus) {
-        Map<String, Object> parameters = ImmutableMap.of(
-                "flow_id", flowId,
-                "flow_status", flowStatusConverter.toGraphProperty(flowStatus));
-
-        getSession().query("MATCH (:switch)-[f:flow{flowid: {flow_id}}]->(:switch) "
-                + "SET f.status = $flow_status", parameters);
-    }
-
-    private Flow completeWithPaths(Flow flow) {
-        flow.setForwardPath(flowPathRepository.findById(flow.getForwardPathId()).orElse(null));
-        flow.setReversePath(flowPathRepository.findById(flow.getReversePathId()).orElse(null));
-        return flow;
-    }
-
-=======
->>>>>>> 1d9489ea
     @Override
     protected Class<Flow> getEntityType() {
         return Flow.class;
