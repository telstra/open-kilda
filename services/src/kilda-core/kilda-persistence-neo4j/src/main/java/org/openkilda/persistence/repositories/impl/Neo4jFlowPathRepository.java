--- conflicted
+++ resolved
@@ -121,8 +121,6 @@
     }
 
     @Override
-<<<<<<< HEAD
-=======
     public Collection<PathSegment> findPathSegmentsByDestSwitchId(SwitchId switchId) {
         Filter destSwitchIdFilter = createDstSwitchFilter(switchId);
 
@@ -130,7 +128,6 @@
     }
 
     @Override
->>>>>>> 2fef594d
     public void createOrUpdate(FlowPath flowPath) {
         transactionManager.doInTransaction(() -> {
             createOrUpdate(flowPath.getPathId(), flowPath.getSegments());
