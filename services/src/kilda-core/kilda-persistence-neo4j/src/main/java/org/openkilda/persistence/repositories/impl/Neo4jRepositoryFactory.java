--- conflicted
+++ resolved
@@ -26,7 +26,6 @@
 import org.openkilda.persistence.repositories.IslRepository;
 import org.openkilda.persistence.repositories.LinkPropsRepository;
 import org.openkilda.persistence.repositories.RepositoryFactory;
-import org.openkilda.persistence.repositories.SwitchPortRepository;
 import org.openkilda.persistence.repositories.SwitchRepository;
 import org.openkilda.persistence.repositories.TransitVlanRepository;
 import org.openkilda.persistence.repositories.history.FlowEventRepository;
@@ -84,14 +83,6 @@
     }
 
     @Override
-<<<<<<< HEAD
-    public SwitchPortRepository createSwitchPortRepository() {
-        return new Neo4jSwitchPortRepository(sessionFactory, transactionManager);
-    }
-
-    @Override
-=======
->>>>>>> b9f04c10
     public SwitchRepository createSwitchRepository() {
         return new Neo4jSwitchRepository(sessionFactory, transactionManager);
     }
