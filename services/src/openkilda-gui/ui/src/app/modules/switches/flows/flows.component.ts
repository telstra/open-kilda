import { Component, OnInit, ViewChild, OnDestroy, AfterViewInit, Input, OnChanges, SimpleChanges} from '@angular/core';
import { LoaderService } from 'src/app/common/services/loader.service';
import { SwitchService } from 'src/app/common/services/switch.service';
import { CommonService } from 'src/app/common/services/common.service';

@Component({
  selector: 'app-flows',
  templateUrl: './flows.component.html',
  styleUrls: ['./flows.component.css']
})
export class FlowsComponent implements OnDestroy, OnInit,OnChanges, AfterViewInit {
  @Input() switchid;
  @Input() portnumber;
  data = [];
<<<<<<< HEAD
  textSearch:any;
  flowSubscriber = null;
  portFlowFlag = 'controller';
  ifLoadingData = false;
  storeLinkSetting = localStorage.getItem('hasSwtStoreSetting') == '1' ? true : false;
=======
  dtOptions: any = {};
  dtTrigger: Subject<any> = new Subject();
  wrapperHide = false;
  customername : boolean = false;
  customerid : boolean = false;
  flowid : boolean = false;
  bandwidth : boolean = false;
  flowSubscriber = null;
>>>>>>> cf2104d6

  constructor(private loaderService : LoaderService,private switchService:SwitchService,public commonService:CommonService) { }

  ngOnInit() {
    this.loadPortFlows(this.portFlowFlag);
  }

  loadPortFlows(filter){
    this.ifLoadingData = true;
    this.loaderService.show('Fetching flows');
    if(filter){
      this.portFlowFlag = filter;
    }
    var ref = this;
    var filterFlag = this.portFlowFlag == 'inventory';
    let switchId = this.switchid;
    let portNumber = this.portnumber
<<<<<<< HEAD
    var flowData = null;
    if(filterFlag){
      flowData = JSON.parse(localStorage.getItem('portFlowInventory')) || null;
    }else{
      flowData = JSON.parse(localStorage.getItem('portFlows')) || null;
    }
    if(flowData && flowData.length){
      this.data = flowData;
=======
    this.flowSubscriber = this.switchService.getSwitchPortFlows(switchId,portNumber).subscribe((flows:any)=>{
      let flowList =  flows || [];
      let newFlowList = [];
      flowList.forEach(customer => {
          if(customer.flows){
            customer.flows.forEach(flow => {
              newFlowList.push({
                "flow-id":flow['flow-id'],
                "customer-uuid":customer['customer-uuid'] || '-',
                "company-name":customer['company-name'] || '-',
                "bandwidth":flow['bandwidth']
              })
            });
          }
      });
      this.data = newFlowList;
>>>>>>> cf2104d6
      this.loaderService.hide();
      this.ifLoadingData = false;
    }else{
      this.flowSubscriber = this.switchService.getSwitchFlows(switchId,filterFlag,portNumber).subscribe((flows:any)=>{
        if(this.portFlowFlag == 'controller'){
            this.data = flows;
            localStorage.setItem('portFlows',JSON.stringify(this.data));
            this.ifLoadingData = false;
        }else{
          let flowList =  flows || [];
          let newFlowList = [];
          flowList.forEach(customer => {
              if(customer.flows){
                customer.flows.forEach(flow => {
                  newFlowList.push({
                    "flow-id":flow['flow-id'],
                    "customer-uuid":customer['customer-uuid'] || '-',
                    "company-name":customer['company-name'] || '-',
                    "bandwidth":flow['bandwidth']
                  })
                });
              }
          });
          this.data = newFlowList;
          this.ifLoadingData = false;
          localStorage.setItem('portFlowInventory',JSON.stringify(this.data));
        }
      
      },error =>{
        this.data = [];
        ref.loaderService.hide();
        this.ifLoadingData = false;
      });
    }
    
  }

  fulltextSearch(e){ 
    this.textSearch = e.target.value || ' ';
  }

 

  ngAfterViewInit(): void {
   
  }

  rerender(): void {
  
  }

  ngOnDestroy(): void {
<<<<<<< HEAD
=======
    this.dtTrigger.unsubscribe();
>>>>>>> cf2104d6
    if(this.flowSubscriber){
      this.flowSubscriber.unsubscribe();
      this.flowSubscriber = null;
    }
  }

  ngOnChanges(change: SimpleChanges){
    if(change.data){
      if(change.data.currentValue){
        this.data  = change.data.currentValue;
      }
    }
  }

 


}<|MERGE_RESOLUTION|>--- conflicted
+++ resolved
@@ -1,148 +1,114 @@
-import { Component, OnInit, ViewChild, OnDestroy, AfterViewInit, Input, OnChanges, SimpleChanges} from '@angular/core';
-import { LoaderService } from 'src/app/common/services/loader.service';
-import { SwitchService } from 'src/app/common/services/switch.service';
-import { CommonService } from 'src/app/common/services/common.service';
-
-@Component({
-  selector: 'app-flows',
-  templateUrl: './flows.component.html',
-  styleUrls: ['./flows.component.css']
-})
-export class FlowsComponent implements OnDestroy, OnInit,OnChanges, AfterViewInit {
-  @Input() switchid;
-  @Input() portnumber;
-  data = [];
-<<<<<<< HEAD
-  textSearch:any;
-  flowSubscriber = null;
-  portFlowFlag = 'controller';
-  ifLoadingData = false;
-  storeLinkSetting = localStorage.getItem('hasSwtStoreSetting') == '1' ? true : false;
-=======
-  dtOptions: any = {};
-  dtTrigger: Subject<any> = new Subject();
-  wrapperHide = false;
-  customername : boolean = false;
-  customerid : boolean = false;
-  flowid : boolean = false;
-  bandwidth : boolean = false;
-  flowSubscriber = null;
->>>>>>> cf2104d6
-
-  constructor(private loaderService : LoaderService,private switchService:SwitchService,public commonService:CommonService) { }
-
-  ngOnInit() {
-    this.loadPortFlows(this.portFlowFlag);
-  }
-
-  loadPortFlows(filter){
-    this.ifLoadingData = true;
-    this.loaderService.show('Fetching flows');
-    if(filter){
-      this.portFlowFlag = filter;
-    }
-    var ref = this;
-    var filterFlag = this.portFlowFlag == 'inventory';
-    let switchId = this.switchid;
-    let portNumber = this.portnumber
-<<<<<<< HEAD
-    var flowData = null;
-    if(filterFlag){
-      flowData = JSON.parse(localStorage.getItem('portFlowInventory')) || null;
-    }else{
-      flowData = JSON.parse(localStorage.getItem('portFlows')) || null;
-    }
-    if(flowData && flowData.length){
-      this.data = flowData;
-=======
-    this.flowSubscriber = this.switchService.getSwitchPortFlows(switchId,portNumber).subscribe((flows:any)=>{
-      let flowList =  flows || [];
-      let newFlowList = [];
-      flowList.forEach(customer => {
-          if(customer.flows){
-            customer.flows.forEach(flow => {
-              newFlowList.push({
-                "flow-id":flow['flow-id'],
-                "customer-uuid":customer['customer-uuid'] || '-',
-                "company-name":customer['company-name'] || '-',
-                "bandwidth":flow['bandwidth']
-              })
-            });
-          }
-      });
-      this.data = newFlowList;
->>>>>>> cf2104d6
-      this.loaderService.hide();
-      this.ifLoadingData = false;
-    }else{
-      this.flowSubscriber = this.switchService.getSwitchFlows(switchId,filterFlag,portNumber).subscribe((flows:any)=>{
-        if(this.portFlowFlag == 'controller'){
-            this.data = flows;
-            localStorage.setItem('portFlows',JSON.stringify(this.data));
-            this.ifLoadingData = false;
-        }else{
-          let flowList =  flows || [];
-          let newFlowList = [];
-          flowList.forEach(customer => {
-              if(customer.flows){
-                customer.flows.forEach(flow => {
-                  newFlowList.push({
-                    "flow-id":flow['flow-id'],
-                    "customer-uuid":customer['customer-uuid'] || '-',
-                    "company-name":customer['company-name'] || '-',
-                    "bandwidth":flow['bandwidth']
-                  })
-                });
-              }
-          });
-          this.data = newFlowList;
-          this.ifLoadingData = false;
-          localStorage.setItem('portFlowInventory',JSON.stringify(this.data));
-        }
-      
-      },error =>{
-        this.data = [];
-        ref.loaderService.hide();
-        this.ifLoadingData = false;
-      });
-    }
-    
-  }
-
-  fulltextSearch(e){ 
-    this.textSearch = e.target.value || ' ';
-  }
-
- 
-
-  ngAfterViewInit(): void {
-   
-  }
-
-  rerender(): void {
-  
-  }
-
-  ngOnDestroy(): void {
-<<<<<<< HEAD
-=======
-    this.dtTrigger.unsubscribe();
->>>>>>> cf2104d6
-    if(this.flowSubscriber){
-      this.flowSubscriber.unsubscribe();
-      this.flowSubscriber = null;
-    }
-  }
-
-  ngOnChanges(change: SimpleChanges){
-    if(change.data){
-      if(change.data.currentValue){
-        this.data  = change.data.currentValue;
-      }
-    }
-  }
-
- 
-
-
+import { Component, OnInit, ViewChild, OnDestroy, AfterViewInit, Input, OnChanges, SimpleChanges} from '@angular/core';
+import { LoaderService } from 'src/app/common/services/loader.service';
+import { SwitchService } from 'src/app/common/services/switch.service';
+import { CommonService } from 'src/app/common/services/common.service';
+
+@Component({
+  selector: 'app-flows',
+  templateUrl: './flows.component.html',
+  styleUrls: ['./flows.component.css']
+})
+export class FlowsComponent implements OnDestroy, OnInit,OnChanges, AfterViewInit {
+  @Input() switchid;
+  @Input() portnumber;
+  data = [];
+  textSearch:any;
+  flowSubscriber = null;
+  portFlowFlag = 'controller';
+  ifLoadingData = false;
+  storeLinkSetting = localStorage.getItem('hasSwtStoreSetting') == '1' ? true : false;
+
+  constructor(private loaderService : LoaderService,private switchService:SwitchService,public commonService:CommonService) { }
+
+  ngOnInit() {
+    this.loadPortFlows(this.portFlowFlag);
+  }
+
+  loadPortFlows(filter){
+    this.ifLoadingData = true;
+    this.loaderService.show('Fetching flows');
+    if(filter){
+      this.portFlowFlag = filter;
+    }
+    var ref = this;
+    var filterFlag = this.portFlowFlag == 'inventory';
+    let switchId = this.switchid;
+    let portNumber = this.portnumber;
+    var flowData = null;
+    if(filterFlag){
+      flowData = JSON.parse(localStorage.getItem('portFlowInventory')) || null;
+    }else{
+      flowData = JSON.parse(localStorage.getItem('portFlows')) || null;
+    }
+    if(flowData && flowData.length){
+      this.data = flowData;
+      this.loaderService.hide();
+      this.ifLoadingData = false;
+    }else{
+      this.flowSubscriber = this.switchService.getSwitchFlows(switchId,filterFlag,portNumber).subscribe((flows:any)=>{
+        if(this.portFlowFlag == 'controller'){
+            this.data = flows;
+            localStorage.setItem('portFlows',JSON.stringify(this.data));
+            this.ifLoadingData = false;
+        }else{
+          let flowList =  flows || [];
+          let newFlowList = [];
+          flowList.forEach(customer => {
+              if(customer.flows){
+                customer.flows.forEach(flow => {
+                  newFlowList.push({
+                    "flow-id":flow['flow-id'],
+                    "customer-uuid":customer['customer-uuid'] || '-',
+                    "company-name":customer['company-name'] || '-',
+                    "bandwidth":flow['bandwidth']
+                  })
+                });
+              }
+          });
+          this.data = newFlowList;
+          this.ifLoadingData = false;
+          localStorage.setItem('portFlowInventory',JSON.stringify(this.data));
+        }
+      
+      },error =>{
+        this.data = [];
+        ref.loaderService.hide();
+        this.ifLoadingData = false;
+      });
+    }
+    
+  }
+
+  fulltextSearch(e){ 
+    this.textSearch = e.target.value || ' ';
+  }
+
+ 
+
+  ngAfterViewInit(): void {
+   
+  }
+
+  rerender(): void {
+  
+  }
+
+  ngOnDestroy(): void {
+    if(this.flowSubscriber){
+      this.flowSubscriber.unsubscribe();
+      this.flowSubscriber = null;
+    }
+  }
+
+  ngOnChanges(change: SimpleChanges){
+    if(change.data){
+      if(change.data.currentValue){
+        this.data  = change.data.currentValue;
+      }
+    }
+  }
+
+ 
+
+
 }