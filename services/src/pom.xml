--- conflicted
+++ resolved
@@ -44,13 +44,9 @@
         <openflowj.version>3.2.0-kilda-2</openflowj.version>
         <slf4j.version>1.7.25</slf4j.version>
         <snakeyaml.version>1.18</snakeyaml.version>
-<<<<<<< HEAD
         <lombok.version>1.16.20</lombok.version>
-=======
         <aspectj.version>1.8.13</aspectj.version>
-
         <aspectj-maven-plugin.version>1.11</aspectj-maven-plugin.version>
->>>>>>> 798e51b3
     </properties>
 
     <modules>
