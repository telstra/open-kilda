--- conflicted
+++ resolved
@@ -1,49 +1,51 @@
+/* Copyright 2018 Telstra Open Source
+ *
+ *   Licensed under the Apache License, Version 2.0 (the "License");
+ *   you may not use this file except in compliance with the License.
+ *   You may obtain a copy of the License at
+ *
+ *       http://www.apache.org/licenses/LICENSE-2.0
+ *
+ *   Unless required by applicable law or agreed to in writing, software
+ *   distributed under the License is distributed on an "AS IS" BASIS,
+ *   WITHOUT WARRANTIES OR CONDITIONS OF ANY KIND, either express or implied.
+ *   See the License for the specific language governing permissions and
+ *   limitations under the License.
+ */
+
 package org.openkilda.floodlight.kafka;
 
 import static java.util.Objects.requireNonNull;
 
 import org.openkilda.floodlight.config.KafkaFloodlightConfig;
 
+import net.floodlightcontroller.core.module.FloodlightModuleContext;
+
 import java.util.Properties;
 
 public class Context {
-<<<<<<< HEAD
     private final FloodlightModuleContext moduleContext;
-    private KafkaConfig kafkaConfig;
-    private Map<String, String> moduleConfig;
-=======
     private final KafkaFloodlightConfig kafkaConfig;
 
-    public Context(KafkaFloodlightConfig kafkaConfig) {
+    public Context(FloodlightModuleContext moduleContext, KafkaFloodlightConfig kafkaConfig) {
+        this.moduleContext = moduleContext;
         this.kafkaConfig = requireNonNull(kafkaConfig, "kafkaConfig cannot be null");
-    }
->>>>>>> 47cff520
-
-    public boolean isTestingMode() {
-        return "YES".equals(kafkaConfig.getTestingMode());
-    }
-
-<<<<<<< HEAD
-    public Context(FloodlightModuleContext moduleContext, IFloodlightModule module) {
-        this.moduleContext = moduleContext;
-        moduleConfig = moduleContext.getConfigParams(module);
-        kafkaConfig = new KafkaConfig(moduleConfig);
     }
 
     public FloodlightModuleContext getModuleContext() {
         return moduleContext;
     }
 
-    public KafkaConfig getKafkaConfig() {
-        return kafkaConfig;
-=======
+    public boolean isTestingMode() {
+        return "YES".equals(kafkaConfig.getTestingMode());
+    }
+
     public String getHeartBeatInterval() {
         return kafkaConfig.getHeartBeatInterval();
     }
 
     public Properties getKafkaProducerProperties() {
         return kafkaConfig.createKafkaProducerProperties();
->>>>>>> 47cff520
     }
 
     public Properties getKafkaConsumerProperties() {
