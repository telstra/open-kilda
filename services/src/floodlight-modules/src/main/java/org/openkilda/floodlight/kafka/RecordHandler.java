/* Copyright 2019 Telstra Open Source
 *
 *   Licensed under the Apache License, Version 2.0 (the "License");
 *   you may not use this file except in compliance with the License.
 *   You may obtain a copy of the License at
 *
 *       http://www.apache.org/licenses/LICENSE-2.0
 *
 *   Unless required by applicable law or agreed to in writing, software
 *   distributed under the License is distributed on an "AS IS" BASIS,
 *   WITHOUT WARRANTIES OR CONDITIONS OF ANY KIND, either express or implied.
 *   See the License for the specific language governing permissions and
 *   limitations under the License.
 */

package org.openkilda.floodlight.kafka;

import static java.lang.String.format;
import static java.util.Arrays.asList;
import static org.openkilda.floodlight.kafka.ErrorMessageBuilder.anError;
import static org.openkilda.messaging.Utils.MAPPER;
import static org.openkilda.model.Cookie.CATCH_BFD_RULE_COOKIE;
import static org.openkilda.model.Cookie.DROP_RULE_COOKIE;
import static org.openkilda.model.Cookie.DROP_VERIFICATION_LOOP_RULE_COOKIE;
import static org.openkilda.model.Cookie.VERIFICATION_BROADCAST_RULE_COOKIE;
import static org.openkilda.model.Cookie.VERIFICATION_UNICAST_RULE_COOKIE;

import org.openkilda.floodlight.command.Command;
import org.openkilda.floodlight.command.CommandContext;
import org.openkilda.floodlight.converter.OfFlowStatsMapper;
import org.openkilda.floodlight.converter.OfMeterConverter;
import org.openkilda.floodlight.converter.OfPortDescConverter;
import org.openkilda.floodlight.error.FlowCommandException;
import org.openkilda.floodlight.error.SwitchNotFoundException;
import org.openkilda.floodlight.error.SwitchOperationException;
import org.openkilda.floodlight.error.UnsupportedSwitchOperationException;
import org.openkilda.floodlight.kafka.dispatcher.CommandDispatcher;
import org.openkilda.floodlight.kafka.dispatcher.PingRequestDispatcher;
import org.openkilda.floodlight.kafka.dispatcher.RemoveBfdSessionDispatcher;
import org.openkilda.floodlight.kafka.dispatcher.SetupBfdSessionDispatcher;
import org.openkilda.floodlight.service.CommandProcessorService;
import org.openkilda.floodlight.service.kafka.IKafkaProducerService;
import org.openkilda.floodlight.switchmanager.ISwitchManager;
import org.openkilda.floodlight.switchmanager.SwitchTrackingService;
import org.openkilda.floodlight.utils.CorrelationContext;
import org.openkilda.floodlight.utils.CorrelationContext.CorrelationContextClosable;
import org.openkilda.messaging.AliveRequest;
import org.openkilda.messaging.AliveResponse;
import org.openkilda.messaging.Destination;
import org.openkilda.messaging.command.CommandData;
import org.openkilda.messaging.command.CommandMessage;
import org.openkilda.messaging.command.discovery.DiscoverIslCommandData;
import org.openkilda.messaging.command.discovery.DiscoverPathCommandData;
import org.openkilda.messaging.command.discovery.NetworkCommandData;
import org.openkilda.messaging.command.discovery.PortsCommandData;
import org.openkilda.messaging.command.flow.BaseInstallFlow;
import org.openkilda.messaging.command.flow.BatchInstallForSwitchManagerRequest;
import org.openkilda.messaging.command.flow.BatchInstallRequest;
import org.openkilda.messaging.command.flow.DeleteMeterRequest;
import org.openkilda.messaging.command.flow.InstallEgressFlow;
import org.openkilda.messaging.command.flow.InstallIngressFlow;
import org.openkilda.messaging.command.flow.InstallOneSwitchFlow;
import org.openkilda.messaging.command.flow.InstallTransitFlow;
import org.openkilda.messaging.command.flow.MeterModifyCommandRequest;
import org.openkilda.messaging.command.flow.RemoveFlow;
import org.openkilda.messaging.command.switches.ConnectModeRequest;
import org.openkilda.messaging.command.switches.DeleteRulesAction;
import org.openkilda.messaging.command.switches.DeleteRulesCriteria;
import org.openkilda.messaging.command.switches.DumpMetersRequest;
import org.openkilda.messaging.command.switches.DumpPortDescriptionRequest;
import org.openkilda.messaging.command.switches.DumpRulesForSwitchManagerRequest;
import org.openkilda.messaging.command.switches.DumpRulesRequest;
import org.openkilda.messaging.command.switches.DumpSwitchPortsDescriptionRequest;
import org.openkilda.messaging.command.switches.InstallRulesAction;
import org.openkilda.messaging.command.switches.PortConfigurationRequest;
import org.openkilda.messaging.command.switches.SwitchRulesDeleteRequest;
import org.openkilda.messaging.command.switches.SwitchRulesInstallRequest;
import org.openkilda.messaging.command.switches.ValidateRulesRequest;
import org.openkilda.messaging.error.ErrorData;
import org.openkilda.messaging.error.ErrorMessage;
import org.openkilda.messaging.error.ErrorType;
import org.openkilda.messaging.error.rule.FlowCommandErrorData;
import org.openkilda.messaging.info.InfoMessage;
import org.openkilda.messaging.info.discovery.DiscoPacketSendingConfirmation;
import org.openkilda.messaging.info.meter.FlowMeterEntries;
import org.openkilda.messaging.info.meter.MeterEntry;
import org.openkilda.messaging.info.meter.SwitchMeterEntries;
import org.openkilda.messaging.info.rule.BatchInstallResponse;
import org.openkilda.messaging.info.rule.FlowEntry;
import org.openkilda.messaging.info.rule.SwitchFlowEntries;
import org.openkilda.messaging.info.stats.PortStatusData;
import org.openkilda.messaging.info.stats.SwitchPortStatusData;
import org.openkilda.messaging.info.switches.ConnectModeResponse;
import org.openkilda.messaging.info.switches.DeleteMeterResponse;
import org.openkilda.messaging.info.switches.PortConfigurationResponse;
import org.openkilda.messaging.info.switches.PortDescription;
import org.openkilda.messaging.info.switches.SwitchPortsDescription;
import org.openkilda.messaging.info.switches.SwitchRulesResponse;
import org.openkilda.messaging.model.NetworkEndpoint;
import org.openkilda.model.OutputVlanType;
import org.openkilda.model.PortStatus;
import org.openkilda.model.SwitchId;

import com.google.common.collect.ImmutableList;
import net.floodlightcontroller.core.IOFSwitch;
import org.apache.kafka.clients.consumer.ConsumerRecord;
import org.projectfloodlight.openflow.protocol.OFFlowStatsEntry;
import org.projectfloodlight.openflow.protocol.OFMeterConfig;
import org.projectfloodlight.openflow.protocol.OFPortDesc;
import org.projectfloodlight.openflow.types.DatapathId;
import org.projectfloodlight.openflow.types.OFPort;
import org.slf4j.Logger;
import org.slf4j.LoggerFactory;

import java.util.ArrayList;
import java.util.HashSet;
import java.util.List;
import java.util.Map;
import java.util.Optional;
import java.util.Set;
import java.util.stream.Collectors;

class RecordHandler implements Runnable {
    private static final Logger logger = LoggerFactory.getLogger(RecordHandler.class);

    private final ConsumerContext context;
    private final List<CommandDispatcher<?>> dispatchers;
    private final ConsumerRecord<String, String> record;

    private final CommandProcessorService commandProcessor;

    public RecordHandler(ConsumerContext context, List<CommandDispatcher<?>> dispatchers,
                         ConsumerRecord<String, String> record) {
        this.context = context;
        this.dispatchers = dispatchers;
        this.record = record;

        this.commandProcessor = context.getModuleContext().getServiceImpl(CommandProcessorService.class);
    }

    protected void doControllerMsg(CommandMessage message) {
        // Define the destination topic where the reply will be sent to.
        final String replyToTopic = context.getKafkaFlowTopic();
        final Destination replyDestination = getDestinationForTopic(replyToTopic);

        try {
            handleCommand(message, replyToTopic, replyDestination);
        } catch (SwitchOperationException e) {
            logger.error("Unable to handle request {}: {}", message.getData().getClass().getName(), e.getMessage());
        } catch (FlowCommandException e) {
            String errorMessage = e.getCause() != null ? e.getCause().getMessage() : e.getMessage();
            logger.error("Failed to handle message {}: {}", message, errorMessage);
            ErrorData errorData = new FlowCommandErrorData(e.getFlowId(), e.getCookie(), e.getTransactionId(),
                    e.getErrorType(), errorMessage, e.getMessage());
            ErrorMessage error = new ErrorMessage(errorData, System.currentTimeMillis(),
                    message.getCorrelationId(), replyDestination);
            getKafkaProducer().sendMessageAndTrack(replyToTopic, error);
        }
    }

    private void handleCommand(CommandMessage message, String replyToTopic, Destination replyDestination)
            throws FlowCommandException, SwitchOperationException {
        logger.debug("Handling message: '{}'. Reply topic: '{}'. Reply destination: '{}'.",
                message, replyToTopic, replyDestination);
        CommandData data = message.getData();

        if (data instanceof DiscoverIslCommandData) {
            doDiscoverIslCommand(message);
        } else if (data instanceof DiscoverPathCommandData) {
            doDiscoverPathCommand(data);
        } else if (data instanceof InstallIngressFlow) {
            doProcessIngressFlow(message, replyToTopic, replyDestination);
        } else if (data instanceof InstallEgressFlow) {
            doProcessEgressFlow(message, replyToTopic, replyDestination);
        } else if (data instanceof InstallTransitFlow) {
            doProcessTransitFlow(message, replyToTopic, replyDestination);
        } else if (data instanceof InstallOneSwitchFlow) {
            doProcessOneSwitchFlow(message, replyToTopic, replyDestination);
        } else if (data instanceof RemoveFlow) {
            doDeleteFlow(message, replyToTopic, replyDestination);
        } else if (data instanceof NetworkCommandData) {
            doNetworkDump(message);
        } else if (data instanceof SwitchRulesDeleteRequest) {
            doDeleteSwitchRules(message);
        } else if (data instanceof SwitchRulesInstallRequest) {
            doInstallSwitchRules(message);
        } else if (data instanceof ConnectModeRequest) {
            doConnectMode(message);
        } else if (data instanceof ValidateRulesRequest) {
            doValidateRulesRequest(message);
        } else if (data instanceof DumpRulesRequest) {
            doDumpRulesRequest(message);
        } else if (data instanceof DumpRulesForSwitchManagerRequest) {
            doDumpRulesForSwitchManagerRequest(message);
        } else if (data instanceof BatchInstallRequest) {
            doBatchInstall(message);
        } else if (data instanceof BatchInstallForSwitchManagerRequest) {
            doBatchInstallForSwitchManager(message);
        } else if (data instanceof PortsCommandData) {
            doPortsCommandDataRequest(message);
        } else if (data instanceof DeleteMeterRequest) {
            doDeleteMeter(message);
        } else if (data instanceof PortConfigurationRequest) {
            doConfigurePort(message);
        } else if (data instanceof DumpSwitchPortsDescriptionRequest) {
            doDumpSwitchPortsDescriptionRequest(message);
        } else if (data instanceof DumpPortDescriptionRequest) {
            doDumpPortDescriptionRequest(message);
        } else if (data instanceof DumpMetersRequest) {
            doDumpMetersRequest(message);
        } else if (data instanceof MeterModifyCommandRequest) {
            doModifyMeterRequest(message);
        } else if (data instanceof AliveRequest) {
            doAliveRequest(message);
        } else {
            logger.error("Unable to handle '{}' request - handler not found.", data);
        }
    }

    private Destination getDestinationForTopic(String replyToTopic) {
        //TODO: depending on the future system design, either get rid of destination or complete the switch-case.
        if (context.getKafkaNorthboundTopic().equals(replyToTopic)) {
            return Destination.NORTHBOUND;
        } else {
            return Destination.WFM_TRANSACTION;
        }
    }

    private void doAliveRequest(CommandMessage message) {
        // TODO(tdurakov): return logic for failed amount counter
        int totalFailedAmount = getKafkaProducer().getFailedSendMessageCounter();
        getKafkaProducer().sendMessageAndTrack(context.getKafkaTopoDiscoTopic(),
                new InfoMessage(new AliveResponse(context.getRegion(), totalFailedAmount), System.currentTimeMillis(),
                        message.getCorrelationId(), context.getRegion()));
    }

    private void doDiscoverIslCommand(CommandMessage message) {
        DiscoverIslCommandData command = (DiscoverIslCommandData) message.getData();
        SwitchId switchId = command.getSwitchId();
        context.getPathVerificationService().sendDiscoveryMessage(
                DatapathId.of(switchId.toLong()), OFPort.of(command.getPortNumber()), command.getPacketId());

        DiscoPacketSendingConfirmation confirmation = new DiscoPacketSendingConfirmation(
<<<<<<< HEAD
                new NetworkEndpoint(command.getSwitchId(), command.getPortNumber()), command.getPacketId());
        getKafkaProducer().sendMessageAndTrack(context.getKafkaTopoDiscoTopic(),
                new InfoMessage(confirmation, System.currentTimeMillis(), message.getCorrelationId()));
=======
                new NetworkEndpoint(command.getSwitchId(), command.getPortNumber()));
        getKafkaProducer().sendMessageAndTrack(context.getKafkaTopoDiscoTopic(), command.getSwitchId().toString(),
                new InfoMessage(confirmation, System.currentTimeMillis(), message.getCorrelationId(),
                        context.getRegion()));
>>>>>>> 695d80ab
    }

    private void doDiscoverPathCommand(CommandData data) {
        DiscoverPathCommandData command = (DiscoverPathCommandData) data;
        logger.warn("NOT IMPLEMENTED: sending discover Path to {}", command);
    }

    /**
     * Processes install ingress flow message.
     *
     * @param message command message for flow installation
     */
    private void doProcessIngressFlow(final CommandMessage message, String replyToTopic, Destination replyDestination)
            throws FlowCommandException {
        InstallIngressFlow command = (InstallIngressFlow) message.getData();
        logger.info("Installing ingress flow '{}' on switch '{}'", command.getId(), command.getSwitchId());

        try {
            installIngressFlow(command);
            message.setDestination(replyDestination);
            getKafkaProducer().sendMessageAndTrack(replyToTopic, message);
        } catch (SwitchOperationException e) {
            throw new FlowCommandException(command.getId(), command.getCookie(), command.getTransactionId(),
                    ErrorType.CREATION_FAILURE, e);
        }
    }

    /**
     * Installs ingress flow on the switch.
     *
     * @param command command message for flow installation
     */
    private void installIngressFlow(final InstallIngressFlow command) throws SwitchOperationException {
        logger.debug("Creating an ingress flow: {}", command);

        long meterId = 0;
        if (command.getMeterId() != null && command.getMeterId() > 0) {
            meterId = command.getMeterId();

            installMeter(DatapathId.of(command.getSwitchId().toLong()), meterId, command.getBandwidth(),
                    command.getId());
        } else {
            logger.debug("Installing unmetered ingress flow. Switch: {}, cookie: {}",
                    command.getSwitchId(), command.getCookie());
        }

        context.getSwitchManager().installIngressFlow(
                DatapathId.of(command.getSwitchId().toLong()),
                command.getId(),
                command.getCookie(),
                command.getInputPort(),
                command.getOutputPort(),
                command.getInputVlanId(),
                command.getTransitVlanId(),
                command.getOutputVlanType(),
                meterId);
    }

    /**
     * Processes egress flow install message.
     *
     * @param message command message for flow installation
     */
    private void doProcessEgressFlow(final CommandMessage message, String replyToTopic, Destination replyDestination)
            throws FlowCommandException {
        InstallEgressFlow command = (InstallEgressFlow) message.getData();
        logger.info("Installing egress flow '{}' on switch '{}'", command.getId(), command.getSwitchId());

        try {
            installEgressFlow(command);
            message.setDestination(replyDestination);
            getKafkaProducer().sendMessageAndTrack(replyToTopic, message);
        } catch (SwitchOperationException e) {
            throw new FlowCommandException(command.getId(), command.getCookie(), command.getTransactionId(),
                    ErrorType.CREATION_FAILURE, e);
        }
    }

    /**
     * Installs egress flow on the switch.
     *
     * @param command command message for flow installation
     */
    private void installEgressFlow(InstallEgressFlow command) throws SwitchOperationException {
        logger.debug("Creating an egress flow: {}", command);

        context.getSwitchManager().installEgressFlow(
                DatapathId.of(command.getSwitchId().toLong()),
                command.getId(),
                command.getCookie(),
                command.getInputPort(),
                command.getOutputPort(),
                command.getTransitVlanId(),
                command.getOutputVlanId(),
                command.getOutputVlanType());
    }

    /**
     * Processes transit flow installing message.
     *
     * @param message command message for flow installation
     */
    private void doProcessTransitFlow(final CommandMessage message, String replyToTopic, Destination replyDestination)
            throws FlowCommandException {
        InstallTransitFlow command = (InstallTransitFlow) message.getData();
        logger.info("Installing transit flow '{}' on switch '{}'", command.getId(), command.getSwitchId());

        try {
            installTransitFlow(command);
            message.setDestination(replyDestination);
            getKafkaProducer().sendMessageAndTrack(replyToTopic, message);
        } catch (SwitchOperationException e) {
            throw new FlowCommandException(command.getId(), command.getCookie(), command.getTransactionId(),
                    ErrorType.CREATION_FAILURE, e);
        }
    }

    /**
     * Installs transit flow on the switch.
     *
     * @param command command message for flow installation
     */
    private void installTransitFlow(final InstallTransitFlow command) throws SwitchOperationException {
        logger.debug("Creating a transit flow: {}", command);

        context.getSwitchManager().installTransitFlow(
                DatapathId.of(command.getSwitchId().toLong()),
                command.getId(),
                command.getCookie(),
                command.getInputPort(),
                command.getOutputPort(),
                command.getTransitVlanId());
    }

    /**
     * Processes one-switch flow installing message.
     *
     * @param message command message for flow installation
     */
    private void doProcessOneSwitchFlow(final CommandMessage message, String replyToTopic, Destination replyDestination)
            throws FlowCommandException {
        InstallOneSwitchFlow command = (InstallOneSwitchFlow) message.getData();
        logger.info("Installing one switch flow '{}' on switch '{}'", command.getId(), command.getSwitchId());

        try {
            installOneSwitchFlow(command);
            message.setDestination(replyDestination);
            getKafkaProducer().sendMessageAndTrack(replyToTopic, message);
        } catch (SwitchOperationException e) {
            throw new FlowCommandException(command.getId(), command.getCookie(), command.getTransactionId(),
                    ErrorType.CREATION_FAILURE, e);
        }
    }

    /**
     * Installs flow through one switch.
     *
     * @param command command message for flow installation
     */
    private void installOneSwitchFlow(InstallOneSwitchFlow command) throws SwitchOperationException {
        long meterId = 0;
        if (command.getMeterId() != null && command.getMeterId() > 0) {
            meterId = command.getMeterId();
            installMeter(DatapathId.of(command.getSwitchId().toLong()), meterId, command.getBandwidth(),
                    command.getId());
        } else {
            logger.debug("Installing unmetered one switch flow. Switch: {}, cookie: {}",
                    command.getSwitchId(), command.getCookie());
        }

        OutputVlanType directOutputVlanType = command.getOutputVlanType();
        context.getSwitchManager().installOneSwitchFlow(
                DatapathId.of(command.getSwitchId().toLong()),
                command.getId(),
                command.getCookie(),
                command.getInputPort(),
                command.getOutputPort(),
                command.getInputVlanId(),
                command.getOutputVlanId(),
                directOutputVlanType,
                meterId);
    }

    /**
     * Removes flow.
     *
     * @param message command message for flow installation
     */
    private void doDeleteFlow(final CommandMessage message, String replyToTopic, Destination replyDestination)
            throws FlowCommandException {
        RemoveFlow command = (RemoveFlow) message.getData();

        DatapathId dpid = DatapathId.of(command.getSwitchId().toLong());
        ISwitchManager switchManager = context.getSwitchManager();
        try {
            logger.info("Deleting flow {} from switch {}", command.getId(), dpid);

            DeleteRulesCriteria criteria = Optional.ofNullable(command.getCriteria())
                    .orElseGet(() -> DeleteRulesCriteria.builder().cookie(command.getCookie()).build());
            List<Long> cookiesOfRemovedRules = switchManager.deleteRulesByCriteria(dpid, criteria);
            if (cookiesOfRemovedRules.isEmpty()) {
                logger.warn("No rules were removed by criteria {} for flow {} from switch {}",
                        criteria, command.getId(), dpid);
            }
        } catch (SwitchOperationException e) {
            throw new FlowCommandException(command.getId(), command.getCookie(), command.getTransactionId(),
                    ErrorType.DELETION_FAILURE, e);
        }

        // FIXME(surabujin): QUICK FIX - try to drop meterPool completely
        Long meterId = command.getMeterId();
        if (meterId != null) {
            try {
                switchManager.deleteMeter(dpid, meterId);
            } catch (UnsupportedOperationException e) {
                logger.info("Skip meter {} deletion from switch {}: {}", meterId, dpid, e.getMessage());
            } catch (SwitchOperationException e) {
                logger.error("Failed to delete meter {} from switch {}: {}", meterId, dpid, e.getMessage());
            }
        }

        message.setDestination(replyDestination);
        getKafkaProducer().sendMessageAndTrack(replyToTopic, message);
    }

    /**
     * Create network dump for OFELinkBolt.
     *
     * @param message NetworkCommandData
     */
    private void doNetworkDump(final CommandMessage message) throws SwitchOperationException {
        logger.info("Processing request from WFM to dump switches. {}", message.getCorrelationId());

        SwitchTrackingService switchTracking = context.getModuleContext().getServiceImpl(SwitchTrackingService.class);
        switchTracking.dumpAllSwitches(message.getCorrelationId());
    }

    private void doInstallSwitchRules(final CommandMessage message) {
        SwitchRulesInstallRequest request = (SwitchRulesInstallRequest) message.getData();
        logger.info("Installing rules on '{}' switch: action={}",
                request.getSwitchId(), request.getInstallRulesAction());

        final IKafkaProducerService producerService = getKafkaProducer();
        final String replyToTopic = context.getKafkaNorthboundTopic();

        DatapathId dpid = DatapathId.of(request.getSwitchId().toLong());
        ISwitchManager switchManager = context.getSwitchManager();
        InstallRulesAction installAction = request.getInstallRulesAction();
        List<Long> installedRules = new ArrayList<>();
        try {
            if (installAction == InstallRulesAction.INSTALL_DROP) {
                switchManager.installDropFlow(dpid);
                installedRules.add(DROP_RULE_COOKIE);
            } else if (installAction == InstallRulesAction.INSTALL_BROADCAST) {
                switchManager.installVerificationRule(dpid, true);
                installedRules.add(VERIFICATION_BROADCAST_RULE_COOKIE);
            } else if (installAction == InstallRulesAction.INSTALL_UNICAST) {
                // TODO: this isn't always added (ie if OF1.2). Is there a better response?
                switchManager.installVerificationRule(dpid, false);
                installedRules.add(VERIFICATION_UNICAST_RULE_COOKIE);
            } else if (installAction == InstallRulesAction.INSTALL_BFD_CATCH) {
                // TODO: this isn't installed as well. Refactor this section
                switchManager.installBfdCatchFlow(dpid);
                installedRules.add(CATCH_BFD_RULE_COOKIE);
            } else {
                switchManager.installDefaultRules(dpid);
                installedRules.addAll(asList(
                        DROP_RULE_COOKIE,
                        VERIFICATION_BROADCAST_RULE_COOKIE,
                        VERIFICATION_UNICAST_RULE_COOKIE,
                        DROP_VERIFICATION_LOOP_RULE_COOKIE,
                        CATCH_BFD_RULE_COOKIE
                ));
            }

            SwitchRulesResponse response = new SwitchRulesResponse(installedRules);
            InfoMessage infoMessage = new InfoMessage(response,
                    System.currentTimeMillis(), message.getCorrelationId());
            producerService.sendMessageAndTrack(replyToTopic, infoMessage);

        } catch (SwitchOperationException e) {
            logger.error("Failed to install rules on switch '{}'", request.getSwitchId(), e);
            anError(ErrorType.CREATION_FAILURE)
                    .withMessage(e.getMessage())
                    .withDescription(request.getSwitchId().toString())
                    .withCorrelationId(message.getCorrelationId())
                    .withTopic(replyToTopic)
                    .sendVia(producerService);
        }
    }

    private void doDeleteSwitchRules(final CommandMessage message) {
        SwitchRulesDeleteRequest request = (SwitchRulesDeleteRequest) message.getData();
        logger.info("Deleting rules from '{}' switch: action={}, criteria={}", request.getSwitchId(),
                request.getDeleteRulesAction(), request.getCriteria());

        final IKafkaProducerService producerService = getKafkaProducer();
        final String replyToTopic = context.getKafkaNorthboundTopic();

        DatapathId dpid = DatapathId.of(request.getSwitchId().toLong());
        DeleteRulesAction deleteAction = request.getDeleteRulesAction();
        DeleteRulesCriteria criteria = request.getCriteria();

        ISwitchManager switchManager = context.getSwitchManager();

        try {
            List<Long> removedRules = new ArrayList<>();

            if (deleteAction != null) {
                switch (deleteAction) {
                    case REMOVE_DROP:
                        criteria = DeleteRulesCriteria.builder()
                                .cookie(DROP_RULE_COOKIE).build();
                        break;
                    case REMOVE_BROADCAST:
                        criteria = DeleteRulesCriteria.builder()
                                .cookie(VERIFICATION_BROADCAST_RULE_COOKIE).build();
                        break;
                    case REMOVE_UNICAST:
                        criteria = DeleteRulesCriteria.builder()
                                .cookie(VERIFICATION_UNICAST_RULE_COOKIE).build();
                        break;
                    case REMOVE_VERIFICATION_LOOP:
                        criteria = DeleteRulesCriteria.builder()
                                .cookie(DROP_VERIFICATION_LOOP_RULE_COOKIE).build();
                        break;
                    case REMOVE_BFD_CATCH:
                        criteria = DeleteRulesCriteria.builder()
                                .cookie(CATCH_BFD_RULE_COOKIE).build();
                        break;
                    default:
                        logger.warn("Received unexpected delete switch rule action: {}", deleteAction);
                }

                // The cases when we delete all non-default rules.
                if (deleteAction.nonDefaultRulesToBeRemoved()) {
                    removedRules.addAll(switchManager.deleteAllNonDefaultRules(dpid));
                }

                // The cases when we delete the default rules.
                if (deleteAction.defaultRulesToBeRemoved()) {
                    removedRules.addAll(switchManager.deleteDefaultRules(dpid));
                }
            }

            // The case when we either delete by criteria or a specific default rule.
            if (criteria != null) {
                removedRules.addAll(switchManager.deleteRulesByCriteria(dpid, criteria));
            }

            // The cases when we (re)install the default rules.
            if (deleteAction != null && deleteAction.defaultRulesToBeInstalled()) {
                switchManager.installDefaultRules(dpid);
            }

            SwitchRulesResponse response = new SwitchRulesResponse(removedRules);
            InfoMessage infoMessage = new InfoMessage(response,
                    System.currentTimeMillis(), message.getCorrelationId());
            producerService.sendMessageAndTrack(replyToTopic, infoMessage);

        } catch (SwitchNotFoundException e) {
            logger.error("Deleting switch rules was unsuccessful. Switch '{}' not found", request.getSwitchId());
            anError(ErrorType.NOT_FOUND)
                    .withMessage(e.getMessage())
                    .withDescription(request.getSwitchId().toString())
                    .withCorrelationId(message.getCorrelationId())
                    .withTopic(replyToTopic)
                    .sendVia(producerService);
        } catch (SwitchOperationException e) {
            logger.error("Failed to delete switch '{}' rules.", request.getSwitchId(), e);
            anError(ErrorType.DELETION_FAILURE)
                    .withMessage(e.getMessage())
                    .withDescription(request.getSwitchId().toString())
                    .withCorrelationId(message.getCorrelationId())
                    .withTopic(replyToTopic)
                    .sendVia(producerService);
        }
    }

    private void doConnectMode(final CommandMessage message) {
        ConnectModeRequest request = (ConnectModeRequest) message.getData();
        if (request.getMode() != null) {
            logger.debug("Setting CONNECT MODE to '{}'", request.getMode());
        } else {
            logger.debug("Getting CONNECT MODE");
        }

        ISwitchManager switchManager = context.getSwitchManager();
        ConnectModeRequest.Mode result = switchManager.connectMode(request.getMode());

        logger.info("CONNECT MODE is now '{}'", result);
        ConnectModeResponse response = new ConnectModeResponse(result);
        InfoMessage infoMessage = new InfoMessage(response,
                System.currentTimeMillis(), message.getCorrelationId());
        getKafkaProducer().sendMessageAndTrack(context.getKafkaNorthboundTopic(), infoMessage);

    }

    private void doDumpRulesRequest(final CommandMessage message) {
        processDumpRulesRequest(((DumpRulesRequest) message.getData()).getSwitchId(),
                context.getKafkaNorthboundTopic(), message.getCorrelationId(), message.getTimestamp());
    }

    private void doDumpRulesForSwitchManagerRequest(final CommandMessage message) {
        processDumpRulesRequest(((DumpRulesForSwitchManagerRequest) message.getData()).getSwitchId(),
                context.getKafkaSwitchManagerTopic(), message.getCorrelationId(), message.getTimestamp());
    }

    private void doValidateRulesRequest(final CommandMessage message) {
        processDumpRulesRequest(((ValidateRulesRequest) message.getData()).getSwitchId(),
                context.getKafkaNbWorkerTopic(), message.getCorrelationId(), message.getTimestamp());
    }

    private void processDumpRulesRequest(final SwitchId switchId, final String replyToTopic,
                                         String correlationId, long timestamp) {
        final IKafkaProducerService producerService = getKafkaProducer();

        try {
            logger.debug("Loading installed rules for switch {}", switchId);

            List<OFFlowStatsEntry> flowEntries =
                    context.getSwitchManager().dumpFlowTable(DatapathId.of(switchId.toLong()));
            List<FlowEntry> flows = flowEntries.stream()
                    .map(OfFlowStatsMapper.INSTANCE::toFlowEntry)
                    .collect(Collectors.toList());

            SwitchFlowEntries response = SwitchFlowEntries.builder()
                    .switchId(switchId)
                    .flowEntries(flows)
                    .build();
            InfoMessage infoMessage = new InfoMessage(response, timestamp, correlationId);
            producerService.sendMessageAndTrack(replyToTopic, correlationId, infoMessage);
        } catch (SwitchOperationException e) {
            logger.error("Dumping of rules on switch '{}' was unsuccessful: {}", switchId, e.getMessage());
            anError(ErrorType.NOT_FOUND)
                    .withMessage(e.getMessage())
                    .withDescription("The switch was not found when requesting a rules dump.")
                    .withCorrelationId(correlationId)
                    .withTopic(replyToTopic)
                    .sendVia(producerService);
        }
    }

    /**
     * Batch install of flows on the switch.
     *
     * @param message with list of flows.
     */
    private void doBatchInstall(final CommandMessage message) throws FlowCommandException {
        BatchInstallRequest request = (BatchInstallRequest) message.getData();
        try {
            installFlow(request.getSwitchId(), request.getFlowCommands());
        } catch (SwitchOperationException e) {
            logger.error("Error during flow installation", e);
        }
    }

    /**
     * Batch install of flows on the switch from SwitchManager topology.
     *
     * @param message with list of flows.
     */
    private void doBatchInstallForSwitchManager(final CommandMessage message) {
        BatchInstallForSwitchManagerRequest request = (BatchInstallForSwitchManagerRequest) message.getData();

        String replyToTopic = context.getKafkaSwitchManagerTopic();

        try {
            installFlow(request.getSwitchId(), request.getFlowCommands());

        } catch (SwitchOperationException e) {
            logger.error("Error during flow installation", e);
            ErrorData errorData = new ErrorData(ErrorType.INTERNAL_ERROR, "Error during flow installation",
                    "Switch operation error");
            ErrorMessage error = new ErrorMessage(errorData, System.currentTimeMillis(),
                    message.getCorrelationId());
            getKafkaProducer().sendMessageAndTrack(replyToTopic, message.getCorrelationId(), error);

        } catch (FlowCommandException e) {
            String errorMessage = e.getCause() != null ? e.getCause().getMessage() : e.getMessage();
            logger.error("Failed to handle message {}: {}", message, errorMessage);
            ErrorData errorData = new FlowCommandErrorData(e.getFlowId(), e.getCookie(), e.getTransactionId(),
                    e.getErrorType(), errorMessage, e.getMessage());
            ErrorMessage error = new ErrorMessage(errorData, System.currentTimeMillis(),
                    message.getCorrelationId());
            getKafkaProducer().sendMessageAndTrack(replyToTopic, message.getCorrelationId(), error);
        }

        InfoMessage infoMessage = new InfoMessage(new BatchInstallResponse(), System.currentTimeMillis(),
                message.getCorrelationId());
        getKafkaProducer().sendMessageAndTrack(replyToTopic, message.getCorrelationId(), infoMessage);
    }

    private void installFlow(SwitchId switchId, List<BaseInstallFlow> commands)
            throws SwitchOperationException, FlowCommandException {
        logger.info("Do batch install flow rules on switch '{}'", switchId);

        for (BaseInstallFlow command : commands) {
            logger.debug("Processing command for switch {} {}", switchId, command);
            if (command instanceof InstallIngressFlow) {
                installIngressFlow((InstallIngressFlow) command);
            } else if (command instanceof InstallEgressFlow) {
                installEgressFlow((InstallEgressFlow) command);
            } else if (command instanceof InstallTransitFlow) {
                installTransitFlow((InstallTransitFlow) command);
            } else if (command instanceof InstallOneSwitchFlow) {
                installOneSwitchFlow((InstallOneSwitchFlow) command);
            } else {
                throw new FlowCommandException(command.getId(), command.getCookie(), command.getTransactionId(),
                        ErrorType.REQUEST_INVALID, "Unsupported command for batch install.");
            }

        }

    }

    private void doPortsCommandDataRequest(CommandMessage message) {
        ISwitchManager switchManager = context.getModuleContext().getServiceImpl(ISwitchManager.class);

        try {
            PortsCommandData request = (PortsCommandData) message.getData();
            logger.info("Getting ports data. Requester: {}", request.getRequester());
            Map<DatapathId, IOFSwitch> allSwitchMap = context.getSwitchManager().getAllSwitchMap();
            for (Map.Entry<DatapathId, IOFSwitch> entry : allSwitchMap.entrySet()) {
                SwitchId switchId = new SwitchId(entry.getKey().toString());
                try {
                    IOFSwitch sw = entry.getValue();

                    Set<PortStatusData> statuses = new HashSet<>();
                    for (OFPortDesc portDesc : switchManager.getPhysicalPorts(sw.getId())) {
                        statuses.add(new PortStatusData(portDesc.getPortNo().getPortNumber(),
                                portDesc.isEnabled() ? PortStatus.UP : PortStatus.DOWN));
                    }

                    SwitchPortStatusData response = SwitchPortStatusData.builder()
                            .switchId(switchId)
                            .ports(statuses)
                            .requester(request.getRequester())
                            .build();

                    InfoMessage infoMessage = new InfoMessage(response, message.getTimestamp(),
                            message.getCorrelationId());
                    getKafkaProducer().sendMessageAndTrack(context.getKafkaStatsTopic(), infoMessage);
                } catch (Exception e) {
                    logger.error("Could not get port stats data for switch '{}' with error '{}'",
                            switchId, e.getMessage(), e);
                }
            }
        } catch (Exception e) {
            logger.error("Could not get port data for stats '{}'", e.getMessage(), e);
        }
    }

    private void doDeleteMeter(CommandMessage message) {
        DeleteMeterRequest request = (DeleteMeterRequest) message.getData();
        logger.info("Deleting meter '{}'. Switch: '{}'", request.getMeterId(), request.getSwitchId());

        final IKafkaProducerService producerService = getKafkaProducer();
        final String replyToTopic = context.getKafkaNorthboundTopic();

        try {
            DatapathId dpid = DatapathId.of(request.getSwitchId().toLong());
            context.getSwitchManager().deleteMeter(dpid, request.getMeterId());

            boolean deleted = context.getSwitchManager().dumpMeters(dpid)
                    .stream()
                    .noneMatch(config -> config.getMeterId() == request.getMeterId());
            DeleteMeterResponse response = new DeleteMeterResponse(deleted);
            InfoMessage infoMessage = new InfoMessage(response, System.currentTimeMillis(), message.getCorrelationId());
            producerService.sendMessageAndTrack(replyToTopic, infoMessage);
        } catch (SwitchOperationException e) {
            logger.error("Deleting meter '{}' from switch '{}' was unsuccessful: {}",
                    request.getMeterId(), request.getSwitchId(), e.getMessage());
            anError(ErrorType.DATA_INVALID)
                    .withMessage(e.getMessage())
                    .withDescription(request.getSwitchId().toString())
                    .withCorrelationId(message.getCorrelationId())
                    .withTopic(replyToTopic)
                    .sendVia(producerService);
        }
    }

    private void doConfigurePort(final CommandMessage message) {
        PortConfigurationRequest request = (PortConfigurationRequest) message.getData();

        logger.info("Port configuration request. Switch '{}', Port '{}'", request.getSwitchId(),
                request.getPortNumber());

        final IKafkaProducerService producerService = getKafkaProducer();
        final String replyToTopic = context.getKafkaNorthboundTopic();

        try {
            ISwitchManager switchManager = context.getSwitchManager();

            DatapathId dpId = DatapathId.of(request.getSwitchId().toLong());
            switchManager.configurePort(dpId, request.getPortNumber(), request.getAdminDown());

            InfoMessage infoMessage = new InfoMessage(
                    new PortConfigurationResponse(request.getSwitchId(), request.getPortNumber()),
                    message.getTimestamp(),
                    message.getCorrelationId());
            producerService.sendMessageAndTrack(replyToTopic, infoMessage);
        } catch (SwitchOperationException e) {
            logger.error("Port configuration request failed. " + e.getMessage(), e);
            anError(ErrorType.DATA_INVALID)
                    .withMessage(e.getMessage())
                    .withDescription("Port configuration request failed")
                    .withCorrelationId(message.getCorrelationId())
                    .withTopic(replyToTopic)
                    .sendVia(producerService);
        }
    }

    private void doDumpSwitchPortsDescriptionRequest(CommandMessage message) {
        DumpSwitchPortsDescriptionRequest request = (DumpSwitchPortsDescriptionRequest) message.getData();

        final IKafkaProducerService producerService = getKafkaProducer();
        final String replyToTopic = context.getKafkaNorthboundTopic();

        try {
            SwitchId switchId = request.getSwitchId();
            logger.info("Dump ALL ports description for switch {}", switchId);

            SwitchPortsDescription response = getSwitchPortsDescription(switchId);

            InfoMessage infoMessage = new InfoMessage(response, message.getTimestamp(), message.getCorrelationId());
            producerService.sendMessageAndTrack(replyToTopic, infoMessage);
        } catch (SwitchOperationException e) {
            logger.error("Unable to dump switch port descriptions request", e);
            anError(ErrorType.NOT_FOUND)
                    .withMessage(e.getMessage())
                    .withDescription("Unable to dump switch port descriptions request")
                    .withCorrelationId(message.getCorrelationId())
                    .withTopic(replyToTopic)
                    .sendVia(producerService);
        }
    }

    private SwitchPortsDescription getSwitchPortsDescription(SwitchId switchId) throws SwitchOperationException {

        List<OFPortDesc> ofPortsDescriptions =
                context.getSwitchManager().dumpPortsDescription(DatapathId.of(switchId.toLong()));
        List<PortDescription> portsDescriptions = ofPortsDescriptions.stream()
                .map(OfPortDescConverter::toPortDescription)
                .collect(Collectors.toList());

        return SwitchPortsDescription.builder()
                .version(ofPortsDescriptions.get(0).getVersion().toString())
                .portsDescription(portsDescriptions)
                .build();
    }

    private void doDumpPortDescriptionRequest(CommandMessage message) {
        DumpPortDescriptionRequest request = (DumpPortDescriptionRequest) message.getData();

        final IKafkaProducerService producerService = getKafkaProducer();
        final String replyToTopic = context.getKafkaNorthboundTopic();

        try {
            SwitchId switchId = request.getSwitchId();
            logger.info("Get port {}_{} description", switchId, request.getPortNumber());
            SwitchPortsDescription switchPortsDescription = getSwitchPortsDescription(switchId);

            int port = request.getPortNumber();
            PortDescription response = switchPortsDescription.getPortsDescription()
                    .stream()
                    .filter(x -> x.getPortNumber() == port)
                    .findFirst()
                    .orElseThrow(() -> new SwitchOperationException(
                            DatapathId.of(switchId.toLong()),
                            format("Port %s_%d does not exists.", switchId, port)));

            InfoMessage infoMessage = new InfoMessage(response, message.getTimestamp(), message.getCorrelationId());
            producerService.sendMessageAndTrack(replyToTopic, infoMessage);
        } catch (SwitchOperationException e) {
            logger.error("Unable to dump port description request", e);
            anError(ErrorType.NOT_FOUND)
                    .withMessage(e.getMessage())
                    .withDescription("Unable to dump port description request")
                    .withCorrelationId(message.getCorrelationId())
                    .withTopic(replyToTopic)
                    .sendVia(producerService);
        }
    }

    private void doDumpMetersRequest(CommandMessage message) {
        DumpMetersRequest request = (DumpMetersRequest) message.getData();

        String replyToTopic = context.getKafkaNorthboundTopic();
        final IKafkaProducerService producerService = getKafkaProducer();

        try {
            SwitchId switchId = request.getSwitchId();
            logger.debug("Get all meters for switch {}", switchId);
            ISwitchManager switchManager = context.getSwitchManager();
            List<OFMeterConfig> meterEntries = switchManager.dumpMeters(DatapathId.of(switchId.toLong()));
            List<MeterEntry> meters = meterEntries.stream()
                    .map(OfMeterConverter::toMeterEntry)
                    .collect(Collectors.toList());

            SwitchMeterEntries response = SwitchMeterEntries.builder()
                    .switchId(switchId)
                    .meterEntries(meters)
                    .build();
            InfoMessage infoMessage = new InfoMessage(response, message.getTimestamp(), message.getCorrelationId());
            producerService.sendMessageAndTrack(replyToTopic, infoMessage);
        } catch (UnsupportedSwitchOperationException e) {
            String messageString = "Not supported: " + request.getSwitchId();
            logger.error(messageString, e);
            anError(ErrorType.PARAMETERS_INVALID)
                    .withMessage(e.getMessage())
                    .withDescription(messageString)
                    .withCorrelationId(message.getCorrelationId())
                    .withTopic(replyToTopic)
                    .sendVia(producerService);
        } catch (SwitchNotFoundException e) {
            logger.info("Dumping switch meters is unsuccessful. Switch {} not found", request.getSwitchId());
            anError(ErrorType.NOT_FOUND)
                    .withMessage(e.getMessage())
                    .withDescription(request.getSwitchId().toString())
                    .withCorrelationId(message.getCorrelationId())
                    .withTopic(replyToTopic)
                    .sendVia(producerService);
        } catch (SwitchOperationException e) {
            logger.error("Unable to dump meters", e);
            anError(ErrorType.NOT_FOUND)
                    .withMessage(e.getMessage())
                    .withDescription("Unable to dump meters")
                    .withCorrelationId(message.getCorrelationId())
                    .withTopic(replyToTopic)
                    .sendVia(producerService);
        }
    }

    private void doModifyMeterRequest(CommandMessage message) {
        MeterModifyCommandRequest request = (MeterModifyCommandRequest) message.getData();

        final IKafkaProducerService producerService = getKafkaProducer();
        String replyToTopic = context.getKafkaNorthboundTopic();

        SwitchId fwdSwitchId = request.getFwdSwitchId();
        SwitchId rvsSwitchId = request.getRvsSwitchId();

        DatapathId fwdDpId = DatapathId.of(fwdSwitchId.toLong());
        DatapathId rvsDpId = DatapathId.of(rvsSwitchId.toLong());
        long fwdMeterId = request.getFwdMeterId();
        long rvsMeterId = request.getRvsMeterId();

        ISwitchManager switchManager = context.getSwitchManager();

        try {
            switchManager.modifyMeterForFlow(fwdDpId, fwdMeterId, request.getBandwidth());
            switchManager.modifyMeterForFlow(rvsDpId, rvsMeterId, request.getBandwidth());

            MeterEntry fwdMeterEntry = OfMeterConverter.toMeterEntry(switchManager.dumpMeterById(fwdDpId, fwdMeterId));
            MeterEntry rvsMeterEntry = OfMeterConverter.toMeterEntry(switchManager.dumpMeterById(rvsDpId, rvsMeterId));

            SwitchMeterEntries srcMeter = SwitchMeterEntries.builder()
                    .switchId(fwdSwitchId)
                    .meterEntries(ImmutableList.of(fwdMeterEntry))
                    .build();

            SwitchMeterEntries dstMeter = SwitchMeterEntries.builder()
                    .switchId(rvsSwitchId)
                    .meterEntries(ImmutableList.of(rvsMeterEntry))
                    .build();

            FlowMeterEntries response = FlowMeterEntries.builder()
                    .srcMeter(srcMeter)
                    .dstMeter(dstMeter)
                    .build();

            InfoMessage infoMessage = new InfoMessage(response, message.getTimestamp(), message.getCorrelationId());
            producerService.sendMessageAndTrack(context.getKafkaNorthboundTopic(), infoMessage);
        } catch (UnsupportedSwitchOperationException e) {
            String messageString = String.format("Not supported: %s", new SwitchId(e.getDpId().getLong()));
            logger.error(messageString, e);
            anError(ErrorType.PARAMETERS_INVALID)
                    .withMessage(e.getMessage())
                    .withDescription(messageString)
                    .withCorrelationId(message.getCorrelationId())
                    .withTopic(replyToTopic)
                    .sendVia(producerService);
        } catch (SwitchNotFoundException e) {
            logger.error("Update switch meters is unsuccessful. Switch {} not found",
                    new SwitchId(e.getDpId().getLong()));
            anError(ErrorType.NOT_FOUND)
                    .withMessage(e.getMessage())
                    .withDescription(new SwitchId(e.getDpId().getLong()).toString())
                    .withCorrelationId(message.getCorrelationId())
                    .withTopic(replyToTopic)
                    .sendVia(producerService);
        } catch (SwitchOperationException e) {
            String messageString = "Unable to update meter";
            logger.error(messageString, e);
            anError(ErrorType.NOT_FOUND)
                    .withMessage(e.getMessage())
                    .withDescription(messageString)
                    .withCorrelationId(message.getCorrelationId())
                    .withTopic(replyToTopic)
                    .sendVia(producerService);
        }
    }

    private void installMeter(DatapathId dpid, long meterId, long bandwidth, String flowId) {
        try {
            context.getSwitchManager().installMeterForFlow(dpid, bandwidth, meterId);
        } catch (UnsupportedOperationException e) {
            logger.info("Skip meter {} installation for flow {} on switch {}: {}",
                    meterId, flowId, dpid, e.getMessage());
        } catch (SwitchOperationException e) {
            logger.error("Failed to install meter {} for flow {} on switch {}: {}", meterId, flowId, dpid,
                    e.getMessage());
        }

    }

    private void parseRecord(ConsumerRecord<String, String> record) {
        CommandMessage message;
        try {
            String value = record.value();
            // TODO: Prior to Message changes, this MAPPER would read Message ..
            //          but, changed to BaseMessage and got an error wrt "timestamp" ..
            //          so, need to experiment with why CommandMessage can't be read as
            //          a BaseMessage
            message = MAPPER.readValue(value, CommandMessage.class);
        } catch (Exception exception) {
            logger.error("error parsing record '{}'", record.value(), exception);
            return;
        }

        // Process the message within the message correlation context.
        try (CorrelationContextClosable closable = CorrelationContext.create(message.getCorrelationId())) {
            if (!dispatch(message)) {
                doControllerMsg(message);
            }
        } catch (Exception exception) {
            logger.error("error processing message '{}'", message, exception);
        }
    }

    @Override
    public void run() {
        parseRecord(record);
    }

    private boolean dispatch(CommandMessage message) {
        CommandContext commandContext = new CommandContext(context.getModuleContext(), message.getCorrelationId());
        CommandData payload = message.getData();

        for (CommandDispatcher<?> entry : dispatchers) {
            Optional<Command> command = entry.dispatch(commandContext, payload);
            if (!command.isPresent()) {
                continue;
            }

            commandProcessor.process(command.get());
            return true;
        }

        return false;
    }

    private IKafkaProducerService getKafkaProducer() {
        return context.getModuleContext().getServiceImpl(IKafkaProducerService.class);
    }

    public static class Factory {
        private final ConsumerContext context;
        private final List<CommandDispatcher<?>> dispatchers = ImmutableList.of(
                new PingRequestDispatcher(),
                new SetupBfdSessionDispatcher(),
                new RemoveBfdSessionDispatcher());

        public Factory(ConsumerContext context) {
            this.context = context;
        }

        public RecordHandler produce(ConsumerRecord<String, String> record) {
            return new RecordHandler(context, dispatchers, record);
        }
    }
}<|MERGE_RESOLUTION|>--- conflicted
+++ resolved
@@ -241,16 +241,10 @@
                 DatapathId.of(switchId.toLong()), OFPort.of(command.getPortNumber()), command.getPacketId());
 
         DiscoPacketSendingConfirmation confirmation = new DiscoPacketSendingConfirmation(
-<<<<<<< HEAD
                 new NetworkEndpoint(command.getSwitchId(), command.getPortNumber()), command.getPacketId());
-        getKafkaProducer().sendMessageAndTrack(context.getKafkaTopoDiscoTopic(),
-                new InfoMessage(confirmation, System.currentTimeMillis(), message.getCorrelationId()));
-=======
-                new NetworkEndpoint(command.getSwitchId(), command.getPortNumber()));
         getKafkaProducer().sendMessageAndTrack(context.getKafkaTopoDiscoTopic(), command.getSwitchId().toString(),
                 new InfoMessage(confirmation, System.currentTimeMillis(), message.getCorrelationId(),
                         context.getRegion()));
->>>>>>> 695d80ab
     }
 
     private void doDiscoverPathCommand(CommandData data) {
