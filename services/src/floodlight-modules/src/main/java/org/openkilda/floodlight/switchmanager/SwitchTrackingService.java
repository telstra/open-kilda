--- conflicted
+++ resolved
@@ -51,11 +51,8 @@
 import org.slf4j.Logger;
 import org.slf4j.LoggerFactory;
 
-<<<<<<< HEAD
 import java.net.InetSocketAddress;
-=======
 import java.util.Collection;
->>>>>>> 9fec9f4e
 import java.util.List;
 import java.util.Set;
 import java.util.concurrent.locks.ReadWriteLock;
@@ -251,13 +248,8 @@
      * @param eventType type of event
      * @return Message
      */
-<<<<<<< HEAD
     private static Message buildSwitchMessage(IOFSwitch sw, SpeakerSwitchView switchView, SwitchChangeType eventType) {
         return buildMessage(IofSwitchConverter.buildSwitchInfoData(sw, switchView, eventType));
-=======
-    private Message buildSwitchMessage(IOFSwitch sw, Switch switchRecord, SwitchChangeType eventType) {
-        return buildMessage(IofSwitchConverter.buildSwitchInfoData(sw, switchRecord, eventType));
->>>>>>> 9fec9f4e
     }
 
     /**
@@ -312,18 +304,12 @@
                                 ? SpeakerSwitchPortView.State.UP
                                 : SpeakerSwitchPortView.State.DOWN))
                 .collect(Collectors.toList());
-<<<<<<< HEAD
         return new SpeakerSwitchView(new SwitchId(sw.getId().getLong()),
                                      (InetSocketAddress) sw.getInetAddress(),
                                      (InetSocketAddress) (sw.getConnectionByCategory(
                                                      LogicalOFMessageCategory.MAIN).getRemoteInetAddress()),
                                      sw.getOFFactory().getVersion().toString(),
                                      description, features, ports);
-=======
-        Set<Switch.Feature> features = featureDetector.detectSwitch(sw);
-        return new Switch(new SwitchId(sw.getId().getLong()), switchManager.getSwitchIpAddress(sw).toString(), features,
-                ports);
->>>>>>> 9fec9f4e
     }
 
     private void logSwitchEvent(DatapathId dpId, SwitchChangeType event) {
