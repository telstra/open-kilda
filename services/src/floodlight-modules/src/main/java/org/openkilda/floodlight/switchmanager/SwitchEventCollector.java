/* Copyright 2017 Telstra Open Source
 *
 *   Licensed under the Apache License, Version 2.0 (the "License");
 *   you may not use this file except in compliance with the License.
 *   You may obtain a copy of the License at
 *
 *       http://www.apache.org/licenses/LICENSE-2.0
 *
 *   Unless required by applicable law or agreed to in writing, software
 *   distributed under the License is distributed on an "AS IS" BASIS,
 *   WITHOUT WARRANTIES OR CONDITIONS OF ANY KIND, either express or implied.
 *   See the License for the specific language governing permissions and
 *   limitations under the License.
 */

package org.openkilda.floodlight.switchmanager;

import net.floodlightcontroller.core.IOFSwitch;
import net.floodlightcontroller.core.IOFSwitchListener;
import net.floodlightcontroller.core.PortChangeType;
import net.floodlightcontroller.core.internal.IOFSwitchService;
import net.floodlightcontroller.core.module.FloodlightModuleContext;
import net.floodlightcontroller.core.module.FloodlightModuleException;
import net.floodlightcontroller.core.module.IFloodlightModule;
import net.floodlightcontroller.core.module.IFloodlightService;
import org.openkilda.floodlight.converter.IOFSwitchConverter;
import org.openkilda.floodlight.kafka.KafkaMessageProducer;
import org.openkilda.messaging.Message;
import org.openkilda.messaging.Topic;
import org.openkilda.messaging.command.switches.ConnectModeRequest;
import org.openkilda.messaging.info.InfoData;
import org.openkilda.messaging.info.InfoMessage;
import org.openkilda.messaging.info.event.PortInfoData;
import org.openkilda.messaging.info.event.SwitchInfoData;
import org.openkilda.messaging.info.event.SwitchState;
import org.projectfloodlight.openflow.protocol.OFFlowStatsReply;
import org.projectfloodlight.openflow.protocol.OFPortDesc;
import org.projectfloodlight.openflow.types.DatapathId;
import org.projectfloodlight.openflow.types.OFPort;
import org.slf4j.Logger;
import org.slf4j.LoggerFactory;

import java.util.ArrayList;
import java.util.Collection;
import java.util.HashMap;
import java.util.Map;

public class SwitchEventCollector implements IFloodlightModule, IOFSwitchListener, IFloodlightService {
    private static final Logger logger = LoggerFactory.getLogger(SwitchEventCollector.class);
    private static final String TOPO_EVENT_TOPIC = Topic.TOPO_DISCO;
    private IOFSwitchService switchService;
    private KafkaMessageProducer kafkaProducer;
    private ISwitchManager switchManager;

     /*
      * IOFSwitchListener methods
      */

    private static org.openkilda.messaging.info.event.PortChangeType toJsonType(PortChangeType type) {
        switch (type) {
            case ADD:
                return org.openkilda.messaging.info.event.PortChangeType.ADD;
            case OTHER_UPDATE:
                return org.openkilda.messaging.info.event.PortChangeType.OTHER_UPDATE;
            case DELETE:
                return org.openkilda.messaging.info.event.PortChangeType.DELETE;
            case UP:
                return org.openkilda.messaging.info.event.PortChangeType.UP;
            default:
                return org.openkilda.messaging.info.event.PortChangeType.DOWN;
        }
    }

    /**
     * {@inheritDoc}
     */
    @Override
    public void switchAdded(final DatapathId switchId) {
        Message message = buildSwitchMessage(switchService.getSwitch(switchId), SwitchState.ADDED);
        kafkaProducer.postMessage(TOPO_EVENT_TOPIC, message);
    }

    /**
     * {@inheritDoc}
     */
    @Override
    public void switchRemoved(final DatapathId switchId) {
        switchManager.stopSafeMode(switchId);
        Message message = buildSwitchMessage(switchId, SwitchState.REMOVED);
        kafkaProducer.postMessage(TOPO_EVENT_TOPIC, message);
    }

    /**
     * {@inheritDoc}
     */
    @Override
    public void switchActivated(final DatapathId switchId) {
        final IOFSwitch sw = switchService.getSwitch(switchId);
<<<<<<< HEAD

        Message message = buildExtendedSwitchMessage(sw, SwitchState.ACTIVATED, switchManager.dumpFlowTable(switchId));
        kafkaProducer.postMessage(TOPO_EVENT_TOPIC, message);
=======
        ConnectModeRequest.Mode mode = switchManager.connectMode(null);
>>>>>>> 41d77e0d

        try {
            if (mode == ConnectModeRequest.Mode.SAFE) {
                // the bulk of work below is done as part of the safe protocol
                switchManager.startSafeMode(switchId);
                return;
            }

            switchManager.sendSwitchActivate(sw);
            if (mode == ConnectModeRequest.Mode.AUTO){
                switchManager.installDefaultRules(switchId);
            }

            // else MANUAL MODE - Don't install default rules. NB: without the default rules,
            // ISL discovery will fail.
            switchManager.sendPortUpEvents(sw);
        } catch (SwitchOperationException e) {
            logger.error("Could not activate switch={}", switchId);
        }

    }

    public static boolean isPhysicalPort(OFPort p) {
    return !(p.equals(OFPort.LOCAL) ||
            p.equals(OFPort.ALL) ||
            p.equals(OFPort.CONTROLLER) ||
            p.equals(OFPort.ANY) ||
            p.equals(OFPort.FLOOD) ||
            p.equals(OFPort.ZERO) ||
            p.equals(OFPort.NO_MASK) ||
            p.equals(OFPort.IN_PORT) ||
            p.equals(OFPort.NORMAL) ||
            p.equals(OFPort.TABLE));
    }

    /**
     * {@inheritDoc}
     */
    @Override
    public void switchPortChanged(final DatapathId switchId, final OFPortDesc port, final PortChangeType type) {
        if (isPhysicalPort(port.getPortNo())) {
            Message message = buildPortMessage(switchId, port, type);
            kafkaProducer.postMessage(TOPO_EVENT_TOPIC, message);
        }
    }

    /**
     * {@inheritDoc}
     */
    @Override
    public void switchChanged(final DatapathId switchId) {
        Message message = buildSwitchMessage(switchService.getSwitch(switchId), SwitchState.CHANGED);
        kafkaProducer.postMessage(TOPO_EVENT_TOPIC, message);
    }

    /*
     * IFloodlightModule methods.
     */

    /**
     * {@inheritDoc}
     */
    @Override
    public void switchDeactivated(final DatapathId switchId) {
        switchManager.stopSafeMode(switchId);
        Message message = buildSwitchMessage(switchId, SwitchState.DEACTIVATED);
        kafkaProducer.postMessage(TOPO_EVENT_TOPIC, message);
    }

    /**
     * {@inheritDoc}
     */
    @Override
    public Collection<Class<? extends IFloodlightService>> getModuleServices() {
        Collection<Class<? extends IFloodlightService>> services = new ArrayList<>(1);
        services.add(SwitchEventCollector.class);
        return services;
    }

    /**
     * {@inheritDoc}
     */
    @Override
    public Map<Class<? extends IFloodlightService>, IFloodlightService> getServiceImpls() {
        Map<Class<? extends IFloodlightService>, IFloodlightService> map = new HashMap<>();
        map.put(SwitchEventCollector.class, this);
        return map;
    }

    /**
     * {@inheritDoc}
     */
    @Override
    public Collection<Class<? extends IFloodlightService>> getModuleDependencies() {
        Collection<Class<? extends IFloodlightService>> services = new ArrayList<>(3);
        services.add(IOFSwitchService.class);
        services.add(KafkaMessageProducer.class);
        services.add(ISwitchManager.class);
        return services;
    }

    /**
     * {@inheritDoc}
     */
    @Override
    public void init(FloodlightModuleContext context) throws FloodlightModuleException {
        switchService = context.getServiceImpl(IOFSwitchService.class);
        kafkaProducer = context.getServiceImpl(KafkaMessageProducer.class);
        switchManager = context.getServiceImpl(ISwitchManager.class);
    }

    /*
     * Utility functions
     */

    /**
     * {@inheritDoc}
     */
    @Override
    public void startUp(FloodlightModuleContext context) throws FloodlightModuleException {
        logger.info("Starting " + SwitchEventCollector.class.getCanonicalName());
        switchService.addOFSwitchListener(this);
    }

    /**
     * Builds a switch message type.
     *
     * @param sw        switch instance
     * @param eventType type of event
     * @return Message
     */
    private Message buildSwitchMessage(final IOFSwitch sw, final SwitchState eventType) {
        return buildMessage(IOFSwitchConverter.buildSwitchInfoData(sw, eventType));
    }

    /**
     * Builds a switch message type with flows.
     *
     * @param sw        switch instance.
     * @param eventType type of event.
     * @param flowStats flows one the switch.
     * @return Message
     */
<<<<<<< HEAD
    private Message buildExtendedSwitchMessage(final IOFSwitch sw, final SwitchState eventType,
            OFFlowStatsReply flowStats) {
        return buildMessage(IOFSwitchConverter.buildSwitchInfoDataExtended(sw, eventType, flowStats));
=======
    public static Message buildSwitchMessage(final IOFSwitch sw, final SwitchState eventType) {
        return buildMessage(buildSwitchInfoData(sw, eventType));
>>>>>>> 41d77e0d
    }

    /**
     * Builds a switch message type.
     *
     * @param switchId  switch id
     * @param eventType type of event
     * @return Message
     */
    public static Message buildSwitchMessage(final DatapathId switchId, final SwitchState eventType) {
        final String unknown = "unknown";

        InfoData data = new SwitchInfoData(switchId.toString(), eventType, unknown, unknown, unknown, unknown);

        return buildMessage(data);
    }

    /**
     * Builds a generic message object.
     *
     * @param data data to use in the message body
     * @return Message
     */
    public static Message buildMessage(final InfoData data) {
        return new InfoMessage(data, System.currentTimeMillis(), "system", null);
    }

    /**
     * Builds a port state change message with port number.
     *
     * @param switchId datapathId of switch
     * @param port     port that triggered the event
     * @param type     type of port event
     * @return Message
     */
    public static Message buildPortMessage(final DatapathId switchId, final OFPort port, final PortChangeType type) {
        InfoData data = new PortInfoData(switchId.toString(), port.getPortNumber(), null, toJsonType(type));
        return buildMessage(data);
    }

    /**
     * Builds a port state message with OFPortDesc.
     *
     * @param switchId datapathId of switch
     * @param port     port that triggered the event
     * @param type     type of port event
     * @return Message
     */
    private Message buildPortMessage(final DatapathId switchId, final OFPortDesc port, final PortChangeType type) {
        InfoData data = new PortInfoData(switchId.toString(), port.getPortNo().getPortNumber(), null, toJsonType(type));
        return buildMessage(data);
    }
}<|MERGE_RESOLUTION|>--- conflicted
+++ resolved
@@ -96,13 +96,10 @@
     @Override
     public void switchActivated(final DatapathId switchId) {
         final IOFSwitch sw = switchService.getSwitch(switchId);
-<<<<<<< HEAD
 
         Message message = buildExtendedSwitchMessage(sw, SwitchState.ACTIVATED, switchManager.dumpFlowTable(switchId));
         kafkaProducer.postMessage(TOPO_EVENT_TOPIC, message);
-=======
         ConnectModeRequest.Mode mode = switchManager.connectMode(null);
->>>>>>> 41d77e0d
 
         try {
             if (mode == ConnectModeRequest.Mode.SAFE) {
@@ -126,16 +123,16 @@
     }
 
     public static boolean isPhysicalPort(OFPort p) {
-    return !(p.equals(OFPort.LOCAL) ||
-            p.equals(OFPort.ALL) ||
-            p.equals(OFPort.CONTROLLER) ||
-            p.equals(OFPort.ANY) ||
-            p.equals(OFPort.FLOOD) ||
-            p.equals(OFPort.ZERO) ||
-            p.equals(OFPort.NO_MASK) ||
-            p.equals(OFPort.IN_PORT) ||
-            p.equals(OFPort.NORMAL) ||
-            p.equals(OFPort.TABLE));
+        return !(p.equals(OFPort.LOCAL) ||
+                p.equals(OFPort.ALL) ||
+                p.equals(OFPort.CONTROLLER) ||
+                p.equals(OFPort.ANY) ||
+                p.equals(OFPort.FLOOD) ||
+                p.equals(OFPort.ZERO) ||
+                p.equals(OFPort.NO_MASK) ||
+                p.equals(OFPort.IN_PORT) ||
+                p.equals(OFPort.NORMAL) ||
+                p.equals(OFPort.TABLE));
     }
 
     /**
@@ -246,14 +243,9 @@
      * @param flowStats flows one the switch.
      * @return Message
      */
-<<<<<<< HEAD
-    private Message buildExtendedSwitchMessage(final IOFSwitch sw, final SwitchState eventType,
+    public static Message buildExtendedSwitchMessage(final IOFSwitch sw, final SwitchState eventType,
             OFFlowStatsReply flowStats) {
         return buildMessage(IOFSwitchConverter.buildSwitchInfoDataExtended(sw, eventType, flowStats));
-=======
-    public static Message buildSwitchMessage(final IOFSwitch sw, final SwitchState eventType) {
-        return buildMessage(buildSwitchInfoData(sw, eventType));
->>>>>>> 41d77e0d
     }
 
     /**
