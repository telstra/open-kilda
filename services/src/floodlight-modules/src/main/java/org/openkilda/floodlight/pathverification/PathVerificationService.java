/* Copyright 2017 Telstra Open Source
 *
 *   Licensed under the Apache License, Version 2.0 (the "License");
 *   you may not use this file except in compliance with the License.
 *   You may obtain a copy of the License at
 *
 *       http://www.apache.org/licenses/LICENSE-2.0
 *
 *   Unless required by applicable law or agreed to in writing, software
 *   distributed under the License is distributed on an "AS IS" BASIS,
 *   WITHOUT WARRANTIES OR CONDITIONS OF ANY KIND, either express or implied.
 *   See the License for the specific language governing permissions and
 *   limitations under the License.
 */

package org.openkilda.floodlight.pathverification;

import org.openkilda.floodlight.KafkaChannel;
import org.openkilda.floodlight.command.Command;
import org.openkilda.floodlight.command.CommandContext;
import org.openkilda.floodlight.config.provider.FloodlightModuleConfigurationProvider;
import org.openkilda.floodlight.model.OfInput;
import org.openkilda.floodlight.pathverification.type.PathType;
import org.openkilda.floodlight.pathverification.web.PathVerificationServiceWebRoutable;
import org.openkilda.floodlight.service.CommandProcessorService;
import org.openkilda.floodlight.service.kafka.IKafkaProducerService;
import org.openkilda.floodlight.service.kafka.KafkaUtilityService;
import org.openkilda.floodlight.service.of.IInputTranslator;
import org.openkilda.floodlight.service.of.InputService;
import org.openkilda.floodlight.service.ping.PingService;
import org.openkilda.floodlight.utils.CorrelationContext;
import org.openkilda.messaging.Message;
import org.openkilda.messaging.info.InfoMessage;
import org.openkilda.messaging.info.event.IslChangeType;
import org.openkilda.messaging.info.event.IslInfoData;
import org.openkilda.messaging.info.event.PathNode;
import org.openkilda.model.Cookie;
import org.openkilda.model.SwitchId;

import com.auth0.jwt.JWT;
import com.auth0.jwt.JWTCreator.Builder;
import com.auth0.jwt.JWTVerifier;
import com.auth0.jwt.algorithms.Algorithm;
import com.auth0.jwt.exceptions.JWTVerificationException;
import com.auth0.jwt.interfaces.Claim;
import com.auth0.jwt.interfaces.DecodedJWT;
import com.google.common.annotations.VisibleForTesting;
import com.google.common.collect.ImmutableList;
import com.google.common.collect.ImmutableMap;
import net.floodlightcontroller.core.IOFSwitch;
import net.floodlightcontroller.core.internal.IOFSwitchService;
import net.floodlightcontroller.core.module.FloodlightModuleContext;
import net.floodlightcontroller.core.module.FloodlightModuleException;
import net.floodlightcontroller.core.module.IFloodlightModule;
import net.floodlightcontroller.core.module.IFloodlightService;
import net.floodlightcontroller.packet.Data;
import net.floodlightcontroller.packet.Ethernet;
import net.floodlightcontroller.packet.IPv4;
import net.floodlightcontroller.packet.LLDPTLV;
import net.floodlightcontroller.packet.UDP;
import net.floodlightcontroller.restserver.IRestApiService;
import net.floodlightcontroller.util.OFMessageUtils;
import org.apache.commons.codec.binary.Hex;
import org.projectfloodlight.openflow.protocol.OFPacketIn;
import org.projectfloodlight.openflow.protocol.OFPacketOut;
import org.projectfloodlight.openflow.protocol.OFPortDesc;
import org.projectfloodlight.openflow.protocol.OFPortDescProp;
import org.projectfloodlight.openflow.protocol.OFPortDescPropEthernet;
import org.projectfloodlight.openflow.protocol.OFType;
import org.projectfloodlight.openflow.protocol.OFVersion;
import org.projectfloodlight.openflow.protocol.action.OFAction;
import org.projectfloodlight.openflow.types.DatapathId;
import org.projectfloodlight.openflow.types.EthType;
import org.projectfloodlight.openflow.types.IPv4Address;
import org.projectfloodlight.openflow.types.IpProtocol;
import org.projectfloodlight.openflow.types.MacAddress;
import org.projectfloodlight.openflow.types.OFBufferId;
import org.projectfloodlight.openflow.types.OFPort;
import org.projectfloodlight.openflow.types.TransportPort;
import org.projectfloodlight.openflow.types.U64;
import org.slf4j.Logger;
import org.slf4j.LoggerFactory;

import java.io.UnsupportedEncodingException;
import java.net.InetSocketAddress;
import java.nio.ByteBuffer;
import java.nio.charset.Charset;
import java.util.ArrayList;
import java.util.Collection;
import java.util.List;
import java.util.Map;

public class PathVerificationService implements IFloodlightModule, IPathVerificationService, IInputTranslator {
    private static final Logger logger = LoggerFactory.getLogger(PathVerificationService.class);
    private static final Logger logIsl = LoggerFactory.getLogger(
            String.format("%s.ISL", PathVerificationService.class.getName()));

    public static final U64 OF_CATCH_RULE_COOKIE = U64.of(Cookie.VERIFICATION_BROADCAST_RULE_COOKIE);

    public static final String VERIFICATION_BCAST_PACKET_DST = "08:ED:02:E3:FF:FF";
    public static final int VERIFICATION_PACKET_UDP_PORT = 61231;
    public static final String VERIFICATION_PACKET_IP_DST = "192.168.0.255";

    private IKafkaProducerService producerService;
    private IOFSwitchService switchService;

    private String topoDiscoTopic;
    private String region;
    private double islBandwidthQuotient = 1.0;
    private Algorithm algorithm;
    private JWTVerifier verifier;

    /**
     * IFloodlightModule Methods.
     */
    @Override
    public Collection<Class<? extends IFloodlightService>> getModuleDependencies() {
        return ImmutableList.of(
                CommandProcessorService.class,
                InputService.class,
                IOFSwitchService.class,
                IRestApiService.class,
                KafkaUtilityService.class,
                IKafkaProducerService.class);
    }

    @Override
    public Collection<Class<? extends IFloodlightService>> getModuleServices() {
        return ImmutableList.of(
                IPathVerificationService.class,
                PingService.class);
    }

    @Override
    public Map<Class<? extends IFloodlightService>, IFloodlightService> getServiceImpls() {
        return ImmutableMap.of(
                IPathVerificationService.class, this,
                PingService.class, new PingService());
    }

    @Override
    public void init(FloodlightModuleContext context) throws FloodlightModuleException {
        logger.debug("main pathverification service: " + this);

        initConfiguration(context);

        switchService = context.getServiceImpl(IOFSwitchService.class);
        producerService = context.getServiceImpl(IKafkaProducerService.class);
    }

    @VisibleForTesting
    void initConfiguration(FloodlightModuleContext moduleContext) throws FloodlightModuleException {
        FloodlightModuleConfigurationProvider provider = FloodlightModuleConfigurationProvider.of(moduleContext, this);
        PathVerificationServiceConfig config = provider.getConfiguration(PathVerificationServiceConfig.class);

        islBandwidthQuotient = config.getIslBandwidthQuotient();

        initAlgorithm(config.getHmac256Secret());
    }

    @VisibleForTesting
    void initAlgorithm(String secret) throws FloodlightModuleException {
        try {
            algorithm = Algorithm.HMAC256(secret);
            verifier = JWT.require(algorithm).build();
        } catch (UnsupportedEncodingException e) {
            logger.error("Ivalid secret", e);
            throw new FloodlightModuleException("Invalid secret for HMAC256");
        }
    }

    @Override
    public void startUp(FloodlightModuleContext context) throws FloodlightModuleException {
        logger.info("Stating {}", PathVerificationService.class.getCanonicalName());
        KafkaChannel kafkaChannel = context.getServiceImpl(KafkaUtilityService.class).getKafkaChannel();
<<<<<<< HEAD
        logger.error("region: {}", kafkaChannel.getRegion());
=======
        logger.info("region: {}", kafkaChannel.getRegion());
>>>>>>> a0996b39
        topoDiscoTopic = context.getServiceImpl(KafkaUtilityService.class).getKafkaChannel().getTopoDiscoTopic();
        region = context.getServiceImpl(KafkaUtilityService.class).getKafkaChannel().getRegion();
        InputService inputService = context.getServiceImpl(InputService.class);
        inputService.addTranslator(OFType.PACKET_IN, this);

        context.getServiceImpl(PingService.class).setup(context);
        context.getServiceImpl(IRestApiService.class)
                .addRestletRoutable(new PathVerificationServiceWebRoutable());
    }

    @Override
    public Command makeCommand(CommandContext context, OfInput input) {
        return new Command(context) {
            @Override
            public Command call() {
                handlePacketIn(input);
                return null;
            }
        };
    }

    /**
     * IPathVerificationService Methods.
     */

    protected List<OFAction> getDiscoveryActions(IOFSwitch sw, OFPort port) {
        // set actions
        List<OFAction> actions = new ArrayList<>();
        actions.add(sw.getOFFactory().actions().buildOutput().setPort(port).build());
        return actions;
    }

    @Override
    public boolean sendDiscoveryMessage(DatapathId srcSwId, OFPort port, Long packetId) {
        return sendDiscoveryMessage(srcSwId, port, null, packetId);
    }

    @Override
    public boolean sendDiscoveryMessage(DatapathId srcSwId, OFPort port, DatapathId dstSwId, Long packetId) {
        boolean result = false;

        try {
            IOFSwitch srcSwitch = switchService.getSwitch(srcSwId);
            if (srcSwitch != null && srcSwitch.getPort(port) != null) {
                IOFSwitch dstSwitch = (dstSwId == null) ? null : switchService.getSwitch(dstSwId);
                OFPacketOut ofPacketOut = generateVerificationPacket(srcSwitch, port, dstSwitch, true, packetId);

                if (ofPacketOut != null) {
                    logger.debug("==> Sending verification packet out {}/{} id {}: {}", srcSwitch.getId().toString(),
                            port.getPortNumber(),
                            packetId,
                            Hex.encodeHexString(ofPacketOut.getData()));
                    result = srcSwitch.write(ofPacketOut);
                } else {
                    logger.error("<== Received null from generateVerificationPacket, inputs where: "
                            + "srcSwitch: {}, port: {} id: {}, dstSwitch: {}", srcSwitch, port, packetId, dstSwitch);
                }

                if (result) {
                    logIsl.info("push discovery package via: {}-{} id:{}", srcSwitch.getId(), port.getPortNumber(),
                            packetId);
                } else {
                    logger.error(
                            "Failed to send PACKET_OUT(ISL discovery packet) via {}-{} id: {}",
                            srcSwitch.getId(), port.getPortNumber(), packetId);
                }
            }
        } catch (Exception exception) {
            logger.error(String.format("Unhandled exception in %s", getClass().getName()), exception);
        }

        return result;
    }

    public OFPacketOut generateVerificationPacket(IOFSwitch srcSw, OFPort port, Long packetId) {
        return generateVerificationPacket(srcSw, port, null, true, packetId);
    }

    /**
     * Return verification packet.
     *
     * @param srcSw source switch.
     * @param port port.
     * @param dstSw destination switch
     * @param sign sign.
     * @return verification packet.
     */
    public OFPacketOut generateVerificationPacket(IOFSwitch srcSw, OFPort port, IOFSwitch dstSw,
                                                  boolean sign, Long packetId) {
        try {
            byte[] dpidArray = new byte[8];
            ByteBuffer dpidBb = ByteBuffer.wrap(dpidArray);

            DatapathId dpid = srcSw.getId();
            dpidBb.putLong(dpid.getLong());
            byte[] chassisId = new byte[]{4, 0, 0, 0, 0, 0, 0};
            System.arraycopy(dpidArray, 2, chassisId, 1, 6);
            // Set the optionalTLV to the full SwitchID
            byte[] dpidTlvValue = new byte[]{0x0, 0x26, (byte) 0xe1, 0, 0, 0, 0, 0, 0, 0, 0, 0};
            System.arraycopy(dpidArray, 0, dpidTlvValue, 4, 8);

            // Set src mac to be able to detect the origin of the packet.
            // NB: previously we set port's address instead of switch (some switches declare unique address per port)
            byte[] srcMac = new byte[6];
            System.arraycopy(dpidArray, 2, srcMac, 0, 6);

            byte[] portId = new byte[]{2, 0, 0};
            ByteBuffer portBb = ByteBuffer.wrap(portId, 1, 2);
            portBb.putShort(port.getShortPortNumber());

            VerificationPacket vp = new VerificationPacket();
            vp.setChassisId(
                    new LLDPTLV().setType((byte) 1).setLength((short) chassisId.length).setValue(chassisId));

            vp.setPortId(new LLDPTLV().setType((byte) 2).setLength((short) portId.length).setValue(portId));

            byte[] ttlValue = new byte[]{0, 0x78};
            vp.setTtl(
                    new LLDPTLV().setType((byte) 3).setLength((short) ttlValue.length).setValue(ttlValue));

            LLDPTLV dpidTlv = new LLDPTLV().setType((byte) 127).setLength((short) dpidTlvValue.length)
                    .setValue(dpidTlvValue);
            vp.getOptionalTlvList().add(dpidTlv);
            // Add the controller identifier to the TLV value.
            //    vp.getOptionalTlvList().add(controllerTLV);

            // Add T0 based on format from Floodlight LLDP
            long time = System.currentTimeMillis();
            long swLatency = srcSw.getLatency().getValue();
            byte[] timestampTlvValue = ByteBuffer.allocate(Long.SIZE / 8 + 4).put((byte) 0x00)
                    .put((byte) 0x26).put((byte) 0xe1)
                    .put((byte) 0x01) // 0x01 is what we'll use to differentiate DPID (0x00) from time (0x01)
                    .putLong(time + swLatency /* account for our switch's one-way latency */)
                    .array();

            LLDPTLV timestampTlv = new LLDPTLV().setType((byte) 127)
                    .setLength((short) timestampTlvValue.length).setValue(timestampTlvValue);

            vp.getOptionalTlvList().add(timestampTlv);

            // Type
            byte[] typeTlvValue = ByteBuffer.allocate(Integer.SIZE / 8 + 4).put((byte) 0x00)
                    .put((byte) 0x26).put((byte) 0xe1)
                    .put((byte) 0x02)
                    .putInt(PathType.ISL.ordinal()).array();
            LLDPTLV typeTlv = new LLDPTLV().setType((byte) 127)
                    .setLength((short) typeTlvValue.length).setValue(typeTlvValue);
            vp.getOptionalTlvList().add(typeTlv);

            if (sign) {
                Builder builder = JWT.create()
                        .withClaim("dpid", dpid.getLong())
                        .withClaim("ts", time + swLatency);
                if (packetId != null) {
                    builder.withClaim("id", packetId);
                }
                String token = builder.sign(algorithm);

                byte[] tokenBytes = token.getBytes(Charset.forName("UTF-8"));

                byte[] tokenTlvValue = ByteBuffer.allocate(4 + tokenBytes.length).put((byte) 0x00)
                        .put((byte) 0x26).put((byte) 0xe1)
                        .put((byte) 0x03)
                        .put(tokenBytes).array();
                LLDPTLV tokenTlv = new LLDPTLV().setType((byte) 127)
                        .setLength((short) tokenTlvValue.length).setValue(tokenTlvValue);

                vp.getOptionalTlvList().add(tokenTlv);
            }

            MacAddress dstMac = MacAddress.of(VERIFICATION_BCAST_PACKET_DST);
            if (dstSw != null) {
                OFPortDesc sw2OfPortDesc = dstSw.getPort(port);
                dstMac = sw2OfPortDesc.getHwAddr();
            }

            IPv4Address dstIp = IPv4Address.of(VERIFICATION_PACKET_IP_DST);
            if (dstSw != null) {
                dstIp = IPv4Address
                        .of(((InetSocketAddress) dstSw.getInetAddress()).getAddress().getAddress());
            }
            IPv4 l3 = new IPv4()
                    .setSourceAddress(
                            IPv4Address.of(((InetSocketAddress) srcSw.getInetAddress()).getAddress().getAddress()))
                    .setDestinationAddress(dstIp).setTtl((byte) 64).setProtocol(IpProtocol.UDP);

            UDP l4 = new UDP();
            l4.setSourcePort(TransportPort.of(VERIFICATION_PACKET_UDP_PORT));
            l4.setDestinationPort(TransportPort.of(VERIFICATION_PACKET_UDP_PORT));


            Ethernet l2 = new Ethernet().setSourceMACAddress(MacAddress.of(srcMac))
                    .setDestinationMACAddress(dstMac).setEtherType(EthType.IPv4);
            l2.setPayload(l3);
            l3.setPayload(l4);
            l4.setPayload(vp);

            byte[] data = l2.serialize();
            OFPacketOut.Builder pob = srcSw.getOFFactory().buildPacketOut()
                    .setBufferId(OFBufferId.NO_BUFFER).setActions(getDiscoveryActions(srcSw, port))
                    .setData(data);
            OFMessageUtils.setInPort(pob, OFPort.CONTROLLER);

            return pob.build();
        } catch (Exception exception) {
            logger.error("error generating verification packet: {}", exception);
        }
        return null;
    }

    private VerificationPacket deserialize(Ethernet eth) throws Exception {
        if (eth.getPayload() instanceof IPv4) {
            IPv4 ip = (IPv4) eth.getPayload();

            if (ip.getPayload() instanceof UDP) {
                UDP udp = (UDP) ip.getPayload();

                if ((udp.getSourcePort().getPort() == PathVerificationService.VERIFICATION_PACKET_UDP_PORT)
                        && (udp.getDestinationPort()
                        .getPort() == PathVerificationService.VERIFICATION_PACKET_UDP_PORT)) {

                    return new VerificationPacket((Data) udp.getPayload());
                }
            }
        }
        throw new Exception("Ethernet packet was not a verification packet: " + eth);
    }

    void handlePacketIn(OfInput input) {
        logger.debug("{} - {}", getClass().getCanonicalName(), input);

        if (input.packetInCookieMismatch(OF_CATCH_RULE_COOKIE, logger)) {
            return;
        }

        VerificationPacket verificationPacket = null;
        try {
            verificationPacket = deserialize(input.getPacketInPayload());
        } catch (Exception exception) {
            logger.trace("Deserialization failure: {}, exception: {}", exception.getMessage(), exception);
            return;
        }

        try {
            ByteBuffer portBb = ByteBuffer.wrap(verificationPacket.getPortId().getValue());
            portBb.position(1);

            long timestamp = 0;
            int pathOrdinal = 10;
            IOFSwitch remoteSwitch = null;
            DatapathId remoteSwitchId = null;
            Long packetId = null;
            boolean signed = false;
            for (LLDPTLV lldptlv : verificationPacket.getOptionalTlvList()) {
                if (lldptlv.getType() == 127 && lldptlv.getLength() == 12
                        && lldptlv.getValue()[0] == 0x0
                        && lldptlv.getValue()[1] == 0x26
                        && lldptlv.getValue()[2] == (byte) 0xe1
                        && lldptlv.getValue()[3] == 0x0) {
                    ByteBuffer dpidBb = ByteBuffer.wrap(lldptlv.getValue());
                    remoteSwitchId = DatapathId.of(dpidBb.getLong(4));
                    remoteSwitch = switchService.getSwitch(remoteSwitchId);
                } else if (lldptlv.getType() == 127 && lldptlv.getLength() == 12
                        && lldptlv.getValue()[0] == 0x0
                        && lldptlv.getValue()[1] == 0x26
                        && lldptlv.getValue()[2] == (byte) 0xe1
                        && lldptlv.getValue()[3] == 0x01) {
                    ByteBuffer tsBb = ByteBuffer.wrap(lldptlv.getValue()); /* skip OpenFlow OUI (4 bytes above) */
                    timestamp = tsBb.getLong(4); /* include the RX switch latency to "subtract" it */
                    timestamp = timestamp + input.getLatency();
                } else if (lldptlv.getType() == 127 && lldptlv.getLength() == 8
                        && lldptlv.getValue()[0] == 0x0
                        && lldptlv.getValue()[1] == 0x26
                        && lldptlv.getValue()[2] == (byte) 0xe1
                        && lldptlv.getValue()[3] == 0x02) {
                    ByteBuffer typeBb = ByteBuffer.wrap(lldptlv.getValue());
                    pathOrdinal = typeBb.getInt(4);
                } else if (lldptlv.getType() == 127
                        && lldptlv.getValue()[0] == 0x0
                        && lldptlv.getValue()[1] == 0x26
                        && lldptlv.getValue()[2] == (byte) 0xe1
                        && lldptlv.getValue()[3] == 0x03) {
                    ByteBuffer bb = ByteBuffer.wrap(lldptlv.getValue());
                    bb.position(4);
                    byte[] tokenArray = new byte[lldptlv.getLength() - 4];
                    bb.get(tokenArray, 0, tokenArray.length);
                    String token = new String(tokenArray);

                    try {
                        DecodedJWT jwt = verifier.verify(token);
                        Claim idClaim = jwt.getClaim("id");
                        if (!idClaim.isNull()) {
                            packetId = idClaim.asLong();
                        }
                        signed = true;
                    } catch (JWTVerificationException e) {
                        logger.error("Packet verification failed", e);
                        return;
                    }
                }
            }

            // Corner case where we receive a valid VerificationPacket but the remote switch is not known.  This is
            // going to be a bigger issue when we have multiple speakers with different switches on them.  For now
            // if we don't know the switch, then return.
            //
            // TODO:  fix the above

            if (remoteSwitch == null) {
                logger.warn("detected unknown remote switch {}", remoteSwitchId);
            }

            if (!signed) {
                logger.warn("verification packet without sign");
                return;
            }

            OFPort inPort = OFMessageUtils.getInPort((OFPacketIn) input.getMessage());
            OFPort remotePort = OFPort.of(portBb.getShort());
            long latency = measureLatency(input, timestamp);
<<<<<<< HEAD
            logIsl.info("link discovered: {}-{} ===( {} ms )===> {}-{} id:{}",
                        remoteSwitchId, remotePort, latency, input.getDpId(), inPort, packetId);
=======
            logIsl.info("link discovered: {}-{} ===( {} ms )===> {}-{}",
                    remoteSwitchId, remotePort, latency, input.getDpId(), inPort);
>>>>>>> a0996b39

            // this verification packet was sent from remote switch/port to received switch/port
            // so the link direction is from remote switch/port to received switch/port
            PathNode source = new PathNode(new SwitchId(remoteSwitchId.getLong()), remotePort.getPortNumber(), 0,
                            latency);
            PathNode destination = new PathNode(new SwitchId(input.getDpId().getLong()), inPort.getPortNumber(), 1);
            long speed = Math.min(getSwitchPortSpeed(input.getDpId(), inPort),
                    getSwitchPortSpeed(remoteSwitch.getId(), remotePort));
            IslInfoData path = IslInfoData.builder()
                    .latency(latency)
                    .source(source)
                    .destination(destination)
                    .speed(speed)
                    .state(IslChangeType.DISCOVERED)
                    .availableBandwidth(getAvailableBandwidth(speed))
                    .packetId(packetId)
                    .build();

            Message message = new InfoMessage(path, System.currentTimeMillis(), CorrelationContext.getId(), null,
                    region);

            producerService.sendMessageAndTrack(topoDiscoTopic, message);
            logger.debug("packet_in processed for {}-{}", input.getDpId(), inPort);

        } catch (UnsupportedOperationException exception) {
            logger.error("could not parse packet_in message: {}", exception.getMessage(),
                    exception);
        } catch (Exception exception) {
            logger.error(String.format("Unhandled exception %s", input), exception);
            throw exception;
        }
    }

    private long measureLatency(OfInput input, long sendTime) {
        long latency = -1;
        if (sendTime != 0) {
            latency = input.getReceiveTime() - sendTime;
            if (latency < 0L) {
                latency = -1;
            }
        }
        return latency;
    }

    private long getSwitchPortSpeed(DatapathId dpId, OFPort inPort) {
        IOFSwitch sw = switchService.getSwitch(dpId);
        OFPortDesc port = sw.getPort(inPort);
        long speed = -1;

        if (port.getVersion().compareTo(OFVersion.OF_13) > 0) {
            for (OFPortDescProp prop : port.getProperties()) {
                if (prop.getType() == 0) {
                    speed = ((OFPortDescPropEthernet) prop).getCurrSpeed();
                    break;
                }
            }
        }

        if (speed < 0) {
            speed = port.getCurrSpeed();
        }

        return speed;
    }

    private long getAvailableBandwidth(long speed) {
        return (long) (speed * islBandwidthQuotient);
    }
}<|MERGE_RESOLUTION|>--- conflicted
+++ resolved
@@ -173,11 +173,7 @@
     public void startUp(FloodlightModuleContext context) throws FloodlightModuleException {
         logger.info("Stating {}", PathVerificationService.class.getCanonicalName());
         KafkaChannel kafkaChannel = context.getServiceImpl(KafkaUtilityService.class).getKafkaChannel();
-<<<<<<< HEAD
-        logger.error("region: {}", kafkaChannel.getRegion());
-=======
         logger.info("region: {}", kafkaChannel.getRegion());
->>>>>>> a0996b39
         topoDiscoTopic = context.getServiceImpl(KafkaUtilityService.class).getKafkaChannel().getTopoDiscoTopic();
         region = context.getServiceImpl(KafkaUtilityService.class).getKafkaChannel().getRegion();
         InputService inputService = context.getServiceImpl(InputService.class);
@@ -498,13 +494,8 @@
             OFPort inPort = OFMessageUtils.getInPort((OFPacketIn) input.getMessage());
             OFPort remotePort = OFPort.of(portBb.getShort());
             long latency = measureLatency(input, timestamp);
-<<<<<<< HEAD
             logIsl.info("link discovered: {}-{} ===( {} ms )===> {}-{} id:{}",
                         remoteSwitchId, remotePort, latency, input.getDpId(), inPort, packetId);
-=======
-            logIsl.info("link discovered: {}-{} ===( {} ms )===> {}-{}",
-                    remoteSwitchId, remotePort, latency, input.getDpId(), inPort);
->>>>>>> a0996b39
 
             // this verification packet was sent from remote switch/port to received switch/port
             // so the link direction is from remote switch/port to received switch/port
