/* Copyright 2018 Telstra Open Source
 *
 *   Licensed under the Apache License, Version 2.0 (the "License");
 *   you may not use this file except in compliance with the License.
 *   You may obtain a copy of the License at
 *
 *       http://www.apache.org/licenses/LICENSE-2.0
 *
 *   Unless required by applicable law or agreed to in writing, software
 *   distributed under the License is distributed on an "AS IS" BASIS,
 *   WITHOUT WARRANTIES OR CONDITIONS OF ANY KIND, either express or implied.
 *   See the License for the specific language governing permissions and
 *   limitations under the License.
 */

package org.openkilda.floodlight.switchmanager;

import static org.easymock.EasyMock.anyObject;
import static org.easymock.EasyMock.capture;
import static org.easymock.EasyMock.eq;
import static org.easymock.EasyMock.expect;
import static org.easymock.EasyMock.expectLastCall;
import static org.easymock.EasyMock.getCurrentArguments;
import static org.easymock.EasyMock.newCapture;
import static org.easymock.EasyMock.replay;
import static org.easymock.EasyMock.reset;
import static org.easymock.EasyMock.verify;
import static org.junit.Assert.assertEquals;
import static org.junit.Assert.assertTrue;

import org.openkilda.floodlight.KafkaChannel;
import org.openkilda.floodlight.error.SwitchNotFoundException;
import org.openkilda.floodlight.service.FeatureDetectorService;
import org.openkilda.floodlight.service.kafka.IKafkaProducerService;
import org.openkilda.floodlight.service.kafka.KafkaUtilityService;
import org.openkilda.messaging.Message;
import org.openkilda.messaging.info.ChunkedInfoMessage;
import org.openkilda.messaging.info.InfoData;
import org.openkilda.messaging.info.InfoMessage;
import org.openkilda.messaging.info.discovery.NetworkDumpSwitchData;
import org.openkilda.messaging.info.event.SwitchChangeType;
import org.openkilda.messaging.info.event.SwitchInfoData;
import org.openkilda.messaging.model.SpeakerSwitchDescription;
import org.openkilda.messaging.model.SpeakerSwitchPortView;
import org.openkilda.messaging.model.SpeakerSwitchView;
import org.openkilda.model.SwitchId;

import com.google.common.collect.ImmutableList;
import com.google.common.collect.ImmutableMap;
import com.google.common.collect.ImmutableSet;
import net.floodlightcontroller.core.IOFSwitch;
import net.floodlightcontroller.core.LogicalOFMessageCategory;
import net.floodlightcontroller.core.SwitchDescription;
import net.floodlightcontroller.core.internal.IOFSwitchService;
import net.floodlightcontroller.core.internal.OFConnection;
import net.floodlightcontroller.core.internal.OFSwitch;
import net.floodlightcontroller.core.module.FloodlightModuleContext;
import org.easymock.Capture;
import org.easymock.CaptureType;
import org.easymock.EasyMockSupport;
import org.easymock.IAnswer;
import org.easymock.Mock;
import org.junit.After;
import org.junit.Before;
import org.junit.Ignore;
import org.junit.Test;
import org.projectfloodlight.openflow.protocol.OFPortDesc;
import org.projectfloodlight.openflow.protocol.ver13.OFFactoryVer13;
import org.projectfloodlight.openflow.types.DatapathId;
import org.projectfloodlight.openflow.types.OFPort;

import java.net.Inet4Address;
import java.net.InetSocketAddress;
import java.util.ArrayList;
import java.util.Collections;
import java.util.List;
import java.util.Map;
import java.util.Set;

@Ignore("nmarchenko must be fixed after mfl merging")
public class SwitchTrackingServiceTest extends EasyMockSupport {
    private static final String KAFKA_ISL_DISCOVERY_TOPIC = "kilda.topo.disco";
    private static final DatapathId dpId = DatapathId.of(0x7fff);
    private static String switchIpAddress;
    private static final Set<SpeakerSwitchView.Feature> switchFeatures = Collections.singleton(
            SpeakerSwitchView.Feature.METERS);

    private final SwitchTrackingService service = new SwitchTrackingService();

    private final FloodlightModuleContext moduleContext = new FloodlightModuleContext();

    private InetSocketAddress switchSocketAddress;
    private InetSocketAddress speakerSocketAddress;
    private final SpeakerSwitchDescription switchDescription = new SpeakerSwitchDescription(
            "(mock) getManufacturerDescription()",
            "(mock) getHardwareDescription()",
            "(mock) getSoftwareDescription()",
            "(mock) getSerialNumber()",
            "(mock) getDatapathDescription()");

    @Mock
    private SwitchManager switchManager;

    @Mock
    private FeatureDetectorService featureDetector;

    @Mock
    private IKafkaProducerService producerService;

    @Before
    public void setUp() throws Exception {
        injectMocks(this);

        switchSocketAddress = new InetSocketAddress(Inet4Address.getByName("127.0.1.1"), 32768);
        speakerSocketAddress = new InetSocketAddress(Inet4Address.getByName("127.0.1.254"), 6653);
        switchSocketAddress.getAddress().getHostName();  // force reverse path lookup

        moduleContext.addService(ISwitchManager.class, switchManager);
        moduleContext.addService(FeatureDetectorService.class, featureDetector);
        moduleContext.addService(IKafkaProducerService.class, producerService);

        IOFSwitchService iofSwitchService = createMock(IOFSwitchService.class);
        iofSwitchService.addOFSwitchListener(eq(service));
        moduleContext.addService(IOFSwitchService.class, iofSwitchService);

        KafkaChannel topics = createMock(KafkaChannel.class);
        expect(topics.getTopoDiscoTopic()).andReturn(KAFKA_ISL_DISCOVERY_TOPIC);
        expect(topics.getRegion()).andReturn("1");
        KafkaUtilityService kafkaUtility = createMock(KafkaUtilityService.class);
        expect(kafkaUtility.getKafkaChannel()).andReturn(topics);
        moduleContext.addService(KafkaUtilityService.class, kafkaUtility);

        replay(kafkaUtility, topics, iofSwitchService);
        service.setup(moduleContext);
        verify(iofSwitchService);

        reset(kafkaUtility, topics, iofSwitchService);
    }

    @After
    public void tearDown() {
        verifyAll();
    }

    @Test
    public void switchAdded() throws Exception {
        SpeakerSwitchView expectedSwitchView = makeSwitchRecord(dpId, switchFeatures, true, true);
        Capture<Message> producedMessage = prepareAliveSwitchEvent(expectedSwitchView);
        replayAll();
        service.switchAdded(dpId);
        verifySwitchEvent(SwitchChangeType.ADDED, expectedSwitchView, producedMessage);
    }

    @Test
    public void switchAddedMissing() throws Exception {
        Capture<Message> producedMessage = prepareRemovedSwitchEvent();
        replayAll();
        service.switchAdded(dpId);
        verifySwitchEvent(SwitchChangeType.ADDED, null, producedMessage);
    }

    @Test
    public void switchRemoved() {
        Capture<Message> producedMessage = prepareSwitchEventCommon(dpId);
        switchManager.deactivate(eq(dpId));
        replayAll();
        service.switchRemoved(dpId);

        verifySwitchEvent(SwitchChangeType.REMOVED, null, producedMessage);
    }

    @Test
    public void switchActivate() throws Exception {
        SpeakerSwitchView expectedSwitchView = makeSwitchRecord(dpId, switchFeatures, true, true);
        switchActivateTest(prepareAliveSwitchEvent(expectedSwitchView), expectedSwitchView);
    }

    @Test
    public void switchActivateMissing() throws Exception {
        switchActivateTest(prepareRemovedSwitchEvent(), null);
    }

    private void switchActivateTest(Capture<Message> producedMessage, SpeakerSwitchView expectedSwitchView)
            throws Exception {
        switchManager.activate(dpId);
        expectLastCall().andAnswer(new IAnswer<Object>() {
            @Override
            public Object answer() throws Throwable {
                service.completeSwitchActivation((DatapathId) getCurrentArguments()[0]);
                return null;
            }
        });

        replayAll();

        service.switchActivated(dpId);
        verifySwitchEvent(SwitchChangeType.ACTIVATED, expectedSwitchView, producedMessage);
        assertEquals(1, producedMessage.getValues().size());
    }

    @Test
    public void switchDeactivated() {
        Capture<Message> producedMessage = prepareSwitchEventCommon(dpId);
        switchManager.deactivate(eq(dpId));
        replayAll();
        service.switchDeactivated(dpId);
        verifySwitchEvent(SwitchChangeType.DEACTIVATED, null, producedMessage);
    }

    @Test
    public void switchChanged() throws Exception {
        SpeakerSwitchView expectedSwitchRecord = makeSwitchRecord(dpId, switchFeatures, true, true);
        Capture<Message> producedMessage = prepareAliveSwitchEvent(expectedSwitchRecord);
        replayAll();
        service.switchChanged(dpId);
        verifySwitchEvent(SwitchChangeType.CHANGED, expectedSwitchRecord, producedMessage);
    }

    @Test
    public void switchChangedMissing() throws Exception {
        Capture<Message> producedMessage = prepareRemovedSwitchEvent();
        replayAll();
        service.switchChanged(dpId);
        verifySwitchEvent(SwitchChangeType.CHANGED, null, producedMessage);
    }

    private Capture<Message> prepareAliveSwitchEvent(SpeakerSwitchView switchView) throws Exception {
        IOFSwitch sw = createMock(IOFSwitch.class);
        expect(sw.getId()).andReturn(dpId).anyTimes();
        expect(sw.getInetAddress())
                .andReturn(new InetSocketAddress("127.0.1.1", 32768)).times(2);

        OFConnection connect = createMock(OFConnection.class);
        expect(connect.getRemoteInetAddress())
                .andReturn(new InetSocketAddress("127.0.1.254", 6653)).times(2);
        expect(sw.getConnectionByCategory(eq(LogicalOFMessageCategory.MAIN))).andReturn(connect).times(2);

        SwitchDescription description = createMock(SwitchDescription.class);
        expect(description.getManufacturerDescription()).andReturn("(mock) getManufacturerDescription()").times(2);
        expect(description.getHardwareDescription()).andReturn("(mock) getHardwareDescription()");
        expect(description.getSoftwareDescription()).andReturn("(mock) getSoftwareDescription()").times(2);
        expect(description.getSerialNumber()).andReturn("(mock) getSerialNumber()");
        expect(description.getDatapathDescription()).andReturn("(mock) getDatapathDescription()");
        expect(sw.getSwitchDescription()).andReturn(description).times(3);

        expect(sw.getOFFactory()).andStubReturn(new OFFactoryVer13());

        expect(switchManager.lookupSwitch(eq(dpId))).andReturn(sw);

        List<OFPortDesc> physicalPorts = new ArrayList<>(switchView.getPorts().size());
        int idx = 1;
        for (SpeakerSwitchPortView port : switchView.getPorts()) {
            physicalPorts.add(makePhysicalPortMock(idx++, port.getState() == SpeakerSwitchPortView.State.UP));
        }
        expect(switchManager.getPhysicalPorts(sw)).andReturn(physicalPorts);

        expect(featureDetector.detectSwitch(sw)).andReturn(ImmutableSet.of(SpeakerSwitchView.Feature.METERS));

        return prepareSwitchEventCommon(dpId);
    }

    private Capture<Message> prepareRemovedSwitchEvent() throws Exception {
        expect(switchManager.lookupSwitch(eq(dpId))).andThrow(new SwitchNotFoundException(dpId));
        return prepareSwitchEventCommon(dpId);
    }

    private Capture<Message> prepareSwitchEventCommon(DatapathId dpId) {
        Capture<Message> producedMessage = newCapture(CaptureType.ALL);
        producerService.sendMessageAndTrack(eq(KAFKA_ISL_DISCOVERY_TOPIC), eq(dpId.toString()),
                capture(producedMessage));
        expectLastCall().anyTimes();

        return producedMessage;
    }

    private void verifySwitchEvent(SwitchChangeType expectedState, SpeakerSwitchView expectedSwitchView,
                                   Capture<Message> producedMessage) {
        assertTrue(producedMessage.hasCaptured());

        Message message = producedMessage.getValues().get(0);
        assertTrue(message instanceof InfoMessage);

        InfoData data = ((InfoMessage) message).getData();
        assertTrue(data instanceof SwitchInfoData);

        SwitchInfoData switchInfo = (SwitchInfoData) data;
        assertEquals(new SwitchId(dpId.getLong()), switchInfo.getSwitchId());
        assertEquals(expectedState, switchInfo.getState());

        assertEquals(expectedSwitchView, switchInfo.getSwitchView());
    }

    @Test
    public void networkDumpTest() throws Exception {
        // Cook mock data for ISwitchManager::getAllSwitchMap
        // Two switches with two ports on each

        // switches for ISwitchManager::getAllSwitchMap
        OFSwitch iofSwitch1 = mock(OFSwitch.class);
        OFSwitch iofSwitch2 = mock(OFSwitch.class);

        final DatapathId swAid = DatapathId.of(1);
        final DatapathId swBid = DatapathId.of(2);
        Map<DatapathId, IOFSwitch> switches = ImmutableMap.of(
                swAid, iofSwitch1,
                swBid, iofSwitch2
        );
        Map<DatapathId, InetSocketAddress> switchAddresses = ImmutableMap.of(
                swAid, new InetSocketAddress(Inet4Address.getByName("127.0.1.1"), 32768),
                swBid, new InetSocketAddress(Inet4Address.getByName("127.0.1.2"), 32768)
        );

        SwitchDescription ofSwitchDescription = new SwitchDescription(
                switchDescription.getManufacturer(),
                switchDescription.getHardware(),
                switchDescription.getSoftware(),
                switchDescription.getSerialNumber(),
                switchDescription.getDatapath());
        OFFactoryVer13 ofFactory = new OFFactoryVer13();
        for (DatapathId swId : switches.keySet()) {
            IOFSwitch sw = switches.get(swId);
            expect(sw.getOFFactory()).andStubReturn(ofFactory);
            expect(sw.isActive()).andReturn(true).anyTimes();
            expect(sw.getId()).andReturn(swId).anyTimes();
            expect(sw.getSwitchDescription()).andReturn(ofSwitchDescription);
            expect(sw.getInetAddress()).andReturn(switchAddresses.get(swId));

            OFConnection connect = createMock(OFConnection.class);
            expect(connect.getRemoteInetAddress()).andReturn(speakerSocketAddress);
            expect(sw.getConnectionByCategory(eq(LogicalOFMessageCategory.MAIN))).andReturn(connect);
        }

        expect(switchManager.getAllSwitchMap()).andReturn(switches);

        expect(switchManager.getPhysicalPorts(eq(iofSwitch1))).andReturn(ImmutableList.of(
                makePhysicalPortMock(1, true),
                makePhysicalPortMock(2, true)
        ));
        expect(switchManager.getPhysicalPorts(eq(iofSwitch2))).andReturn(ImmutableList.of(
                makePhysicalPortMock(3, true),
                makePhysicalPortMock(4, true),
                makePhysicalPortMock(5, false)
        ));

        expect(featureDetector.detectSwitch(iofSwitch1))
                .andReturn(ImmutableSet.of(SpeakerSwitchView.Feature.METERS));
        expect(featureDetector.detectSwitch(iofSwitch2))
                .andReturn(ImmutableSet.of(SpeakerSwitchView.Feature.METERS, SpeakerSwitchView.Feature.BFD));

        ArrayList<Message> producedMessages = new ArrayList<>();
        // setup hook for verify that we create new message for producer
        producerService.sendMessageAndTrack(eq(KAFKA_ISL_DISCOVERY_TOPIC), anyObject(), anyObject(InfoMessage.class));
        expectLastCall().andAnswer(new IAnswer<Object>() {
            @Override
            public Object answer() {
                Message sentMessage = (Message) getCurrentArguments()[2];
                sentMessage.setTimestamp(0);
                producedMessages.add(sentMessage);
                return null;
            }
        }).anyTimes();

        producerService.enableGuaranteedOrder(eq(KAFKA_ISL_DISCOVERY_TOPIC));
        producerService.disableGuaranteedOrder(eq(KAFKA_ISL_DISCOVERY_TOPIC));

        replayAll();

        String correlationId = "unit-test-correlation-id";
        service.dumpAllSwitches(correlationId);

        verify(producerService);

        ArrayList<Message> expectedMessages = new ArrayList<>();
        expectedMessages.add(new ChunkedInfoMessage(
                        new NetworkDumpSwitchData(new SpeakerSwitchView(
                                new SwitchId(swAid.getLong()),
                                new InetSocketAddress(Inet4Address.getByName("127.0.1.1"), 32768),
                                new InetSocketAddress(Inet4Address.getByName("127.0.1.254"), 6653),
                                "OF_13",
                                switchDescription,
                                ImmutableSet.of(SpeakerSwitchView.Feature.METERS),
                                ImmutableList.of(
                                        new SpeakerSwitchPortView(1, SpeakerSwitchPortView.State.UP),
                                        new SpeakerSwitchPortView(2, SpeakerSwitchPortView.State.UP)))),
                0, correlationId, 0, 2, "1"));
        expectedMessages.add(new ChunkedInfoMessage(
                new NetworkDumpSwitchData(new SpeakerSwitchView(
                        new SwitchId(swBid.getLong()),
                        new InetSocketAddress(Inet4Address.getByName("127.0.1.2"), 32768),
                        new InetSocketAddress(Inet4Address.getByName("127.0.1.254"), 6653),
                        "OF_13",
                        switchDescription,
                        ImmutableSet.of(SpeakerSwitchView.Feature.METERS, SpeakerSwitchView.Feature.BFD),
                        ImmutableList.of(
<<<<<<< HEAD
                                new SpeakerSwitchPortView(3, SpeakerSwitchPortView.State.UP),
                                new SpeakerSwitchPortView(4, SpeakerSwitchPortView.State.UP),
                                new SpeakerSwitchPortView(5, SpeakerSwitchPortView.State.DOWN)))),
                0, correlationId, 1, 2, "1"));
=======
                                new SwitchPort(3, SwitchPort.State.UP),
                                new SwitchPort(4, SwitchPort.State.UP),
                                new SwitchPort(5, SwitchPort.State.DOWN)))), 0, correlationId, 1, 2, "1"));
        assertEquals(expectedMessages, producedMessages);
    }
>>>>>>> 695d80ab

        assertEquals(expectedMessages, producedMessages);
    }

    private SpeakerSwitchView makeSwitchRecord(DatapathId datapath, Set<SpeakerSwitchView.Feature> features,
                                               boolean... portState) {
        List<SpeakerSwitchPortView> ports = new ArrayList<>(portState.length);
        for (int idx = 0; idx < portState.length; idx++) {
            ports.add(new SpeakerSwitchPortView(idx + 1,
                                                portState[idx]
                                                        ? SpeakerSwitchPortView.State.UP
                                                        : SpeakerSwitchPortView.State.DOWN));
        }
        return new SpeakerSwitchView(
                new SwitchId(datapath.getLong()), switchSocketAddress, speakerSocketAddress, "OF_13",
                switchDescription, features, ports);
    }

    private OFPortDesc makePhysicalPortMock(int number, boolean isEnabled) {
        OFPortDesc port = createMock(OFPortDesc.class);
        expect(port.getPortNo()).andReturn(OFPort.of(number)).anyTimes();
        expect(port.isEnabled()).andReturn(isEnabled).anyTimes();
        return port;
    }
}<|MERGE_RESOLUTION|>--- conflicted
+++ resolved
@@ -392,19 +392,10 @@
                         switchDescription,
                         ImmutableSet.of(SpeakerSwitchView.Feature.METERS, SpeakerSwitchView.Feature.BFD),
                         ImmutableList.of(
-<<<<<<< HEAD
                                 new SpeakerSwitchPortView(3, SpeakerSwitchPortView.State.UP),
                                 new SpeakerSwitchPortView(4, SpeakerSwitchPortView.State.UP),
                                 new SpeakerSwitchPortView(5, SpeakerSwitchPortView.State.DOWN)))),
                 0, correlationId, 1, 2, "1"));
-=======
-                                new SwitchPort(3, SwitchPort.State.UP),
-                                new SwitchPort(4, SwitchPort.State.UP),
-                                new SwitchPort(5, SwitchPort.State.DOWN)))), 0, correlationId, 1, 2, "1"));
-        assertEquals(expectedMessages, producedMessages);
-    }
->>>>>>> 695d80ab
-
         assertEquals(expectedMessages, producedMessages);
     }
 
