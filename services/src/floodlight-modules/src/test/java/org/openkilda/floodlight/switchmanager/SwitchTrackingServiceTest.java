--- conflicted
+++ resolved
@@ -79,13 +79,9 @@
 public class SwitchTrackingServiceTest extends EasyMockSupport {
     private static final String KAFKA_ISL_DISCOVERY_TOPIC = "kilda.topo.disco";
     private static final DatapathId dpId = DatapathId.of(0x7fff);
-<<<<<<< HEAD
+    private static String switchIpAddress;
     private static final Set<SpeakerSwitchView.Feature> switchFeatures = Collections.singleton(
             SpeakerSwitchView.Feature.METERS);
-=======
-    private static String switchIpAddress;
-    private static final Set<Switch.Feature> switchFeatures = Collections.singleton(Switch.Feature.METERS);
->>>>>>> 9fec9f4e
 
     private final SwitchTrackingService service = new SwitchTrackingService();
 
@@ -113,13 +109,9 @@
     public void setUp() throws Exception {
         injectMocks(this);
 
-<<<<<<< HEAD
         switchSocketAddress = new InetSocketAddress(Inet4Address.getByName("127.0.1.1"), 32768);
         speakerSocketAddress = new InetSocketAddress(Inet4Address.getByName("127.0.1.254"), 6653);
         switchSocketAddress.getAddress().getHostName();  // force reverse path lookup
-=======
-        switchIpAddress = "127.0.1.1";
->>>>>>> 9fec9f4e
 
         moduleContext.addService(ISwitchManager.class, switchManager);
         moduleContext.addService(FeatureDetectorService.class, featureDetector);
@@ -348,12 +340,9 @@
                 makePhysicalPortMock(5, false)
         ));
 
-<<<<<<< HEAD
-=======
         expect(switchManager.getSwitchIpAddress(iofSwitch1)).andReturn("127.0.2.1");
         expect(switchManager.getSwitchIpAddress(iofSwitch2)).andReturn("127.0.2.2");
 
->>>>>>> 9fec9f4e
         expect(featureDetector.detectSwitch(iofSwitch1))
                 .andReturn(ImmutableSet.of(SpeakerSwitchView.Feature.METERS));
         expect(featureDetector.detectSwitch(iofSwitch2))
@@ -383,66 +372,29 @@
         verify(producerService);
 
         ArrayList<Message> expectedMessages = new ArrayList<>();
-<<<<<<< HEAD
-        expectedMessages.add(new InfoMessage(new NetworkDumpBeginMarker(), 0, correlationId));
-        expectedMessages.add(new InfoMessage(
+        expectedMessages.add(new ChunkedInfoMessage(
                 new NetworkDumpSwitchData(new SpeakerSwitchView(
-                        new SwitchId(swAid.getLong()),
-                        new InetSocketAddress(Inet4Address.getByName("127.0.1.1"), 32768),
-                        new InetSocketAddress(Inet4Address.getByName("127.0.1.254"), 6653),
-                        "OF_13",
-                        switchDescription,
+                        new SwitchId(swAid.getLong()), "127.0.2.1",
                         ImmutableSet.of(SpeakerSwitchView.Feature.METERS),
                         ImmutableList.of(
                                 new SpeakerSwitchPortView(1, SpeakerSwitchPortView.State.UP),
-                                new SpeakerSwitchPortView(2, SpeakerSwitchPortView.State.UP)))), 0, correlationId));
-        expectedMessages.add(new InfoMessage(
+                                new SpeakerSwitchPortView(2, SpeakerSwitchPortView.State.UP)))), 0, correlationId, 0, 2, "1"));
+        expectedMessages.add(new ChunkedInfoMessage(
                 new NetworkDumpSwitchData(new SpeakerSwitchView(
-                        new SwitchId(swBid.getLong()),
-                        new InetSocketAddress(Inet4Address.getByName("127.0.1.2"), 32768),
-                        new InetSocketAddress(Inet4Address.getByName("127.0.1.254"), 6653),
-                        "OF_13",
-                        switchDescription,
+                        new SwitchId(swBid.getLong()), "127.0.2.2",
                         ImmutableSet.of(SpeakerSwitchView.Feature.METERS, SpeakerSwitchView.Feature.BFD),
                         ImmutableList.of(
                                 new SpeakerSwitchPortView(3, SpeakerSwitchPortView.State.UP),
                                 new SpeakerSwitchPortView(4, SpeakerSwitchPortView.State.UP),
-                                new SpeakerSwitchPortView(5, SpeakerSwitchPortView.State.DOWN)))), 0, correlationId));
-        expectedMessages.add(new InfoMessage(new NetworkDumpEndMarker(), 0, correlationId));
-=======
-        expectedMessages.add(new ChunkedInfoMessage(
-                new NetworkDumpSwitchData(new Switch(
-                        new SwitchId(swAid.getLong()), "127.0.2.1",
-                        ImmutableSet.of(Switch.Feature.METERS),
-                        ImmutableList.of(
-                                new SwitchPort(1, SwitchPort.State.UP),
-                                new SwitchPort(2, SwitchPort.State.UP)))), 0, correlationId, 0, 2, "1"));
-        expectedMessages.add(new ChunkedInfoMessage(
-                new NetworkDumpSwitchData(new Switch(
-                        new SwitchId(swBid.getLong()), "127.0.2.2",
-                        ImmutableSet.of(Switch.Feature.METERS, Switch.Feature.BFD),
-                        ImmutableList.of(
-                                new SwitchPort(3, SwitchPort.State.UP),
-                                new SwitchPort(4, SwitchPort.State.UP),
-                                new SwitchPort(5, SwitchPort.State.DOWN)))), 0, correlationId, 1, 2, "1"));
->>>>>>> 9fec9f4e
+                                new SpeakerSwitchPortView(5, SpeakerSwitchPortView.State.DOWN)))), 0, correlationId, 1, 2, "1"));
 
         assertEquals(expectedMessages, producedMessages);
     }
 
-<<<<<<< HEAD
-    private SpeakerSwitchView makeSwitchRecord(DatapathId datapath, Set<SpeakerSwitchView.Feature> features,
-                                               boolean... portState) {
+
+    private SpeakerSwitchView makeSwitchRecord(DatapathId datapath, String ipAddress, Set<SpeakerSwitchView.Feature> features,
+                                    boolean... portState) {
         List<SpeakerSwitchPortView> ports = new ArrayList<>(portState.length);
-=======
-    private Switch makeSwitchRecord(boolean... portState) {
-        return this.makeSwitchRecord(dpId, switchIpAddress, switchFeatures, portState);
-    }
-
-    private Switch makeSwitchRecord(DatapathId datapath, String ipAddress, Set<Switch.Feature> features,
-                                    boolean... portState) {
-        List<SwitchPort> ports = new ArrayList<>(portState.length);
->>>>>>> 9fec9f4e
         for (int idx = 0; idx < portState.length; idx++) {
             ports.add(new SpeakerSwitchPortView(idx + 1,
                                                 portState[idx]
