--- conflicted
+++ resolved
@@ -51,11 +51,8 @@
 
         topologyDefinition.setBfdOffset(bfdOffset);
         topologyDefinition.setControllers(controllerHosts);
-<<<<<<< HEAD
-=======
         // TODO(tdurakov): it should be possible to reproduce env by dumping existing topology or changing this random
         // pick
->>>>>>> a0996b39
         for (TopologyDefinition.Switch sw : topologyDefinition.getSwitches()) {
             int pick = new Random().nextInt(controllerHosts.size());
             sw.setController(controllerHosts.get(pick));
