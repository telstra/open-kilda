--- conflicted
+++ resolved
@@ -35,10 +35,7 @@
 import org.openkilda.persistence.PersistenceManager;
 import org.openkilda.persistence.TransactionManager;
 import org.openkilda.persistence.repositories.FlowPairRepository;
-<<<<<<< HEAD
 import org.openkilda.persistence.repositories.FlowPathRepository;
-=======
->>>>>>> 33114f79
 import org.openkilda.persistence.repositories.FlowRepository;
 import org.openkilda.persistence.repositories.IslRepository;
 import org.openkilda.persistence.repositories.RepositoryFactory;
@@ -75,10 +72,7 @@
     private final IslRepository islRepository;
     private final SwitchRepository switchRepository;
     private final FlowRepository flowRepository;
-<<<<<<< HEAD
     private final FlowPathRepository flowPathRepository;
-=======
->>>>>>> 33114f79
     private final FlowPairRepository flowPairRepository;
 
     public DatabaseSupportImpl(PersistenceManager persistenceManager) {
@@ -87,10 +81,7 @@
         islRepository = repositoryFactory.createIslRepository();
         switchRepository = repositoryFactory.createSwitchRepository();
         flowRepository = repositoryFactory.createFlowRepository();
-<<<<<<< HEAD
         flowPathRepository = repositoryFactory.createFlowPathRepository();
-=======
->>>>>>> 33114f79
         flowPairRepository = repositoryFactory.createFlowPairRepository();
     }
 
@@ -255,12 +246,7 @@
      */
     @Override
     public int countFlows() {
-<<<<<<< HEAD
-        //TODO(siakovenko): non optimal and a dedicated method for counting must be introduced.
-        return flowRepository.findAll().size();
-=======
         return (int) flowRepository.countFlows();
->>>>>>> 33114f79
     }
 
     /**
@@ -329,16 +315,10 @@
     public void updateFlowBandwidth(String flowId, long newBw) {
         Flow flow = flowRepository.findById(flowId)
                 .orElseThrow(() -> new RuntimeException(format("Unable to find Flow for %s", flowId)));
-<<<<<<< HEAD
-        flowPair.getForward().setBandwidth(newBw);
-        flowPair.getReverse().setBandwidth(newBw);
-        flowPairRepository.createOrUpdate(flowPair);
-        //flow path
-        Collection<FlowPath> flowPaths = flowPathRepository.findByFlowId(flowId);
-        flowPaths.forEach(p -> {
-            p.setBandwidth(newBw);
-            flowPathRepository.createOrUpdate(p);
-        });
+        flow.setBandwidth(newBw);
+        flow.getForwardPath().setBandwidth(newBw);
+        flow.getReversePath().setBandwidth(newBw);
+        flowRepository.createOrUpdate(flow);
     }
 
     @Override
@@ -355,12 +335,6 @@
             p.setMeterId(newMeterId);
             flowPathRepository.createOrUpdate(p);
         });
-=======
-        flow.setBandwidth(newBw);
-        flow.getForwardPath().setBandwidth(newBw);
-        flow.getReversePath().setBandwidth(newBw);
-        flowRepository.createOrUpdate(flow);
->>>>>>> 33114f79
     }
 
     @Override
