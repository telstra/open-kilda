/* Copyright 2018 Telstra Open Source
 *
 *   Licensed under the Apache License, Version 2.0 (the "License");
 *   you may not use this file except in compliance with the License.
 *   You may obtain a copy of the License at
 *
 *       http://www.apache.org/licenses/LICENSE-2.0
 *
 *   Unless required by applicable law or agreed to in writing, software
 *   distributed under the License is distributed on an "AS IS" BASIS,
 *   WITHOUT WARRANTIES OR CONDITIONS OF ANY KIND, either express or implied.
 *   See the License for the specific language governing permissions and
 *   limitations under the License.
 */

package org.openkilda.testing.service.database;

import static java.lang.String.format;
import static org.openkilda.testing.Constants.DEFAULT_COST;

import org.openkilda.messaging.info.event.PathInfoData;
import org.openkilda.messaging.info.event.PathNode;
import org.openkilda.messaging.model.FlowDto;
import org.openkilda.messaging.model.FlowPairDto;
import org.openkilda.model.FlowPair;
import org.openkilda.model.IslStatus;
import org.openkilda.model.SwitchId;
import org.openkilda.model.SwitchStatus;
import org.openkilda.model.UnidirectionalFlow;
import org.openkilda.persistence.PersistenceManager;
import org.openkilda.persistence.TransactionManager;
import org.openkilda.persistence.repositories.FlowPairRepository;
import org.openkilda.persistence.repositories.IslRepository;
import org.openkilda.persistence.repositories.RepositoryFactory;
import org.openkilda.persistence.repositories.SwitchRepository;
import org.openkilda.persistence.repositories.impl.Neo4jSessionFactory;
import org.openkilda.testing.model.topology.TopologyDefinition.Isl;

import com.google.common.collect.ImmutableMap;
import org.mapstruct.Mapper;
import org.mapstruct.Mapping;
import org.mapstruct.factory.Mappers;
import org.neo4j.ogm.model.Result;
import org.neo4j.ogm.session.Session;
import org.springframework.stereotype.Component;

import java.time.Instant;
import java.time.format.DateTimeFormatter;
import java.util.ArrayList;
import java.util.Collection;
import java.util.HashMap;
import java.util.List;
import java.util.Map;
import java.util.Optional;
import java.util.stream.Collectors;

@Component
public class DatabaseSupportImpl implements Database {
    private static final int DEFAULT_DEPTH = 7;

    private final TransactionManager transactionManager;
    private final IslRepository islRepository;
    private final SwitchRepository switchRepository;
    private final FlowPairRepository flowPairRepository;

    public DatabaseSupportImpl(PersistenceManager persistenceManager) {
        this.transactionManager = persistenceManager.getTransactionManager();
        RepositoryFactory repositoryFactory = persistenceManager.getRepositoryFactory();
        islRepository = repositoryFactory.createIslRepository();
        switchRepository = repositoryFactory.createSwitchRepository();
        flowPairRepository = repositoryFactory.createFlowPairRepository();
    }

    /**
     * Updates max_bandwidth property on a certain ISL.
     *
     * @param islToUpdate ISL to be changed
     * @param value       max bandwidth to set
     * @return true if at least 1 ISL was affected.
     */
    @Override
    public boolean updateIslMaxBandwidth(Isl islToUpdate, long value) {
        return transactionManager.doInTransaction(() -> {
            Optional<org.openkilda.model.Isl> isl = islRepository.findByEndpoints(
                    islToUpdate.getSrcSwitch().getDpId(), islToUpdate.getSrcPort(),
                    islToUpdate.getDstSwitch().getDpId(), islToUpdate.getDstPort());
            isl.ifPresent(link -> {
                link.setMaxBandwidth(value);
                islRepository.createOrUpdate(link);
            });

            return isl.isPresent();
        });
    }

    /**
     * Updates available_bandwidth property on a certain ISL.
     *
     * @param islToUpdate ISL to be changed
<<<<<<< HEAD
     * @param value       max bandwidth to set
=======
     * @param value       available bandwidth to set
>>>>>>> 5a046d34
     * @return true if at least 1 ISL was affected.
     */
    @Override
    public boolean updateIslAvailableBandwidth(Isl islToUpdate, long value) {
        return transactionManager.doInTransaction(() -> {
            Optional<org.openkilda.model.Isl> isl = islRepository.findByEndpoints(
                    islToUpdate.getSrcSwitch().getDpId(), islToUpdate.getSrcPort(),
                    islToUpdate.getDstSwitch().getDpId(), islToUpdate.getDstPort());
            isl.ifPresent(link -> {
                link.setAvailableBandwidth(value);
                islRepository.createOrUpdate(link);
            });

            return isl.isPresent();
        });
    }

    /**
     * Updates cost property on a certain ISL.
     *
     * @param islToUpdate ISL to be changed
     * @param value       cost to set
     * @return true if at least 1 ISL was affected.
     */
    @Override
    public boolean updateIslCost(Isl islToUpdate, int value) {
        return transactionManager.doInTransaction(() -> {
            Optional<org.openkilda.model.Isl> isl = islRepository.findByEndpoints(
                    islToUpdate.getSrcSwitch().getDpId(), islToUpdate.getSrcPort(),
                    islToUpdate.getDstSwitch().getDpId(), islToUpdate.getDstPort());
            isl.ifPresent(link -> {
                link.setCost(value);
                islRepository.createOrUpdate(link);
            });

            return isl.isPresent();
        });
    }

    /**
     * Set ISL's max bandwidth to be equal to its speed (the default situation).
     *
     * @param islToUpdate ISL to be changed
     * @return true if at least 1 ISL was affected
     */
    @Override
    public boolean resetIslBandwidth(Isl islToUpdate) {
        return transactionManager.doInTransaction(() -> {
            Optional<org.openkilda.model.Isl> isl = islRepository.findByEndpoints(
                    islToUpdate.getSrcSwitch().getDpId(), islToUpdate.getSrcPort(),
                    islToUpdate.getDstSwitch().getDpId(), islToUpdate.getDstPort());
            isl.ifPresent(link -> {
                link.setMaxBandwidth(link.getSpeed());
                link.setAvailableBandwidth(link.getSpeed());
                islRepository.createOrUpdate(link);
            });

            return isl.isPresent();
        });
    }

    /**
     * Remove all inactive ISLs.
     *
     * @return true if at least 1 ISL was deleted
     */
    @Override
    public boolean removeInactiveIsls() {
        return transactionManager.doInTransaction(() -> {
            //TODO(siakovenko): non optimal and a dedicated method for fetching inactive entities must be introduced.
            Collection<org.openkilda.model.Isl> inactiveIsls = islRepository.findAll().stream()
                    .filter(isl -> isl.getStatus() != IslStatus.ACTIVE)
                    .collect(Collectors.toList());

            inactiveIsls.forEach(islRepository::delete);
            return !inactiveIsls.isEmpty();
        });
    }

    /**
     * Remove all inactive switches.
     *
     * @return true if at least 1 switch was deleted
     */
    @Override
    public boolean removeInactiveSwitches() {
        return transactionManager.doInTransaction(() -> {
            //TODO(siakovenko): non optimal and a dedicated method for fetching inactive entities must be introduced.
            Collection<org.openkilda.model.Switch> inactiveSwitches = switchRepository.findAll().stream()
                    .filter(isl -> isl.getStatus() != SwitchStatus.ACTIVE)
                    .collect(Collectors.toList());

            inactiveSwitches.forEach(switchRepository::delete);
            return !inactiveSwitches.isEmpty();
        });
    }

    /**
     * Set cost for all ISLs to be equal to DEFAULT_COST value.
     *
     * @return true if at least 1 ISL was affected
     */
    @Override
    public boolean resetCosts() {
        Session session = ((Neo4jSessionFactory) transactionManager).getSession();
        String query = "MATCH ()-[i:isl]->() SET i.cost=$cost";
        Result result = session.query(query, ImmutableMap.of("cost", DEFAULT_COST));
        return result.queryStatistics().getPropertiesSet() > 0;
    }

    /**
     * Get ISL cost.
     *
     * @param islToGet ISL for which cost should be retrieved
     * @return ISL cost
     */
    @Override
    public int getIslCost(Isl islToGet) {
        Optional<org.openkilda.model.Isl> isl = islRepository.findByEndpoints(
                islToGet.getSrcSwitch().getDpId(), islToGet.getSrcPort(),
                islToGet.getDstSwitch().getDpId(), islToGet.getDstPort());
        return isl.map(org.openkilda.model.Isl::getCost)
                .filter(cost -> cost > 0)
                .orElse(DEFAULT_COST);
    }

    /**
     * Count all flow records.
     *
     * @return the number of flow records
     */
    @Override
    public int countFlows() {
        //TODO(siakovenko): non optimal and a dedicated method for counting must be introduced.
        return flowPairRepository.findAll().size();
    }

    /**
     * Get all possible paths between source and destination switches.
     *
     * @param src source switch ID
     * @param dst destination switch ID
     * @return list of PathInfoData objects
     */
    @Override
    @SuppressWarnings("unchecked")
    public List<PathInfoData> getPaths(SwitchId src, SwitchId dst) {
        //TODO(siakovenko): need to revise the tests that require path information as persistence implementation
        // may not provide an ability to find a path.
        Session session = ((Neo4jSessionFactory) transactionManager).getSession();

        String query = "match p=(:switch {name: {src_switch}})-[:isl*.." + DEFAULT_DEPTH + "]->"
                + "(:switch {name: {dst_switch}}) "
                + "WHERE ALL(x IN NODES(p) WHERE SINGLE(y IN NODES(p) WHERE y = x)) "
                + "WITH RELATIONSHIPS(p) as links, NODES(p) as nodes "
                + "WHERE ALL(l IN links WHERE l.status = 'active') "
                + "return links, nodes";
        Map<String, Object> params = new HashMap<>(2);
        params.put("src_switch", src.toString());
        params.put("dst_switch", dst.toString());

        Result result = session.query(query, params);
        List<PathInfoData> deserializedResults = new ArrayList<>();
        for (Map<String, Object> record : result.queryResults()) {
            List<PathNode> path = new ArrayList<>();
            int seqId = 0;
            for (org.openkilda.model.Isl link : (List<org.openkilda.model.Isl>) record.get("links")) {
                path.add(new PathNode(link.getSrcSwitch().getSwitchId(),
                        link.getSrcPort(), seqId++,
                        (long) link.getLatency()));
                path.add(new PathNode(link.getDestSwitch().getSwitchId(),
                        link.getDestPort(), seqId++,
                        (long) link.getLatency()));
            }
            deserializedResults.add(new PathInfoData(0, path));
        }
        return deserializedResults;
    }

<<<<<<< HEAD
    @Override
    public FlowPairDto<FlowDto, FlowDto> getFlow(String flowId) {
        Optional<FlowPair> flowPair = flowPairRepository.findFlowPairById(flowId);
=======
    /**
     * Get flow.
     *
     * @param flowId flow ID
     * @return FlowPair object
     */
    @Override
    public FlowPairDto<FlowDto, FlowDto> getFlow(String flowId) {
        Optional<FlowPair> flowPair = flowPairRepository.findById(flowId);
>>>>>>> 5a046d34
        return flowPair
                .map(flow -> new FlowPairDto<>(convert(flow.getForward()), convert(flow.getReverse())))
                .orElse(null);
    }

    /**
     * Update flow bandwidth.
     *
     * @param flowId flow ID
     * @param newBw new bandwidth to be set
     */
    @Override
    public void updateFlowBandwidth(String flowId, long newBw) {
<<<<<<< HEAD
        FlowPair flowPair = flowPairRepository.findFlowPairById(flowId)
=======
        FlowPair flowPair = flowPairRepository.findById(flowId)
>>>>>>> 5a046d34
                .orElseThrow(() -> new RuntimeException(format("Unable to find Flow for %s", flowId)));
        flowPair.getForward().setBandwidth(newBw);
        flowPair.getReverse().setBandwidth(newBw);
        flowPairRepository.createOrUpdate(flowPair);
    }

    private FlowDto convert(UnidirectionalFlow flow) {
        return flowMapper.map(flow);
    }

    private static final FlowMapper flowMapper = Mappers.getMapper(FlowMapper.class);

    @Mapper
    public interface FlowMapper {
        @Mapping(source = "srcPort", target = "sourcePort")
        @Mapping(source = "srcVlan", target = "sourceVlan")
        @Mapping(source = "destPort", target = "destinationPort")
        @Mapping(source = "destVlan", target = "destinationVlan")
        @Mapping(target = "sourceSwitch", expression = "java(flow.getSrcSwitch().getSwitchId())")
        @Mapping(target = "destinationSwitch", expression = "java(flow.getDestSwitch().getSwitchId())")
        @Mapping(source = "status", target = "state")
        FlowDto map(UnidirectionalFlow flow);
<<<<<<< HEAD
=======

        /**
         * Convert {@link Instant} to {@link String}.
         */
        default String map(Instant time) {
            if (time == null) {
                return null;
            }
            return DateTimeFormatter.ISO_INSTANT.format(time);
        }
>>>>>>> 5a046d34
    }
}<|MERGE_RESOLUTION|>--- conflicted
+++ resolved
@@ -97,11 +97,7 @@
      * Updates available_bandwidth property on a certain ISL.
      *
      * @param islToUpdate ISL to be changed
-<<<<<<< HEAD
-     * @param value       max bandwidth to set
-=======
      * @param value       available bandwidth to set
->>>>>>> 5a046d34
      * @return true if at least 1 ISL was affected.
      */
     @Override
@@ -281,11 +277,6 @@
         return deserializedResults;
     }
 
-<<<<<<< HEAD
-    @Override
-    public FlowPairDto<FlowDto, FlowDto> getFlow(String flowId) {
-        Optional<FlowPair> flowPair = flowPairRepository.findFlowPairById(flowId);
-=======
     /**
      * Get flow.
      *
@@ -295,7 +286,6 @@
     @Override
     public FlowPairDto<FlowDto, FlowDto> getFlow(String flowId) {
         Optional<FlowPair> flowPair = flowPairRepository.findById(flowId);
->>>>>>> 5a046d34
         return flowPair
                 .map(flow -> new FlowPairDto<>(convert(flow.getForward()), convert(flow.getReverse())))
                 .orElse(null);
@@ -309,11 +299,7 @@
      */
     @Override
     public void updateFlowBandwidth(String flowId, long newBw) {
-<<<<<<< HEAD
-        FlowPair flowPair = flowPairRepository.findFlowPairById(flowId)
-=======
         FlowPair flowPair = flowPairRepository.findById(flowId)
->>>>>>> 5a046d34
                 .orElseThrow(() -> new RuntimeException(format("Unable to find Flow for %s", flowId)));
         flowPair.getForward().setBandwidth(newBw);
         flowPair.getReverse().setBandwidth(newBw);
@@ -336,8 +322,6 @@
         @Mapping(target = "destinationSwitch", expression = "java(flow.getDestSwitch().getSwitchId())")
         @Mapping(source = "status", target = "state")
         FlowDto map(UnidirectionalFlow flow);
-<<<<<<< HEAD
-=======
 
         /**
          * Convert {@link Instant} to {@link String}.
@@ -348,6 +332,5 @@
             }
             return DateTimeFormatter.ISO_INSTANT.format(time);
         }
->>>>>>> 5a046d34
     }
 }