# Copyright 2017 Telstra Open Source
#
#   Licensed under the Apache License, Version 2.0 (the "License");
#   you may not use this file except in compliance with the License.
#   You may obtain a copy of the License at
#
#       http://www.apache.org/licenses/LICENSE-2.0
#
#   Unless required by applicable law or agreed to in writing, software
#   distributed under the License is distributed on an "AS IS" BASIS,
#   WITHOUT WARRANTIES OR CONDITIONS OF ANY KIND, either express or implied.
#   See the License for the specific language governing permissions and
#   limitations under the License.
#

<<<<<<< HEAD
__version__ = '0.1.dev9'
=======
__version__ = '0.1.dev12'
>>>>>>> a1eaa6f8
<|MERGE_RESOLUTION|>--- conflicted
+++ resolved
@@ -13,8 +13,4 @@
 #   limitations under the License.
 #
 
-<<<<<<< HEAD
-__version__ = '0.1.dev9'
-=======
-__version__ = '0.1.dev12'
->>>>>>> a1eaa6f8
+__version__ = '0.1.dev12'