environment.naming.prefix = 

parallelism = 1
workers = 1

kafka.hosts = kafka.pendev:9092
kafka.partitions.default = 1
kafka.replication.default = 3
kafka.topic.ctrl = kilda.ctrl
kafka.topic.flow = kilda.flow
kafka.topic.flow.status = kilda.flow.status
kafka.topic.ping = kilda.ping
kafka.topic.health.check = kilda.health.check
kafka.topic.northbound = kilda.northbound
kafka.topic.opentsdb = kilda.otsdb
kafka.topic.simulator = kilda.simulator
kafka.topic.speaker = kilda.speaker
kafka.topic.stats = kilda.stats
kafka.topic.topo.cache = kilda.topo.cache
kafka.topic.topo.disco = kilda.topo.disco
kafka.topic.topo.eng = kilda.topo.eng
kafka.topic.topo.nbworker = kilda.topo.nb

opentsdb.hosts = http://opentsdb.pendev:4242
opentsdb.timeout = 30
opentsdb.num.spouts = 1
opentsdb.num.opentsdbfilterbolt = 1
opentsdb.num.opentsdbbolt = 1
opentsdb.workers.opentsdbolt = 1
opentsdb.num.datapointparserbolt = 1
opentsdb.workers.datapointparserbolt = 1
opentsdb.batch.size = 50
opentsdb.flush.interval = 1
opentsdb.workers = 1
opentsdb.client.chunked-requests.enabled = true

neo4j.hosts = neo4j.pendev:7687
neo4j.user = neo4j
neo4j.pswd = temppass

filter.directory =
logger.level = INFO
logger.watermark =

#######
# Discovery
# - discovery.interval = how many bolt ticks(1 tick per second) between ISL discovery / health checks, starts from 0
# - discovery.timeout = at which point do we send an ISL Failure (if it is an ISL)
#       - NB: the number is in "ticks", not "attempts" .. attempts = timeout/interval
# - discovery.limit = at what point do we stop sending? -1 means never ..
# - discovery.speaker-failure-timeout - after this amount of seconds without a
#   message from speaker it will be marked as unavailable
# - discovery.keep.removed.isl - how long should we store/remember in minutes isl endpoints.
#   it is mainly used for defining whether isl is moved or not
discovery.interval = 2
discovery.timeout = 9
discovery.limit = -1
discovery.speaker-failure-timeout = 5
discovery.dump-request-timeout-seconds=60
discovery.keep.removed.isl = 60
<<<<<<< HEAD

# all following ping intervals are in seconds
#flow.ping.interval = 10
#flow.ping.timeout = 2
#flow.ping.fail.delay = 45
#flow.ping.fail.reset = 1800

local = no
local.execution.time = 10
=======

local = no
local.execution.time = 300
>>>>>>> 7df9d8dc
<|MERGE_RESOLUTION|>--- conflicted
+++ resolved
@@ -58,7 +58,6 @@
 discovery.speaker-failure-timeout = 5
 discovery.dump-request-timeout-seconds=60
 discovery.keep.removed.isl = 60
-<<<<<<< HEAD
 
 # all following ping intervals are in seconds
 #flow.ping.interval = 10
@@ -67,9 +66,4 @@
 #flow.ping.fail.reset = 1800
 
 local = no
-local.execution.time = 10
-=======
-
-local = no
-local.execution.time = 300
->>>>>>> 7df9d8dc
+local.execution.time = 300