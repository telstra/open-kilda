/* Copyright 2017 Telstra Open Source
 *
 *   Licensed under the Apache License, Version 2.0 (the "License");
 *   you may not use this file except in compliance with the License.
 *   You may obtain a copy of the License at
 *
 *       http://www.apache.org/licenses/LICENSE-2.0
 *
 *   Unless required by applicable law or agreed to in writing, software
 *   distributed under the License is distributed on an "AS IS" BASIS,
 *   WITHOUT WARRANTIES OR CONDITIONS OF ANY KIND, either express or implied.
 *   See the License for the specific language governing permissions and
 *   limitations under the License.
 */

package org.openkilda.wfm.topology;

import static java.lang.String.format;
import static org.openkilda.wfm.topology.utils.MessageTranslator.KEY_FIELD;

import org.openkilda.config.KafkaConfig;
import org.openkilda.config.naming.KafkaNamingStrategy;
import org.openkilda.messaging.AbstractMessage;
import org.openkilda.messaging.Message;
import org.openkilda.wfm.CtrlBoltRef;
import org.openkilda.wfm.LaunchEnvironment;
import org.openkilda.wfm.config.naming.TopologyNamingStrategy;
import org.openkilda.wfm.config.provider.MultiPrefixConfigurationProvider;
import org.openkilda.wfm.ctrl.RouteBolt;
import org.openkilda.wfm.error.ConfigurationException;
import org.openkilda.wfm.error.NameCollisionException;
import org.openkilda.wfm.error.StreamNameCollisionException;
import org.openkilda.wfm.kafka.AbstractMessageDeserializer;
import org.openkilda.wfm.kafka.CustomNamedSubscription;
import org.openkilda.wfm.kafka.MessageDeserializer;
import org.openkilda.wfm.kafka.MessageSerializer;
import org.openkilda.wfm.topology.utils.AbstractMessageTranslator;
import org.openkilda.wfm.topology.utils.KafkaRecordTranslator;
import org.openkilda.wfm.topology.utils.KeyValueKafkaRecordTranslator;
import org.openkilda.wfm.topology.utils.MessageTranslator;

import com.google.common.annotations.VisibleForTesting;
import org.apache.kafka.clients.producer.ProducerConfig;
import org.apache.kafka.common.serialization.StringDeserializer;
import org.apache.kafka.common.serialization.StringSerializer;
import org.apache.storm.Config;
import org.apache.storm.LocalCluster;
import org.apache.storm.StormSubmitter;
import org.apache.storm.kafka.bolt.KafkaBolt;
import org.apache.storm.kafka.bolt.mapper.FieldNameBasedTupleToKafkaMapper;
import org.apache.storm.kafka.bolt.selector.DefaultTopicSelector;
import org.apache.storm.kafka.spout.KafkaSpout;
import org.apache.storm.kafka.spout.KafkaSpoutConfig;
<<<<<<< HEAD
import org.apache.storm.kafka.spout.KafkaSpoutRetryExponentialBackoff;
import org.apache.storm.kafka.spout.KafkaSpoutRetryExponentialBackoff.TimeInterval;
=======
import org.apache.storm.kafka.spout.RecordTranslator;
>>>>>>> 466a5d67
import org.apache.storm.thrift.TException;
import org.apache.storm.topology.BoltDeclarer;
import org.apache.storm.topology.TopologyBuilder;
import org.apache.storm.tuple.Fields;
import org.kohsuke.args4j.CmdLineException;
import org.slf4j.Logger;
import org.slf4j.LoggerFactory;

import java.util.Collections;
import java.util.List;
import java.util.Optional;
import java.util.Properties;

/**
 * Represents abstract topology.
 */
public abstract class AbstractTopology<T extends AbstractTopologyConfig> implements Topology {
    protected final Logger logger = LoggerFactory.getLogger(getClass());

    public static final String SPOUT_ID_CTRL = "ctrl.in";
    public static final String BOLT_ID_CTRL_ROUTE = "ctrl.route";
    public static final String BOLT_ID_CTRL_OUTPUT = "ctrl.out";

    public static final String KEY_FIELD = "key";
    public static final String MESSAGE_FIELD = "message";
    public static final Fields fieldMessage = new Fields(MESSAGE_FIELD);
    public static final Fields FIELDS_KEY = new Fields(KEY_FIELD);

    protected final String topologyName;

    protected final KafkaNamingStrategy kafkaNamingStrategy;
    protected final TopologyNamingStrategy topoNamingStrategy;
    protected final MultiPrefixConfigurationProvider configurationProvider;

    protected final T topologyConfig;
    private final KafkaConfig kafkaConfig;

    protected AbstractTopology(LaunchEnvironment env, Class<T> topologyConfigClass) {
        kafkaNamingStrategy = env.getKafkaNamingStrategy();
        topoNamingStrategy = env.getTopologyNamingStrategy();

        String defaultTopologyName = getDefaultTopologyName();
        // Use the default topology name with naming strategy applied only if no specific name provided via CLI.
        topologyName = Optional.ofNullable(env.getTopologyName())
                .orElse(topoNamingStrategy.stormTopologyName(defaultTopologyName));

        configurationProvider = env.getConfigurationProvider(topologyName,
                TOPOLOGY_PROPERTIES_DEFAULTS_PREFIX + defaultTopologyName);

        topologyConfig = configurationProvider.getConfiguration(topologyConfigClass);
        kafkaConfig = configurationProvider.getConfiguration(KafkaConfig.class);

        logger.debug("Topology built {}: kafka={}, parallelism={}, workers={}",
                topologyName, kafkaConfig.getHosts(), topologyConfig.getParallelism(),
                topologyConfig.getWorkers());
    }

    protected String getDefaultTopologyName() {
        return getClass().getSimpleName().toLowerCase();
    }

    protected void setup() throws TException, NameCollisionException {
        if (topologyConfig.getUseLocalCluster()) {
            setupLocal();
        } else {
            setupLocal();
        }
    }

    private void setupRemote() throws TException, NameCollisionException {
        Config config = makeStormConfig();
        config.setDebug(false);

        logger.info("Submit Topology: {}", topologyName);
        StormSubmitter.submitTopology(topologyName, config, createTopology());
    }

    private void setupLocal() throws NameCollisionException {
        Config config = makeStormConfig();
        config.setDebug(true);

        LocalCluster cluster = new LocalCluster();
        cluster.submitTopology(topologyName, config, createTopology());

        logger.info("Start Topology: {} (local)", topologyName);
        localExecutionMainLoop();

        cluster.shutdown();
    }

    protected static int handleLaunchException(Exception error) {
        final Logger log = LoggerFactory.getLogger(AbstractTopology.class);

        int errorCode;
        try {
            throw error;
        } catch (CmdLineException e) {
            System.err.println(e.getMessage());
            System.err.println();
            System.err.println("Allowed options and arguments:");
            e.getParser().printUsage(System.err);
            errorCode = 2;
        } catch (ConfigurationException e) {
            System.err.println(e.getMessage());
            errorCode = 3;
        } catch (TException e) {
            log.error("Unable to complete topology setup: {}", e.getMessage());
            errorCode = 4;
        } catch (Exception e) {
            log.error("Unhandled exception", e);
            errorCode = 1;
        }

        return errorCode;
    }

    private Properties getKafkaProducerProperties() {
        Properties kafka = new Properties();

        kafka.setProperty(ProducerConfig.KEY_SERIALIZER_CLASS_CONFIG, StringSerializer.class.getName());
        kafka.setProperty(ProducerConfig.VALUE_SERIALIZER_CLASS_CONFIG, StringSerializer.class.getName());
        kafka.setProperty(ProducerConfig.BOOTSTRAP_SERVERS_CONFIG, kafkaConfig.getHosts());
        kafka.setProperty("request.required.acks", "1");

        return kafka;
    }

    protected Config makeStormConfig() {
        Config stormConfig = new Config();

        stormConfig.setNumWorkers(topologyConfig.getWorkers());
        if (topologyConfig.getUseLocalCluster()) {
            stormConfig.setMaxTaskParallelism(topologyConfig.getParallelism());
        }

        return stormConfig;
    }

    protected void localExecutionMainLoop() {
        logger.info("Sleep while local topology is executing");
        try {
            Thread.sleep(topologyConfig.getLocalExecutionTime());
        } catch (InterruptedException e) {
            logger.warn("Execution process have been interrupted.");
        }
    }

    @Override
    public final String getTopologyName() {
        return topologyName;
    }

    @VisibleForTesting
    public final T getConfig() {
        return topologyConfig;
    }

    /**
     * Creates Kafka spout.
     *
     * @param topic Kafka topic
     * @return {@link KafkaSpout}
     * @deprecated should be replaced by {@link AbstractTopology#buildKafkaSpout(String, String)}.
     */
    @Deprecated
    protected KafkaSpout<String, String> createKafkaSpout(String topic, String spoutId) {
        KafkaSpoutConfig<String, String> config = makeKafkaSpoutConfigBuilder(spoutId, topic)
                .build();

        return new KafkaSpout<>(config);
    }

    protected KafkaSpout<String, String> createKafkaSpout(List<String> topics, String spoutId) {
        KafkaSpoutConfig<String, String> config = makeKafkaSpoutConfigBuilder(spoutId, topics,
                new KeyValueKafkaRecordTranslator())
                .build();

        return new KafkaSpout<>(config);
    }

    /**
     * Creates Kafka spout. Transforms received value to {@link Message}.
     *
     * @param topic Kafka topic
     * @return {@link KafkaSpout}
     */
    protected KafkaSpout<String, Message> buildKafkaSpout(String topic, String spoutId) {
<<<<<<< HEAD
        // fixme(ncherevko): max retries should be not null
        return new KafkaSpout<>(getKafkaSpoutConfigBuilder(topic, spoutId)
                .setRetry(new KafkaSpoutRetryExponentialBackoff(TimeInterval.seconds(0), TimeInterval.milliSeconds(2),
                        0, TimeInterval.seconds(10))).build());
    }

    /**
     * Creates Kafka spout. Transforms received value to {@link Message}.
     *
     * @param topic Kafka topic
     * @return {@link KafkaSpout}
     */
    protected KafkaSpout<String, AbstractMessage> buildKafkaSpoutForAbstractMessage(String topic, String spoutId) {
        return new KafkaSpout<>(getKafkaSpoutAbstractMessageSupport(topic, spoutId).build());
=======
        KafkaSpoutConfig<String, Message> config = getKafkaSpoutConfigBuilder(topic, spoutId).build();
        logger.info("Setup kafka spout: id={}, group={}, subscriptions={}",
                    spoutId, config.getConsumerGroupId(), config.getSubscription().getTopicsString());
        return new KafkaSpout<>(config);
>>>>>>> 466a5d67
    }

    /**
     * Creates Kafka bolt.
     *
     * @param topic Kafka topic
     * @return {@link KafkaBolt}
     * @deprecated replaced by {@link AbstractTopology#buildKafkaBolt(String)}
     */
    @Deprecated
    protected KafkaBolt<String, String> createKafkaBolt(final String topic) {
        return new KafkaBolt<String, String>()
                .withProducerProperties(getKafkaProducerProperties())
                .withTopicSelector(new DefaultTopicSelector(topic))
                .withTupleToKafkaMapper(new FieldNameBasedTupleToKafkaMapper<>());
    }

    /**
     * Creates Kafka bolt, that uses {@link MessageSerializer} in order to serialize an object.
     *
     * @param topic Kafka topic
     * @return {@link KafkaBolt}
     */
    protected KafkaBolt<String, T> buildKafkaBolt(final String topic) {
        Properties properties = getKafkaProducerProperties();
        properties.setProperty(ProducerConfig.VALUE_SERIALIZER_CLASS_CONFIG, MessageSerializer.class.getName());

        return new KafkaBolt<String, T>()
                .withProducerProperties(properties)
                .withTopicSelector(new DefaultTopicSelector(topic))
                .withTupleToKafkaMapper(new FieldNameBasedTupleToKafkaMapper<>());
    }

    protected void createCtrlBranch(TopologyBuilder builder, List<CtrlBoltRef> targets)
            throws StreamNameCollisionException {
        String ctrlTopic = topologyConfig.getKafkaCtrlTopic();

        KafkaSpout kafkaSpout;
        kafkaSpout = createKafkaSpout(ctrlTopic, SPOUT_ID_CTRL);
        builder.setSpout(SPOUT_ID_CTRL, kafkaSpout);

        RouteBolt route = new RouteBolt(topologyName);
        builder.setBolt(BOLT_ID_CTRL_ROUTE, route)
                .shuffleGrouping(SPOUT_ID_CTRL);

        KafkaBolt kafkaBolt = createKafkaBolt(ctrlTopic);
        BoltDeclarer outputSetup = builder.setBolt(BOLT_ID_CTRL_OUTPUT, kafkaBolt)
                .shuffleGrouping(BOLT_ID_CTRL_ROUTE, RouteBolt.STREAM_ID_ERROR);

        for (CtrlBoltRef ref : targets) {
            String boltId = ref.getBoltId();
            ref.getDeclarer().allGrouping(BOLT_ID_CTRL_ROUTE, route.registerEndpoint(boltId));
            outputSetup.shuffleGrouping(boltId, ref.getBolt().getCtrlStreamId());
        }
    }

    /**
     * Creates kafka spout config.
     * @param spoutId spout identifier.
     * @param topic topic name.
     * @return kafka spout builder.
     * @deprecated should be replaced by {@link AbstractTopology#getKafkaSpoutConfigBuilder(String, String)}
     */
    @Deprecated
    protected KafkaSpoutConfig.Builder<String, String> makeKafkaSpoutConfigBuilder(String spoutId, String topic) {
        return makeKafkaSpoutConfigBuilder(spoutId, Collections.singletonList(topic), null);
    }

    protected KafkaSpoutConfig.Builder<String, String> makeKafkaSpoutConfigBuilder(String spoutId,
                                                                                   List<String> topics,
                                                                                   RecordTranslator translator) {
        if (translator == null) {
            translator = new KafkaRecordTranslator<>();
        }
        return new KafkaSpoutConfig.Builder<>(
                kafkaConfig.getHosts(), StringDeserializer.class, StringDeserializer.class,
                new CustomNamedSubscription(topics))

                .setGroupId(makeKafkaGroupName(spoutId))
                .setRecordTranslator(translator)

                // NB: There is an issue with using the default of "earliest uncommitted message" -
                //      if we erase the topics, then the committed will be > the latest .. and so
                //      we won't process any messages.
                // NOW: we'll miss any messages generated while the topology is down.
                .setFirstPollOffsetStrategy(KafkaSpoutConfig.FirstPollOffsetStrategy.LATEST);
    }

    protected KafkaSpoutConfig.Builder<String, Message> getKafkaSpoutConfigBuilder(String topic, String spoutId) {
        KafkaSpoutConfig.Builder<String, Message> config = new KafkaSpoutConfig.Builder<>(kafkaConfig.getHosts(),
                StringDeserializer.class, MessageDeserializer.class, new CustomNamedSubscription(topic));

        config.setGroupId(makeKafkaGroupName(spoutId))
                .setRecordTranslator(new MessageTranslator())
                .setFirstPollOffsetStrategy(KafkaSpoutConfig.FirstPollOffsetStrategy.LATEST);

        return config;
    }

    protected KafkaSpoutConfig.Builder<String, AbstractMessage> getKafkaSpoutAbstractMessageSupport(String topic,
                                                                                                    String spoutId) {
        KafkaSpoutConfig.Builder<String, AbstractMessage> config = new KafkaSpoutConfig.Builder<>(
                kafkaConfig.getHosts(), StringDeserializer.class, AbstractMessageDeserializer.class,
                new CustomNamedSubscription(topic));

        config.setGroupId(makeKafkaGroupName(spoutId))
                .setRecordTranslator(new AbstractMessageTranslator())
                .setFirstPollOffsetStrategy(KafkaSpoutConfig.FirstPollOffsetStrategy.LATEST);

        return config;
    }

    private String makeKafkaGroupName(String spoutId) {
        return kafkaNamingStrategy.kafkaConsumerGroupName(format("%s__%s", topologyName, spoutId));
    }
}<|MERGE_RESOLUTION|>--- conflicted
+++ resolved
@@ -16,7 +16,6 @@
 package org.openkilda.wfm.topology;
 
 import static java.lang.String.format;
-import static org.openkilda.wfm.topology.utils.MessageTranslator.KEY_FIELD;
 
 import org.openkilda.config.KafkaConfig;
 import org.openkilda.config.naming.KafkaNamingStrategy;
@@ -51,12 +50,9 @@
 import org.apache.storm.kafka.bolt.selector.DefaultTopicSelector;
 import org.apache.storm.kafka.spout.KafkaSpout;
 import org.apache.storm.kafka.spout.KafkaSpoutConfig;
-<<<<<<< HEAD
 import org.apache.storm.kafka.spout.KafkaSpoutRetryExponentialBackoff;
 import org.apache.storm.kafka.spout.KafkaSpoutRetryExponentialBackoff.TimeInterval;
-=======
 import org.apache.storm.kafka.spout.RecordTranslator;
->>>>>>> 466a5d67
 import org.apache.storm.thrift.TException;
 import org.apache.storm.topology.BoltDeclarer;
 import org.apache.storm.topology.TopologyBuilder;
@@ -122,7 +118,7 @@
         if (topologyConfig.getUseLocalCluster()) {
             setupLocal();
         } else {
-            setupLocal();
+            setupRemote();
         }
     }
 
@@ -244,27 +240,20 @@
      * @return {@link KafkaSpout}
      */
     protected KafkaSpout<String, Message> buildKafkaSpout(String topic, String spoutId) {
-<<<<<<< HEAD
-        // fixme(ncherevko): max retries should be not null
-        return new KafkaSpout<>(getKafkaSpoutConfigBuilder(topic, spoutId)
-                .setRetry(new KafkaSpoutRetryExponentialBackoff(TimeInterval.seconds(0), TimeInterval.milliSeconds(2),
-                        0, TimeInterval.seconds(10))).build());
-    }
-
-    /**
-     * Creates Kafka spout. Transforms received value to {@link Message}.
-     *
-     * @param topic Kafka topic
-     * @return {@link KafkaSpout}
-     */
-    protected KafkaSpout<String, AbstractMessage> buildKafkaSpoutForAbstractMessage(String topic, String spoutId) {
-        return new KafkaSpout<>(getKafkaSpoutAbstractMessageSupport(topic, spoutId).build());
-=======
         KafkaSpoutConfig<String, Message> config = getKafkaSpoutConfigBuilder(topic, spoutId).build();
         logger.info("Setup kafka spout: id={}, group={}, subscriptions={}",
                     spoutId, config.getConsumerGroupId(), config.getSubscription().getTopicsString());
         return new KafkaSpout<>(config);
->>>>>>> 466a5d67
+    }
+
+    /**
+     * Creates Kafka spout. Transforms received value to {@link Message}.
+     *
+     * @param topic Kafka topic
+     * @return {@link KafkaSpout}
+     */
+    protected KafkaSpout<String, AbstractMessage> buildKafkaSpoutForAbstractMessage(String topic, String spoutId) {
+        return new KafkaSpout<>(getKafkaSpoutAbstractMessageSupport(topic, spoutId).build());
     }
 
     /**
