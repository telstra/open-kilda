--- conflicted
+++ resolved
@@ -50,13 +50,7 @@
             AliveRequest request = new AliveRequest();
             CommandMessage message = new CommandMessage(request, System.currentTimeMillis(), UUID.randomUUID()
                     .toString());
-<<<<<<< HEAD
-            routerMessageSender.send(message.getCorrelationId(), message,
-                                     Stream.formatWithRegion(Stream.SPEAKER_DISCO, region));
-
-=======
             routerMessageSender.emitSpeakerMessage(message.getCorrelationId(), message, region);
->>>>>>> e36a9b24
         }
         floodlightTracker.checkTimeouts();
         floodlightTracker.handleUnmanagedSwitches(routerMessageSender);
@@ -136,15 +130,7 @@
                 System.currentTimeMillis(), correlationId,
                 Destination.CONTROLLER);
 
-<<<<<<< HEAD
-        log.info(
-                "Send network dump request (correlation-id: {})",
-                correlationId);
-        routerMessageSender.send(correlationId, command, Stream.formatWithRegion(Stream.SPEAKER_DISCO, region));
-        return correlationId;
-=======
         log.info("Send network dump request (correlation-id: {})", correlationId);
         routerMessageSender.emitSpeakerMessage(correlationId, command, region);
->>>>>>> e36a9b24
     }
 }