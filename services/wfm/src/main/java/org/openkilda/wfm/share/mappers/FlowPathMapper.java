/* Copyright 2018 Telstra Open Source
 *
 *   Licensed under the Apache License, Version 2.0 (the "License");
 *   you may not use this file except in compliance with the License.
 *   You may obtain a copy of the License at
 *
 *       http://www.apache.org/licenses/LICENSE-2.0
 *
 *   Unless required by applicable law or agreed to in writing, software
 *   distributed under the License is distributed on an "AS IS" BASIS,
 *   WITHOUT WARRANTIES OR CONDITIONS OF ANY KIND, either express or implied.
 *   See the License for the specific language governing permissions and
 *   limitations under the License.
 */

package org.openkilda.wfm.share.mappers;

import org.openkilda.messaging.info.event.PathInfoData;
import org.openkilda.messaging.info.event.PathNode;
import org.openkilda.messaging.payload.flow.PathNodePayload;
import org.openkilda.model.Flow;
import org.openkilda.model.FlowPath;
import org.openkilda.model.PathSegment;

import org.mapstruct.Mapper;
import org.mapstruct.factory.Mappers;

import java.util.ArrayList;
import java.util.List;

/**
 * Convert {@link FlowPath} to {@link PathInfoData} and back.
 */
@Mapper
public abstract class FlowPathMapper {

    public static final FlowPathMapper INSTANCE = Mappers.getMapper(FlowPathMapper.class);

    /**
     * Convert {@link FlowPath} to {@link PathInfoData}.
     */
    public PathInfoData map(FlowPath path) {
        PathInfoData result = new PathInfoData();
        result.setLatency(path.getLatency());

        int seqId = 0;
        List<PathNode> nodes = new ArrayList<>();
        for (PathSegment pathSegment : path.getSegments()) {
            nodes.add(new PathNode(pathSegment.getSrcSwitch().getSwitchId(), pathSegment.getSrcPort(),
                    seqId++, pathSegment.getLatency()));
            nodes.add(new PathNode(pathSegment.getDestSwitch().getSwitchId(), pathSegment.getDestPort(),
                    seqId++));
        }

        result.setPath(nodes);

        return result;
    }

    /**
     * Convert {@link FlowPath} to {@link PathNodePayload}.
     */
<<<<<<< HEAD
    public List<PathNodePayload> mapToPathNodes(UnidirectionalFlow flow) {
        return mapToPathNodes(flow.getFlowPath(), flow.getSrcPort(), flow.getDestPort());
    }

    /**
     * Convert {@link FlowPath} to {@link PathNodePayload}.
     */
    public List<PathNodePayload> mapToPathNodes(FlowPath flowPath, int srcPort, int destPort) {
        List<PathNodePayload> resultList = new ArrayList<>();

=======
    public List<PathNodePayload> mapToPathNodes(FlowPath flowPath) {
        List<PathNodePayload> resultList = new ArrayList<>();

        Flow flow = flowPath.getFlow();
        int srcPort = flow.isForward(flowPath) ? flow.getSrcPort() : flow.getDestPort();
        int destPort = flow.isForward(flowPath) ? flow.getDestPort() : flow.getSrcPort();

>>>>>>> 1d9489ea
        if (flowPath.getSegments().isEmpty()) {
            resultList.add(
                    new PathNodePayload(flowPath.getSrcSwitch().getSwitchId(), srcPort, destPort));
        } else {
            List<PathSegment> pathSegments = flowPath.getSegments();

            resultList.add(new PathNodePayload(flowPath.getSrcSwitch().getSwitchId(), srcPort,
                    pathSegments.get(0).getSrcPort()));

            for (int i = 1; i < pathSegments.size(); i++) {
                PathSegment inputNode = pathSegments.get(i - 1);
                PathSegment outputNode = pathSegments.get(i);

                resultList.add(new PathNodePayload(inputNode.getDestSwitch().getSwitchId(), inputNode.getDestPort(),
                        outputNode.getSrcPort()));
            }

            resultList.add(new PathNodePayload(flowPath.getDestSwitch().getSwitchId(),
                    pathSegments.get(pathSegments.size() - 1).getDestPort(), destPort));
        }

        return resultList;
    }
}<|MERGE_RESOLUTION|>--- conflicted
+++ resolved
@@ -60,18 +60,6 @@
     /**
      * Convert {@link FlowPath} to {@link PathNodePayload}.
      */
-<<<<<<< HEAD
-    public List<PathNodePayload> mapToPathNodes(UnidirectionalFlow flow) {
-        return mapToPathNodes(flow.getFlowPath(), flow.getSrcPort(), flow.getDestPort());
-    }
-
-    /**
-     * Convert {@link FlowPath} to {@link PathNodePayload}.
-     */
-    public List<PathNodePayload> mapToPathNodes(FlowPath flowPath, int srcPort, int destPort) {
-        List<PathNodePayload> resultList = new ArrayList<>();
-
-=======
     public List<PathNodePayload> mapToPathNodes(FlowPath flowPath) {
         List<PathNodePayload> resultList = new ArrayList<>();
 
@@ -79,7 +67,6 @@
         int srcPort = flow.isForward(flowPath) ? flow.getSrcPort() : flow.getDestPort();
         int destPort = flow.isForward(flowPath) ? flow.getDestPort() : flow.getSrcPort();
 
->>>>>>> 1d9489ea
         if (flowPath.getSegments().isEmpty()) {
             resultList.add(
                     new PathNodePayload(flowPath.getSrcSwitch().getSwitchId(), srcPort, destPort));
