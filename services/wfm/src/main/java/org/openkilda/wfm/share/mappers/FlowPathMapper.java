--- conflicted
+++ resolved
@@ -17,15 +17,10 @@
 
 import org.openkilda.messaging.info.event.PathInfoData;
 import org.openkilda.messaging.info.event.PathNode;
-<<<<<<< HEAD
-import org.openkilda.model.FlowPath;
-import org.openkilda.model.PathSegment;
-=======
 import org.openkilda.messaging.payload.flow.PathNodePayload;
 import org.openkilda.model.FlowPath;
 import org.openkilda.model.PathSegment;
 import org.openkilda.model.UnidirectionalFlow;
->>>>>>> 5a046d34
 
 import org.mapstruct.Mapper;
 import org.mapstruct.factory.Mappers;
@@ -58,10 +53,6 @@
         }
 
         result.setPath(nodes);
-<<<<<<< HEAD
-
-        return result;
-=======
 
         return result;
     }
@@ -94,6 +85,5 @@
         }
 
         return resultList;
->>>>>>> 5a046d34
     }
 }