/* Copyright 2018 Telstra Open Source
 *
 *   Licensed under the Apache License, Version 2.0 (the "License");
 *   you may not use this file except in compliance with the License.
 *   You may obtain a copy of the License at
 *
 *       http://www.apache.org/licenses/LICENSE-2.0
 *
 *   Unless required by applicable law or agreed to in writing, software
 *   distributed under the License is distributed on an "AS IS" BASIS,
 *   WITHOUT WARRANTIES OR CONDITIONS OF ANY KIND, either express or implied.
 *   See the License for the specific language governing permissions and
 *   limitations under the License.
 */

package org.openkilda.wfm.topology.event.service;

import org.openkilda.model.FeatureToggles;
import org.openkilda.model.Isl;
import org.openkilda.model.IslStatus;
import org.openkilda.model.LinkProps;
import org.openkilda.persistence.TransactionManager;
import org.openkilda.persistence.repositories.FeatureTogglesRepository;
import org.openkilda.persistence.repositories.FlowPathRepository;
import org.openkilda.persistence.repositories.IslRepository;
import org.openkilda.persistence.repositories.LinkPropsRepository;
import org.openkilda.persistence.repositories.RepositoryFactory;
import org.openkilda.persistence.repositories.SwitchRepository;

import lombok.extern.slf4j.Slf4j;

import java.time.Instant;
import java.util.ArrayList;
import java.util.Collection;
import java.util.List;
import java.util.Optional;
import java.util.stream.Collectors;

@Slf4j
public class IslService {
    private TransactionManager transactionManager;
    private IslRepository islRepository;
    private LinkPropsRepository linkPropsRepository;
    private SwitchRepository switchRepository;
    private FlowPathRepository flowPathRepository;
    private FeatureTogglesRepository featureTogglesRepository;

    private int islCostWhenUnderMaintenance;

    public IslService(TransactionManager transactionManager, RepositoryFactory repositoryFactory,
                      int islCostWhenUnderMaintenance) {
        this.islCostWhenUnderMaintenance = islCostWhenUnderMaintenance;
        this.transactionManager = transactionManager;
        islRepository = repositoryFactory.createIslRepository();
        linkPropsRepository = repositoryFactory.createLinkPropsRepository();
        switchRepository = repositoryFactory.createSwitchRepository();
        flowPathRepository = repositoryFactory.createFlowPathRepository();
        featureTogglesRepository = repositoryFactory.createFeatureTogglesRepository();
    }

    /**
     * Create or update isl and send reroute message.
     *
     * @param isl    isl.
     * @param sender sender.
     */
    public void createOrUpdateIsl(Isl isl, Sender sender) {
        createOrUpdateIsl(isl);

        Optional<FeatureToggles> featureToggles = featureTogglesRepository.find();
        if (featureToggles.isPresent()
                && featureToggles.get().getFlowsRerouteOnIslDiscoveryEnabled() != null
                && featureToggles.get().getFlowsRerouteOnIslDiscoveryEnabled()) {

            String reason = String.format("Create or update ISL: %s_%d-%s_%d. ISL status: %s",
                    isl.getSrcSwitch().getSwitchId(), isl.getSrcPort(),
                    isl.getDestSwitch().getSwitchId(), isl.getDestPort(), isl.getStatus());
            sender.sendRerouteInactiveFlowsMessage(reason);
        } else {
            log.warn("Feature toggle 'flows_reroute_on_isl_discovery' is disabled");
        }
    }

    /**
     * Create or update isl.
     *
     * @param isl isl.
     */
    public void createOrUpdateIsl(Isl isl) {
        log.debug("Create or update ISL {}_{}-{}_{}",
                isl.getSrcSwitch().getSwitchId(), isl.getSrcPort(),
                isl.getDestSwitch().getSwitchId(), isl.getDestPort());
        transactionManager.doInTransaction(() -> processCreateOrUpdateIsl(isl));
    }

    private void processCreateOrUpdateIsl(Isl isl) {
        detectEndpointConflicts(isl);

        Instant timestamp = Instant.now();

        Isl daoIsl = islRepository.findByEndpoints(isl.getSrcSwitch().getSwitchId(), isl.getSrcPort(),
                isl.getDestSwitch().getSwitchId(), isl.getDestPort())
                .orElseGet(() -> isl.toBuilder()
                        .srcSwitch(switchRepository.reload(isl.getSrcSwitch()))
                        .destSwitch(switchRepository.reload(isl.getDestSwitch()))
                        .status(IslStatus.INACTIVE)
                        .timeCreate(timestamp)
                        .build());

        updateWith(daoIsl, isl);
        daoIsl.setTimeModify(timestamp);
        daoIsl.setActualStatus(IslStatus.ACTIVE);

        setLinkPropsData(daoIsl);

        Optional<Isl> foundReverseIsl = islRepository.findByEndpoints(isl.getDestSwitch().getSwitchId(),
                isl.getDestPort(), isl.getSrcSwitch().getSwitchId(), isl.getSrcPort());
        foundReverseIsl.ifPresent(reverseIsl -> {
            IslStatus status = getStatus(daoIsl, reverseIsl);
            daoIsl.setStatus(status);
            reverseIsl.setStatus(status);

            islRepository.createOrUpdate(reverseIsl);
        });

        long usedBandwidth = flowPathRepository.getUsedBandwidthBetweenEndpoints(
                isl.getSrcSwitch().getSwitchId(), isl.getSrcPort(),
                isl.getDestSwitch().getSwitchId(), isl.getDestPort());
        daoIsl.setAvailableBandwidth(daoIsl.getMaxBandwidth() - usedBandwidth);

        if ((daoIsl.getSrcSwitch().isUnderMaintenance() || daoIsl.getDestSwitch().isUnderMaintenance())
                && !daoIsl.isUnderMaintenance()) {
            daoIsl.setUnderMaintenance(true);
            daoIsl.setCost(daoIsl.getCost() + islCostWhenUnderMaintenance);
        }

        islRepository.createOrUpdate(daoIsl);

    }

    private void detectEndpointConflicts(Isl isl) {
        List<Isl> conflictIsls = new ArrayList<>();

        islRepository.findBySrcEndpoint(isl.getSrcSwitch().getSwitchId(), isl.getSrcPort())
                .forEach(link -> {
                    if (!link.getDestSwitch().getSwitchId().equals(isl.getDestSwitch().getSwitchId())
                            || link.getDestPort() != isl.getDestPort()) {
                        conflictIsls.add(link);
                    }
                });
        islRepository.findBySrcEndpoint(isl.getDestSwitch().getSwitchId(), isl.getDestPort())
                .forEach(link -> {
                    if (!link.getDestSwitch().getSwitchId().equals(isl.getSrcSwitch().getSwitchId())
                            || link.getDestPort() != isl.getSrcPort()) {
                        conflictIsls.add(link);
                    }
                });
        islRepository.findByDestEndpoint(isl.getSrcSwitch().getSwitchId(), isl.getSrcPort())
                .forEach(link -> {
                    if (!link.getSrcSwitch().getSwitchId().equals(isl.getDestSwitch().getSwitchId())
                            || link.getSrcPort() != isl.getDestPort()) {
                        conflictIsls.add(link);
                    }
                });
        islRepository.findByDestEndpoint(isl.getDestSwitch().getSwitchId(), isl.getDestPort())
                .forEach(link -> {
                    if (!link.getSrcSwitch().getSwitchId().equals(isl.getSrcSwitch().getSwitchId())
                            || link.getSrcPort() != isl.getSrcPort()) {
                        conflictIsls.add(link);
                    }
                });

        for (Isl link : conflictIsls) {
            if (IslStatus.ACTIVE.equals(link.getActualStatus())) {
                log.error("Detected ISL {}_{}-{}_{} conflict with {}_{}-{}_{}. Please contact dev team",
                        link.getSrcSwitch().getSwitchId(), link.getSrcPort(),
                        link.getDestSwitch().getSwitchId(), link.getDestPort(),
                        isl.getSrcSwitch().getSwitchId(), isl.getSrcPort(),
                        isl.getDestSwitch().getSwitchId(), isl.getDestPort());
            } else {
                log.debug("Skip conflict ISL {}_{}-{}_{} deactivation due to its current status - {}",
                        link.getSrcSwitch().getSwitchId(), link.getSrcPort(),
                        link.getDestSwitch().getSwitchId(), link.getDestPort(),
                        link.getActualStatus());
            }
        }
    }

    private void updateWith(Isl islToUpdate, Isl newIsl) {
        islToUpdate.setLatency(newIsl.getLatency());
        islToUpdate.setSpeed(newIsl.getSpeed());
        islToUpdate.setMaxBandwidth(newIsl.getAvailableBandwidth());
        islToUpdate.setDefaultMaxBandwidth(newIsl.getAvailableBandwidth());
    }

    private void setLinkPropsData(Isl isl) {
        Collection<LinkProps> linkPropsDao = linkPropsRepository.findByEndpoints(
                isl.getSrcSwitch().getSwitchId(), isl.getSrcPort(),
                isl.getDestSwitch().getSwitchId(), isl.getDestPort());
        if (!linkPropsDao.isEmpty()) {
            LinkProps linkProps = linkPropsDao.iterator().next();
            Integer cost = linkProps.getCost();
            if (cost != null) {
                isl.setCost(cost);
            }

            Long maxBandwidth = linkProps.getMaxBandwidth();
            if (maxBandwidth != null) {
                isl.setMaxBandwidth(maxBandwidth);
            }
        }
    }

    //TODO: move this into ISL pair entity in the future data model.
    static IslStatus getStatus(Isl forwardIsl, Isl reverseIsl) {
        if (forwardIsl.getActualStatus() == reverseIsl.getActualStatus()) {
            return forwardIsl.getActualStatus();
        } else if (forwardIsl.getActualStatus() == IslStatus.MOVED
                || reverseIsl.getActualStatus() == IslStatus.MOVED) {
            return IslStatus.MOVED;
        } else {
            return IslStatus.INACTIVE;
        }
    }

    /**
     * Isl discovery failed. Send reroute message.
     *
     * @param isl    isl.
     * @param sender sender.
     */
    public void islDiscoveryFailed(Isl isl, Sender sender) {
        if (islDiscoveryFailed(isl)) {
            String reason = String.format("ISL discovery failed. Endpoint: %s_%d. ISL status: %s",
                    isl.getSrcSwitch().getSwitchId(), isl.getSrcPort(), isl.getStatus());
            sender.sendRerouteAffectedFlowsMessage(isl.getSrcSwitch().getSwitchId(), isl.getSrcPort(), reason);
        }
    }

    /**
     * Isl discovery failed.
     *
     * @param isl isl.
     * @return ISL update happens flag
     */
    public boolean islDiscoveryFailed(Isl isl) {
        log.debug("ISL by source endpoint {}_{} discovery failed",
                isl.getSrcSwitch().getSwitchId(), isl.getSrcPort());
        return transactionManager.doInTransaction(() -> processDiscoveryFailedIsl(isl));
    }

    private boolean processDiscoveryFailedIsl(Isl isl) {
        IslStatus islStatus = IslStatus.MOVED == isl.getStatus() ? IslStatus.MOVED : IslStatus.INACTIVE;
        Collection<Isl> isls = islRepository.findBySrcEndpoint(isl.getSrcSwitch().getSwitchId(), isl.getSrcPort())
                .stream()
<<<<<<< HEAD
                .filter(link -> IslStatus.ACTIVE == link.getStatus()
                        || IslStatus.MOVED == islStatus)
=======
                .filter(link -> islStatus != link.getStatus()
                        || islStatus != link.getActualStatus())
>>>>>>> 5a046d34
                .collect(Collectors.toList());

        for (Isl link : isls) {
            log.info("Deactivate ISL {}", link);
            link.setActualStatus(islStatus);

            Optional<Isl> foundReverseLink = islRepository.findByEndpoints(link.getDestSwitch().getSwitchId(),
                    link.getDestPort(), link.getSrcSwitch().getSwitchId(), link.getSrcPort());
            foundReverseLink.ifPresent(reverseLink -> {
                IslStatus status = getStatus(link, reverseLink);
                link.setStatus(status);
                reverseLink.setStatus(status);

                islRepository.createOrUpdate(reverseLink);
            });

            islRepository.createOrUpdate(link);
        }
        return !isls.isEmpty();
    }
}<|MERGE_RESOLUTION|>--- conflicted
+++ resolved
@@ -253,13 +253,8 @@
         IslStatus islStatus = IslStatus.MOVED == isl.getStatus() ? IslStatus.MOVED : IslStatus.INACTIVE;
         Collection<Isl> isls = islRepository.findBySrcEndpoint(isl.getSrcSwitch().getSwitchId(), isl.getSrcPort())
                 .stream()
-<<<<<<< HEAD
-                .filter(link -> IslStatus.ACTIVE == link.getStatus()
-                        || IslStatus.MOVED == islStatus)
-=======
                 .filter(link -> islStatus != link.getStatus()
                         || islStatus != link.getActualStatus())
->>>>>>> 5a046d34
                 .collect(Collectors.toList());
 
         for (Isl link : isls) {
