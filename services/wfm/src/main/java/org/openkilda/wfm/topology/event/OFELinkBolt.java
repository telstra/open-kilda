/* Copyright 2017 Telstra Open Source
 *
 *   Licensed under the Apache License, Version 2.0 (the "License");
 *   you may not use this file except in compliance with the License.
 *   You may obtain a copy of the License at
 *
 *       http://www.apache.org/licenses/LICENSE-2.0
 *
 *   Unless required by applicable law or agreed to in writing, software
 *   distributed under the License is distributed on an "AS IS" BASIS,
 *   WITHOUT WARRANTIES OR CONDITIONS OF ANY KIND, either express or implied.
 *   See the License for the specific language governing permissions and
 *   limitations under the License.
 */

package org.openkilda.wfm.topology.event;

import static java.lang.String.format;
import static org.openkilda.messaging.Utils.MAPPER;
import static org.openkilda.messaging.Utils.PAYLOAD;

import com.fasterxml.jackson.core.JsonProcessingException;
import com.google.common.annotations.VisibleForTesting;
import com.google.common.collect.Lists;
import org.apache.storm.kafka.spout.internal.Timer;
import org.apache.storm.state.KeyValueState;
import org.apache.storm.task.OutputCollector;
import org.apache.storm.task.TopologyContext;
import org.apache.storm.topology.OutputFieldsDeclarer;
import org.apache.storm.tuple.Fields;
import org.apache.storm.tuple.Tuple;
import org.apache.storm.tuple.Values;

import org.openkilda.messaging.BaseMessage;
import org.openkilda.messaging.Destination;
import org.openkilda.messaging.HeartBeat;
import org.openkilda.messaging.Utils;
import org.openkilda.messaging.command.CommandMessage;
import org.openkilda.messaging.command.discovery.NetworkCommandData;
import org.openkilda.messaging.ctrl.AbstractDumpState;
import org.openkilda.messaging.ctrl.state.OFELinkBoltState;
import org.openkilda.messaging.info.InfoData;
import org.openkilda.messaging.info.InfoMessage;
import org.openkilda.messaging.info.discovery.NetworkSyncBeginMarker;
import org.openkilda.messaging.info.discovery.NetworkSyncEndMarker;
import org.openkilda.messaging.info.event.IslChangeType;
import org.openkilda.messaging.info.event.IslInfoData;
import org.openkilda.messaging.info.event.PathNode;
import org.openkilda.messaging.info.event.PortChangeType;
import org.openkilda.messaging.info.event.PortInfoData;
import org.openkilda.messaging.info.event.SwitchInfoData;
import org.openkilda.messaging.info.event.SwitchState;
import org.openkilda.messaging.model.DiscoveryLink;
import org.openkilda.messaging.model.NetworkEndpoint;
import org.openkilda.wfm.OFEMessageUtils;
import org.openkilda.wfm.WatchDog;
import org.openkilda.wfm.ctrl.CtrlAction;
import org.openkilda.wfm.ctrl.ICtrlBolt;
import org.openkilda.wfm.isl.DiscoveryManager;
import org.openkilda.wfm.isl.DummyIIslFilter;
import org.openkilda.wfm.topology.AbstractTopology;
import org.openkilda.wfm.topology.TopologyConfig;
import org.openkilda.wfm.topology.utils.AbstractTickStatefulBolt;

import org.slf4j.Logger;
import org.slf4j.LoggerFactory;

import java.io.IOException;
import java.util.LinkedList;
import java.util.List;
import java.util.Map;
import java.util.Set;
import java.util.UUID;
import java.util.concurrent.TimeUnit;
import java.util.stream.Collectors;

/**
 * This class is the main class for tracking network topology. The most complicated part of
 * the network topology is links and generating health checks.
 *
 * <p>Because this class / topology acts as a regulator / throttler for what the topology engine
 * receives, it is responsible for passing along changes in the network to the topology engine.
 * In other words, this class acts as a buffer for what the topology engine receives. As such, it
 * needs to send Switch / Port / Link up/down status messages.
 *
 * <p>Regarding Storm's KeyValueState .. it
 * doesn't have a keys() feature .. so there is at this stage only one object in it, which holds hashmaps, etc.
 *
 * <p>Cache warming:
 * For update code in Storm, we need to kill and load the new topology, and bolt loses all
 * internal state. For restore data in bolt we send a message to FL and wait till callback message
 * with network data arrive. We don't process common messages and mark it as fail before that.
 * UML Diagram is here https://github.com/telstra/open-kilda/issues/213
\ */
public class OFELinkBolt
        extends AbstractTickStatefulBolt<KeyValueState<String, Object>>
        implements ICtrlBolt {
    private static final Logger logger = LoggerFactory.getLogger(OFELinkBolt.class);
    private static final int BOLT_TICK_INTERVAL = 1;

    private static final String STREAM_ID_CTRL = "ctrl";
    private static final String STATE_ID_DISCOVERY = "discovery-manager";
    private final String topoEngTopic;
    private final String islDiscoveryTopic;

    private final int islHealthCheckInterval;
    private final int islHealthCheckTimeout;
    private final int islHealthFailureLimit;
    private final int islKeepRemovedTimeout;
    private final float watchDogInterval;
    private WatchDog watchDog;
    private TopologyContext context;
    private OutputCollector collector;

    private DummyIIslFilter islFilter;
    private DiscoveryManager discovery;
    private LinkedList<DiscoveryLink> discoveryQueue;

    private String dumpRequestCorrelationId = null;
    private float dumpRequestTimeout;
    private Timer dumpRequestTimer;
    private State state = State.NEED_SYNC;

    /**
     * Default constructor .. default health check frequency
     */
    public OFELinkBolt(TopologyConfig config) {
        super(BOLT_TICK_INTERVAL);

        this.islHealthCheckInterval = config.getDiscoveryInterval();
        this.islHealthCheckTimeout = config.getDiscoveryTimeout();
        this.islHealthFailureLimit = config.getDiscoveryLimit();
        this.islKeepRemovedTimeout = config.getKeepRemovedIslTimeout();

        watchDogInterval = config.getDiscoverySpeakerFailureTimeout();
        dumpRequestTimeout = config.getDiscoveryDumpRequestTimeout();

        topoEngTopic = config.getKafkaTopoEngTopic();
        islDiscoveryTopic = config.getKafkaSpeakerTopic();
    }

    @Override
    public void prepare(Map stormConf, TopologyContext context, OutputCollector collector) {
        islFilter = new DummyIIslFilter();

        this.context = context;
        this.collector = collector;
    }

    @Override
    @SuppressWarnings("unchecked")
    public void initState(KeyValueState<String, Object> state) {
        watchDog = new WatchDog(watchDogInterval);

        // NB: First time the worker is created this will be null
        // TODO: what happens to state as workers go up or down
        Object payload = state.get(STATE_ID_DISCOVERY);
        if (payload == null) {
            payload = discoveryQueue = new LinkedList<>();
            state.put(islDiscoveryTopic, payload);
        } else {
            discoveryQueue = (LinkedList<DiscoveryLink>) payload;
        }

        discovery = new DiscoveryManager(islFilter, discoveryQueue, islHealthCheckInterval, islHealthCheckTimeout,
                islHealthFailureLimit, islKeepRemovedTimeout);
    }

    /**
     * Send ISL health checks for all links.
     */
    @Override
    protected void doTick(Tuple tuple) {
        boolean isSpeakerAvailable = watchDog.isAvailable();

        if (!isSpeakerAvailable) {
            stateTransition(State.OFFLINE);
        }

        String correlationId = UUID.randomUUID().toString();

        switch (state) {
            case NEED_SYNC:
                dumpRequestCorrelationId = correlationId;
                sendNetworkRequest(tuple, correlationId);
                enableDumpRequestTimer();
                stateTransition(State.WAIT_SYNC);
                break;

            case WAIT_SYNC:
            case SYNC_IN_PROGRESS:
                if (dumpRequestTimer.isExpiredResetOnTrue()) {
                    logger.error("Did not get network dump, send one more dump request");
                    dumpRequestCorrelationId = correlationId;
                    sendNetworkRequest(tuple, correlationId);
                }
                break;

            case OFFLINE:
                if (isSpeakerAvailable) {
                    logger.info("Switch into ONLINE mode");
                    stateTransition(State.NEED_SYNC);
                }
                break;

            case MAIN:
<<<<<<< HEAD
                DiscoveryManager.Plan discoveryPlan = discovery.makeDiscoveryPlan();
                try {
                    for (DiscoveryManager.Node node : discoveryPlan.needDiscovery) {
                        String msgCorrelationId = format("%s-%s:%s", correlationId, node.switchId, node.portId);
                        sendDiscoveryMessage(tuple, node, msgCorrelationId);
                    }

                for (DiscoveryManager.Node node : discoveryPlan.discoveryFailure) {
                    String msgCorrelationId = format("%s-%s:%s-fail", correlationId, node.switchId, node.portId);// this is somewhat incongruous - we send failure to TE, but we send
                    // discovery to FL ..
                    // Reality is that the handleDiscovery/handleFailure below does the work
                    //
                    sendDiscoveryFailed(node.switchId, node.portId, tuple, msgCorrelationId);
                }
            } catch (IOException e) {
                logger.error("Unable to encode message: {}", e);
            }break;
=======
                processDiscoveryPlan(tuple, correlationId);
                break;
            default:
                logger.error("Illegal state of OFELinkBolt: {}", state);
>>>>>>> 127df273
        }
    }

    /**
     * Send network dump request to FL.
     */
    private String sendNetworkRequest(Tuple tuple, String correlationId) {
        CommandMessage command = new CommandMessage(new NetworkCommandData(),
                System.currentTimeMillis(), correlationId,
                Destination.CONTROLLER);

        logger.info(
                "Send network dump request (correlation-id: {})",
                correlationId);

        try {
            String json = Utils.MAPPER.writeValueAsString(command);
            collector.emit(islDiscoveryTopic, tuple, new Values(PAYLOAD, json));
        } catch (JsonProcessingException exception) {
            logger.error("Could not serialize network cache request", exception);
        }

        return correlationId;
    }

    private void processDiscoveryPlan(Tuple tuple, String correlationId) {
        DiscoveryManager.Plan discoveryPlan = discovery.makeDiscoveryPlan();
        try {
            for (NetworkEndpoint node : discoveryPlan.needDiscovery) {
                String msgCorrelationId = format("%s-%s:%s", correlationId,
                        node.getSwitchDpId(), node.getPortId());
                sendDiscoveryMessage(tuple, node, msgCorrelationId);
            }

            for (NetworkEndpoint node : discoveryPlan.discoveryFailure) {
                String msgCorrelationId = format("%s-%s:%s-fail", correlationId,
                        node.getSwitchDpId(), node.getPortId());
                // this is somewhat incongruous - we send failure to TE, but we send
                // discovery to FL ..
                // Reality is that the handleDiscovery/handleFailure below does the work
                //
                sendDiscoveryFailed(node.getSwitchDpId(), node.getPortId(), tuple, msgCorrelationId);
            }
        } catch (IOException e) {
            logger.error("Unable to encode message: {}", e);
        }
    }

    /**
     * Helper method for sending an ISL Discovery Message.
     */
<<<<<<< HEAD
    private void sendDiscoveryMessage(Tuple tuple, DiscoveryManager.Node node, String correlationId) throws IOException {
        String json = OFEMessageUtils.createIslDiscovery(node.switchId, node.portId, correlationId);
=======
    private void sendDiscoveryMessage(Tuple tuple, NetworkEndpoint node, String correlationId) throws IOException {
        String json = OFEMessageUtils.createIslDiscovery(node.getSwitchDpId(), node.getPortId(), correlationId);
>>>>>>> 127df273
        logger.debug("LINK: Send ISL discovery command: {}", json);
        collector.emit(islDiscoveryTopic, tuple, new Values(PAYLOAD, json));
    }

    @Override
    protected void doWork(Tuple tuple) {
        if (CtrlAction.boltHandlerEntrance(this, tuple)) {
            return;
        }
        //
        //        (crimi) - commenting out the filter code until we re-evaluate the design. Also, this code
        //        should probably be embedded in "handleIslEvent"
        //        /*
        //         * Check whether ISL Filter needs to be engaged.
        //         */
        //        String source = tuple.getSourceComponent();
        //        if (source.equals(OFEventWFMTopology.SPOUT_ID_INPUT)) {
        //            PopulateIslFilterAction action = new PopulateIslFilterAction(this, tuple, islFilter);
        //            action.run();
        //            return;
        //        }

        String json = tuple.getString(0);

        BaseMessage message;
        try {
            message = MAPPER.readValue(json, BaseMessage.class);
            watchDog.reset();
        } catch (IOException e) {
            collector.ack(tuple);
            logger.error("Unknown Message type={}", json);
            return;
        }

        try {
            if (message instanceof InfoMessage) {
                dispatch(tuple, (InfoMessage) message);
            } else if (message instanceof HeartBeat) {
                logger.debug("Got speaker's heart beat");
                stateTransition(State.NEED_SYNC, State.OFFLINE);
            }
        } catch (Exception e) {
            logger.error(String.format("Unhandled exception in %s", getClass().getName()), e);
        } finally {
            collector.ack(tuple);
        }
    }

    private void dispatch(Tuple tuple, InfoMessage infoMessage) {
        switch (state) {
            case NEED_SYNC:
                dispatchNeedSync(tuple, infoMessage);
                break;
            case WAIT_SYNC:
                dispatchWaitSync(tuple, infoMessage);
                break;
            case SYNC_IN_PROGRESS:
                dispatchSyncInProgress(tuple, infoMessage);
                break;
            case OFFLINE:
                dispatchOffline(tuple, infoMessage);
                break;
            case MAIN:
                dispatchMain(tuple, infoMessage);
                break;
            default:
                reportInvalidEvent(infoMessage.getData());
        }
    }

    private void dispatchNeedSync(Tuple tuple, InfoMessage infoMessage) {
        logger.warn("Bolt internal state is out of sync with FL, skip tuple");
    }

    private void dispatchWaitSync(Tuple tuple, InfoMessage infoMessage) {
        InfoData data = infoMessage.getData();
        if (data instanceof NetworkSyncBeginMarker) {
            if (dumpRequestCorrelationId.equals(infoMessage.getCorrelationId())) {
                logger.info("Got response on network sync request, start processing network events");
                enableDumpRequestTimer();
                stateTransition(State.SYNC_IN_PROGRESS);
            } else {
                logger.warn(
                        "Got response on network sync request with invalid "
                                + "correlation-id(expect: \"{}\", got: \"{}\")",
                        dumpRequestCorrelationId, infoMessage.getCorrelationId());
            }
        } else {
            reportInvalidEvent(data);
        }
    }

    private void dispatchSyncInProgress(Tuple tuple, InfoMessage infoMessage) {
        InfoData data = infoMessage.getData();
        if (data instanceof SwitchInfoData) {
            handleSwitchEvent(tuple, (SwitchInfoData) data);
        } else if (data instanceof PortInfoData) {
            handlePortEvent(tuple, (PortInfoData) data);
        } else if (data instanceof NetworkSyncEndMarker) {
            logger.info("End of network sync stream received");
            stateTransition(State.MAIN);
        } else {
            reportInvalidEvent(data);
        }
    }

    private void dispatchOffline(Tuple tuple, InfoMessage infoMessage) {
        logger.warn("Got input while in offline mode, it mean the possibility to try sync state");
        watchDog.reset();
        stateTransition(State.NEED_SYNC);
    }

    private void dispatchMain(Tuple tuple, InfoMessage infoMessage) {
        InfoData data = infoMessage.getData();
        if (data instanceof SwitchInfoData) {
            handleSwitchEvent(tuple, (SwitchInfoData) data);
            passToTopologyEngine(tuple);
        } else if (data instanceof PortInfoData) {
            handlePortEvent(tuple, (PortInfoData) data);
            passToTopologyEngine(tuple);
        } else if (data instanceof IslInfoData) {
            handleIslEvent(tuple, (IslInfoData) data, infoMessage.getCorrelationId());
        } else {
            reportInvalidEvent(data);
        }
    }

    private void stateTransition(State switchTo) {
        logger.info("State transition to {} (current {})", switchTo, state);
        state = switchTo;
    }

    private void stateTransition(State switchTo, State onlyInState) {
        if (state == onlyInState) {
            stateTransition(switchTo);
        }
    }

    private void reportInvalidEvent(InfoData event) {
        logger.error(
                "Unhandled event: state={}, type={}", state,
                event.getClass().getName());
    }

    private void handleSwitchEvent(Tuple tuple, SwitchInfoData switchData) {
        String switchId = switchData.getSwitchId();
        String state = switchData.getState().toString();
        logger.info("DISCO: Switch Event: switch={} state={}", switchId, state);

        if (SwitchState.DEACTIVATED.getType().equals(state)) {
            // current logic: switch down means stop checking associated ports/links.
            // - possible extra steps of validation of switch down should occur elsewhere
            // - possible extra steps of generating link down messages aren't important since
            //      the TPE will drop the switch node from its graph.
            discovery.handleSwitchDown(switchId);
        } else if (SwitchState.ACTIVATED.getType().equals(state)) {
            // It's possible that we get duplicated switch up events .. particulary if
            // FL goes down and then comes back up; it'll rebuild its switch / port information.
            // NB: need to account for this, and send along to TE to be conservative.
            discovery.handleSwitchUp(switchId);
        } else {
            // TODO: Should this be a warning? Evaluate whether any other state needs to be handled
            logger.warn("SWITCH Event: ignoring state: {}", state);
        }
    }

    /**
     * Pass the original message along, to the Topology Engine topic.
     */
    private void passToTopologyEngine(Tuple tuple) {
        String json = tuple.getString(0);
        collector.emit(topoEngTopic, tuple, new Values(PAYLOAD, json));
    }

    private void passToTopologyEngine(Tuple tuple, InfoMessage message) {
        try {
            String json = Utils.MAPPER.writeValueAsString(message);
            collector.emit(topoEngTopic, tuple, new Values(PAYLOAD, json));
        } catch (JsonProcessingException e) {
            logger.error("Error during json processing", e);
        }
    }

    private void handlePortEvent(Tuple tuple, PortInfoData portData) {
        final String switchId = portData.getSwitchId();
        final int portId = portData.getPortNo();
        String updown = portData.getState().toString();
        logger.info("DISCO: Port Event: switch={} port={} state={}", switchId, portId, updown);

        if (isPortUpOrCached(updown)) {
            discovery.handlePortUp(switchId, portId);
        } else if (updown.equals(OFEMessageUtils.PORT_DOWN)) {
            discovery.handlePortDown(switchId, portId);
        } else {
            // TODO: Should this be a warning? Evaluate whether any other state needs to be handled
            logger.warn("PORT Event: ignoring state: {}", updown);
        }
    }

    private void handleIslEvent(Tuple tuple, IslInfoData discoveredIsl, String correlationId) {
        PathNode srcNode = discoveredIsl.getPath().get(0);
        final String srcSwitch = srcNode.getSwitchId();
        final int srcPort = srcNode.getPortNo();

        PathNode dstNode = discoveredIsl.getPath().get(1);
        final String dstSwitch = dstNode.getSwitchId();
        final int dstPort = dstNode.getPortNo();

        IslChangeType state = discoveredIsl.getState();
        boolean stateChanged = false;

        /*
         * TODO: would be good to merge more of this behavior / business logic within DiscoveryManager
         *  The reason is so that we consolidate behavior related to Network Topology Discovery into
         *  one place.
         */
        if (IslChangeType.DISCOVERED.equals(state)) {
            if (discovery.isIslMoved(srcSwitch, srcPort, dstSwitch, dstPort)) {
                handleMovedIsl(tuple, srcSwitch, srcPort, dstSwitch, dstPort, correlationId);
            }
            stateChanged = discovery.handleDiscovered(srcSwitch, srcPort, dstSwitch, dstPort);
            // If the state has changed, and since we've discovered one end of an ISL, let's make
            // sure we can test the other side as well.
            if (stateChanged && discoveredIsl.getPath().size() > 1) {
                if (!discovery.checkForIsl(dstSwitch, dstPort)) {
                    // Only call PortUp if we aren't checking for ISL. Otherwise, we could end up in an
                    // infinite cycle of always sending a Port UP when one side is discovered.
                    discovery.handlePortUp(dstSwitch, dstPort);
                }

            }

        } else if (IslChangeType.FAILED.equals(state)) {
            stateChanged = discovery.handleFailed(srcSwitch, srcPort);
        } else {
            // TODO: Should this be a warning? Evaluate whether any other state needs to be handled
            logger.warn("ISL Event: ignoring state: {}", state);
        }

        if (stateChanged) {
            // If the state changed, notify the TE.
            logger.info("DISCO: ISL Event: switch={} port={} state={}", srcSwitch, srcPort, state);
            passToTopologyEngine(tuple);
        }
    }

    // TODO: Who are some of the recipients of IslFail message? ie who are we emitting this to?
    //      - From a code search, we see these code bases refering to IslInfoData:
    //          - wfm/topology/cache
    //          - wfm/topology/islstats
    //          - simulator/bolts/SpeakerBolt
    //          - services/topology-engine/queue-engine/topologylistener/eventhandler.py
    //          - services/src/topology .. service/impl/IslServiceImpl .. service/IslService
    //          - services/src/topology .. messaging/kafka/KafkaMessageConsumer
    //          - services/src/pce .. NetworkCache .. FlowCache ..
<<<<<<< HEAD
    private void sendDiscoveryFailed(String switchId, String portId, Tuple tuple, String correlationId) throws IOException {
        String discoFail = OFEMessageUtils.createIslFail(switchId, portId, correlationId);
//        Values dataVal = new Values(PAYLOAD, discoFail, switchId, portId, OFEMessageUtils.LINK_DOWN);
//        collector.emit(topoEngTopic, tuple, dataVal);
=======
    private void sendDiscoveryFailed(String switchId, int portId, Tuple tuple, String correlationId)
            throws IOException {
        String discoFail = OFEMessageUtils.createIslFail(switchId, portId, correlationId);
        //        Values dataVal = new Values(PAYLOAD, discoFail, switchId, portId, OFEMessageUtils.LINK_DOWN);
        //        collector.emit(topoEngTopic, tuple, dataVal);
>>>>>>> 127df273
        collector.emit(topoEngTopic, tuple, new Values(PAYLOAD, discoFail));
        discovery.handleFailed(switchId, portId);
        logger.warn("LINK: Send ISL discovery failure message={}", discoFail);
    }

    private boolean isPortUpOrCached(String state) {
        return OFEMessageUtils.PORT_UP.equals(state) || OFEMessageUtils.PORT_ADD.equals(state)
                || PortChangeType.CACHED.getType().equals(state);
    }

    private void enableDumpRequestTimer() {
        long expireDelay = (int) (dumpRequestTimeout * 1000);
        dumpRequestTimer = new Timer(expireDelay, expireDelay, TimeUnit.MILLISECONDS);
    }

    private void handleMovedIsl(Tuple tuple, String srcSwitch, int srcPort, String dstSwitch, int dstPort,
            String correlationId) {
        NetworkEndpoint dstEndpoint = discovery.getLinkDestination(srcSwitch, srcPort);
        logger.info("Link is moved from {}_{} - {}_{} to endpoint {}_{}", srcSwitch, srcPort,
                dstEndpoint.getSwitchDpId(), dstEndpoint.getPortId(), dstSwitch, dstPort);
        // deactivate reverse link
        discovery.deactivateLinkFromEndpoint(dstEndpoint);

        PathNode srcNode = new PathNode(srcSwitch, srcPort, 0);
        PathNode dstNode = new PathNode(dstEndpoint.getSwitchDpId(), dstEndpoint.getPortId(), 1);
        IslInfoData infoData = new IslInfoData(Lists.newArrayList(srcNode, dstNode), IslChangeType.MOVED);
        InfoMessage message = new InfoMessage(infoData, System.currentTimeMillis(), correlationId);
        passToTopologyEngine(tuple, message);

        // we should send reverse link as well to modify status in TE
        srcNode = new PathNode(dstEndpoint.getSwitchDpId(), dstEndpoint.getPortId(), 0);
        dstNode = new PathNode(srcSwitch, srcPort, 1);
        IslInfoData reverseLink = new IslInfoData(Lists.newArrayList(srcNode, dstNode), IslChangeType.MOVED);
        message = new InfoMessage(reverseLink, System.currentTimeMillis(), correlationId);
        passToTopologyEngine(tuple, message);
    }

    @Override
    public void declareOutputFields(OutputFieldsDeclarer declarer) {
        declarer.declareStream(islDiscoveryTopic, new Fields("key", "message"));
        declarer.declareStream(topoEngTopic, new Fields("key", "message"));
        // FIXME(dbogun): use proper tuple format
        declarer.declareStream(STREAM_ID_CTRL, AbstractTopology.fieldMessage);
    }

    @Override
    public AbstractDumpState dumpState() {
        return new OFELinkBoltState(discoveryQueue, islFilter.getMatchSet());
    }

    @Override
    public String getCtrlStreamId() {
        return STREAM_ID_CTRL;
    }

    @Override
    public AbstractDumpState dumpStateBySwitchId(String switchId) {

        List<DiscoveryLink> filteredDiscoveryQueue =  discoveryQueue.stream()
                .filter(node -> node.getSource().getSwitchDpId().equals(switchId))
                .collect(Collectors.toList());

        Set<DiscoveryLink> filterdIslFilter = islFilter.getMatchSet().stream()
                .filter(node -> node.getSource().getSwitchDpId().equals(switchId))
                .collect(Collectors.toSet());


        return new OFELinkBoltState(filteredDiscoveryQueue, filterdIslFilter);
    }

    @Override
    public TopologyContext getContext() {
        return context;
    }

    @Override
    public OutputCollector getOutput() {
        return collector;
    }

    @VisibleForTesting
    List<DiscoveryLink> getDiscoveryQueue() {
        return this.discoveryQueue;
    }

    private enum State {
        NEED_SYNC,
        WAIT_SYNC,
        SYNC_IN_PROGRESS,
        OFFLINE,
        MAIN
    }
}<|MERGE_RESOLUTION|>--- conflicted
+++ resolved
@@ -204,30 +204,10 @@
                 break;
 
             case MAIN:
-<<<<<<< HEAD
-                DiscoveryManager.Plan discoveryPlan = discovery.makeDiscoveryPlan();
-                try {
-                    for (DiscoveryManager.Node node : discoveryPlan.needDiscovery) {
-                        String msgCorrelationId = format("%s-%s:%s", correlationId, node.switchId, node.portId);
-                        sendDiscoveryMessage(tuple, node, msgCorrelationId);
-                    }
-
-                for (DiscoveryManager.Node node : discoveryPlan.discoveryFailure) {
-                    String msgCorrelationId = format("%s-%s:%s-fail", correlationId, node.switchId, node.portId);// this is somewhat incongruous - we send failure to TE, but we send
-                    // discovery to FL ..
-                    // Reality is that the handleDiscovery/handleFailure below does the work
-                    //
-                    sendDiscoveryFailed(node.switchId, node.portId, tuple, msgCorrelationId);
-                }
-            } catch (IOException e) {
-                logger.error("Unable to encode message: {}", e);
-            }break;
-=======
                 processDiscoveryPlan(tuple, correlationId);
                 break;
             default:
                 logger.error("Illegal state of OFELinkBolt: {}", state);
->>>>>>> 127df273
         }
     }
 
@@ -279,13 +259,8 @@
     /**
      * Helper method for sending an ISL Discovery Message.
      */
-<<<<<<< HEAD
-    private void sendDiscoveryMessage(Tuple tuple, DiscoveryManager.Node node, String correlationId) throws IOException {
-        String json = OFEMessageUtils.createIslDiscovery(node.switchId, node.portId, correlationId);
-=======
     private void sendDiscoveryMessage(Tuple tuple, NetworkEndpoint node, String correlationId) throws IOException {
         String json = OFEMessageUtils.createIslDiscovery(node.getSwitchDpId(), node.getPortId(), correlationId);
->>>>>>> 127df273
         logger.debug("LINK: Send ISL discovery command: {}", json);
         collector.emit(islDiscoveryTopic, tuple, new Values(PAYLOAD, json));
     }
@@ -541,18 +516,11 @@
     //          - services/src/topology .. service/impl/IslServiceImpl .. service/IslService
     //          - services/src/topology .. messaging/kafka/KafkaMessageConsumer
     //          - services/src/pce .. NetworkCache .. FlowCache ..
-<<<<<<< HEAD
-    private void sendDiscoveryFailed(String switchId, String portId, Tuple tuple, String correlationId) throws IOException {
-        String discoFail = OFEMessageUtils.createIslFail(switchId, portId, correlationId);
-//        Values dataVal = new Values(PAYLOAD, discoFail, switchId, portId, OFEMessageUtils.LINK_DOWN);
-//        collector.emit(topoEngTopic, tuple, dataVal);
-=======
     private void sendDiscoveryFailed(String switchId, int portId, Tuple tuple, String correlationId)
             throws IOException {
         String discoFail = OFEMessageUtils.createIslFail(switchId, portId, correlationId);
         //        Values dataVal = new Values(PAYLOAD, discoFail, switchId, portId, OFEMessageUtils.LINK_DOWN);
         //        collector.emit(topoEngTopic, tuple, dataVal);
->>>>>>> 127df273
         collector.emit(topoEngTopic, tuple, new Values(PAYLOAD, discoFail));
         discovery.handleFailed(switchId, portId);
         logger.warn("LINK: Send ISL discovery failure message={}", discoFail);
