--- conflicted
+++ resolved
@@ -93,12 +93,8 @@
                             } else {
                                 PathSegment foundIngressSegment = flowPath.getSegments().get(0);
                                 int transitVlan =
-<<<<<<< HEAD
-                                        transitVlanRepository.findByPathId(flowPath.getPathId())
-=======
                                         transitVlanRepository.findByPathId(flowPath.getPathId()).stream()
                                                 .findAny()
->>>>>>> b9f04c10
                                                 .map(TransitVlan::getVlan).orElse(0);
                                 commands.add(buildInstallIngressRuleCommand(flow, flowPath,
                                         transitVlan, foundIngressSegment.getSrcPort()));
@@ -124,12 +120,8 @@
         Flow flow = foundFlow.get();
 
         int transitVlan =
-<<<<<<< HEAD
-                transitVlanRepository.findByPathId(flowPath.getPathId())
-=======
                 transitVlanRepository.findByPathId(flowPath.getPathId()).stream()
                         .findAny()
->>>>>>> b9f04c10
                         .map(TransitVlan::getVlan).orElse(0);
 
         if (segment.getDestSwitch().getSwitchId().equals(flowPath.getDestSwitch().getSwitchId())) {
