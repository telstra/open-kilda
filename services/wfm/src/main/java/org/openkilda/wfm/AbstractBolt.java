--- conflicted
+++ resolved
@@ -53,18 +53,11 @@
 
     @Override
     public void execute(Tuple input) {
-<<<<<<< HEAD
-        log.trace(
-                "{} input tuple from {}:{} size {}",
-                getClass().getName(), input.getSourceComponent(), input.getSourceStreamId(), input.size());
-=======
         if (log.isDebugEnabled()) {
-            log.debug("{} input tuple from {}:{} [{}]",
+            log.trace("{} input tuple from {}:{} [{}]",
                       getClass().getName(), input.getSourceComponent(), input.getSourceStreamId(),
                       formatTuplePayload(input));
         }
-
->>>>>>> b9f04c10
         try {
             currentTuple = input;
             commandContext = setupCommandContext();
