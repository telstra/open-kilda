--- conflicted
+++ resolved
@@ -18,15 +18,10 @@
 import static java.lang.String.format;
 
 import org.openkilda.messaging.error.ErrorType;
-import org.openkilda.model.FlowPair;
+import org.openkilda.model.Flow;
 import org.openkilda.model.SwitchId;
-<<<<<<< HEAD
-import org.openkilda.model.UnidirectionalFlow;
-import org.openkilda.persistence.repositories.FlowPairRepository;
-=======
 import org.openkilda.persistence.repositories.FlowPairRepository;
 import org.openkilda.persistence.repositories.FlowRepository;
->>>>>>> 5a046d34
 import org.openkilda.persistence.repositories.RepositoryFactory;
 import org.openkilda.persistence.repositories.SwitchRepository;
 
@@ -35,7 +30,6 @@
 import java.util.Collection;
 import java.util.Objects;
 import java.util.Optional;
-import java.util.stream.Stream;
 
 /**
  * {@code FlowValidator} performs checks against the flow validation rules.
@@ -43,18 +37,12 @@
 public class FlowValidator {
 
     private final FlowPairRepository flowPairRepository;
-<<<<<<< HEAD
-=======
     private final FlowRepository flowRepository;
->>>>>>> 5a046d34
 
     private final SwitchRepository switchRepository;
 
     public FlowValidator(RepositoryFactory repositoryFactory) {
-<<<<<<< HEAD
-=======
         this.flowRepository = repositoryFactory.createFlowRepository();
->>>>>>> 5a046d34
         this.flowPairRepository = repositoryFactory.createFlowPairRepository();
         this.switchRepository = repositoryFactory.createSwitchRepository();
     }
@@ -65,7 +53,7 @@
      * @param flow a flow to be validated.
      * @throws FlowValidationException is thrown if a violation is found.
      */
-    public void validate(UnidirectionalFlow flow) throws FlowValidationException, SwitchValidationException {
+    public void validate(Flow flow) throws FlowValidationException, SwitchValidationException {
         checkBandwidth(flow);
         checkFlowForEndpointConflicts(flow);
         checkOneSwitchFlowHasNoConflicts(flow);
@@ -73,7 +61,7 @@
     }
 
     @VisibleForTesting
-    void checkBandwidth(UnidirectionalFlow flow) throws FlowValidationException {
+    void checkBandwidth(Flow flow) throws FlowValidationException {
         if (flow.getBandwidth() < 0) {
             throw new FlowValidationException(
                     format("The flow '%s' has invalid bandwidth %d provided.",
@@ -90,26 +78,8 @@
      * @throws FlowValidationException is thrown in a case when flow endpoints conflict with existing flows.
      */
     @VisibleForTesting
-    void checkFlowForEndpointConflicts(UnidirectionalFlow requestedFlow) throws FlowValidationException {
+    void checkFlowForEndpointConflicts(Flow requestedFlow) throws FlowValidationException {
         // Check the source
-<<<<<<< HEAD
-        Collection<FlowPair> conflictsOnSource;
-        conflictsOnSource = flowPairRepository.findFlowIdsByEndpoint(requestedFlow.getSrcSwitch().getSwitchId(),
-                requestedFlow.getSrcPort());
-
-        Optional<String> conflictedFlow = conflictsOnSource.stream()
-                .flatMap(flowPair -> Stream.of(flowPair.getForward(), flowPair.getReverse()))
-                .filter(flow -> !requestedFlow.getFlowId().equals(flow.getFlowId()))
-                .filter(flow -> (flow.getSrcSwitch().getSwitchId().equals(requestedFlow.getSrcSwitch().getSwitchId())
-                        && flow.getSrcPort() == requestedFlow.getSrcPort()
-                        && (flow.getSrcVlan() == requestedFlow.getSrcVlan() || flow.getSrcVlan() == 0
-                        || requestedFlow.getSrcVlan() == 0))
-                        || (flow.getDestSwitch().getSwitchId().equals(requestedFlow.getSrcSwitch().getSwitchId())
-                        && flow.getDestPort() == requestedFlow.getSrcPort()
-                        && (flow.getDestVlan() == requestedFlow.getSrcVlan() || flow.getDestVlan() == 0
-                        || requestedFlow.getSrcVlan() == 0)))
-                .map(UnidirectionalFlow::getFlowId)
-=======
         Collection<Flow> conflictsOnSource = flowRepository.findByEndpoint(requestedFlow.getSrcSwitch().getSwitchId(),
                 requestedFlow.getSrcPort());
 
@@ -141,7 +111,6 @@
                         && flow.getDestPort() == requestedFlow.getSrcPort()
                         && (flow.getDestVlan() == requestedFlow.getSrcVlan()
                         || flow.getDestVlan() == 0 || requestedFlow.getSrcVlan() == 0))
->>>>>>> 5a046d34
                 .findAny();
 
         if (conflictDstSrc.isPresent()) {
@@ -159,37 +128,17 @@
         }
 
         // Check the destination
-<<<<<<< HEAD
-        Collection<FlowPair> conflictsOnDest;
-        conflictsOnDest = flowPairRepository.findFlowIdsByEndpoint(
-=======
         Collection<Flow> conflictsOnDest = flowRepository.findByEndpoint(
->>>>>>> 5a046d34
                 requestedFlow.getDestSwitch().getSwitchId(),
                 requestedFlow.getDestPort());
 
 
-<<<<<<< HEAD
-        conflictedFlow = conflictsOnDest.stream()
-                .flatMap(flowPair -> Stream.of(flowPair.getForward(), flowPair.getReverse()))
-                .filter(flow -> !requestedFlow.getFlowId().equals(flow.getFlowId()))
-                .filter(flow -> (flow.getSrcSwitch().getSwitchId().equals(requestedFlow.getDestSwitch().getSwitchId())
-                        && flow.getSrcPort() == requestedFlow.getDestPort()
-                        && (flow.getSrcVlan() == requestedFlow.getDestVlan() || flow.getSrcVlan() == 0
-                        || requestedFlow.getDestVlan() == 0))
-                        || (flow.getDestSwitch().getSwitchId().equals(requestedFlow.getDestSwitch().getSwitchId())
-                        && flow.getDestPort() == requestedFlow.getDestPort()
-                        && (flow.getDestVlan() == requestedFlow.getDestVlan() || flow.getDestVlan() == 0
-                        || requestedFlow.getDestVlan() == 0)))
-                .map(UnidirectionalFlow::getFlowId)
-=======
         Optional<Flow> conflictSrcDst = conflictsOnDest.stream()
                 .filter(flow -> !requestedFlow.getFlowId().equals(flow.getFlowId()))
                 .filter(flow -> flow.getSrcSwitch().getSwitchId().equals(requestedFlow.getDestSwitch().getSwitchId())
                         && flow.getSrcPort() == requestedFlow.getDestPort()
                         && (flow.getSrcVlan() == requestedFlow.getDestVlan()
                         || flow.getSrcVlan() == 0 || requestedFlow.getDestVlan() == 0))
->>>>>>> 5a046d34
                 .findAny();
 
         if (conflictSrcDst.isPresent()) {
@@ -236,7 +185,7 @@
      * @throws SwitchValidationException if switch not found.
      */
     @VisibleForTesting
-    void checkSwitchesExists(UnidirectionalFlow requestedFlow) throws SwitchValidationException {
+    void checkSwitchesExists(Flow requestedFlow) throws SwitchValidationException {
         final SwitchId sourceId = requestedFlow.getSrcSwitch().getSwitchId();
         final SwitchId destinationId = requestedFlow.getDestSwitch().getSwitchId();
 
@@ -267,13 +216,8 @@
      * Ensure vlans are not equal in the case when there is an attempt to create one-switch flow for a single port.
      */
     @VisibleForTesting
-<<<<<<< HEAD
-    void checkOneSwitchFlowHasNoConflicts(UnidirectionalFlow requestedFlow) throws SwitchValidationException {
-        if (requestedFlow.getSrcSwitch().equals(requestedFlow.getDestSwitch())
-=======
     void checkOneSwitchFlowHasNoConflicts(Flow requestedFlow) throws SwitchValidationException {
         if (requestedFlow.isOneSwitchFlow()
->>>>>>> 5a046d34
                 && requestedFlow.getSrcPort() == requestedFlow.getDestPort()
                 && requestedFlow.getSrcVlan() == requestedFlow.getDestVlan()) {
 
