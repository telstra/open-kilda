/* Copyright 2017 Telstra Open Source
 *
 *   Licensed under the Apache License, Version 2.0 (the "License");
 *   you may not use this file except in compliance with the License.
 *   You may obtain a copy of the License at
 *
 *       http://www.apache.org/licenses/LICENSE-2.0
 *
 *   Unless required by applicable law or agreed to in writing, software
 *   distributed under the License is distributed on an "AS IS" BASIS,
 *   WITHOUT WARRANTIES OR CONDITIONS OF ANY KIND, either express or implied.
 *   See the License for the specific language governing permissions and
 *   limitations under the License.
 */

package org.openkilda.wfm.topology.cache;

import static org.openkilda.messaging.Utils.MAPPER;

import com.fasterxml.jackson.core.JsonProcessingException;
import com.google.common.annotations.VisibleForTesting;
import com.google.common.collect.Sets;
import org.apache.commons.collections.CollectionUtils;
import org.apache.commons.lang.StringUtils;
import org.apache.storm.state.InMemoryKeyValueState;
import org.apache.storm.task.OutputCollector;
import org.apache.storm.task.TopologyContext;
import org.apache.storm.topology.OutputFieldsDeclarer;
import org.apache.storm.topology.base.BaseStatefulBolt;
import org.apache.storm.tuple.Tuple;
import org.apache.storm.tuple.Values;
import org.neo4j.cypher.InvalidArgumentException;
import org.openkilda.messaging.BaseMessage;
import org.openkilda.messaging.Destination;
import org.openkilda.messaging.Message;
import org.openkilda.messaging.Utils;
import org.openkilda.messaging.command.CommandMessage;
import org.openkilda.messaging.command.flow.FlowRerouteRequest;
import org.openkilda.messaging.command.flow.FlowRestoreRequest;
import org.openkilda.messaging.ctrl.AbstractDumpState;
import org.openkilda.messaging.ctrl.state.CacheBoltState;
import org.openkilda.messaging.ctrl.state.FlowDump;
import org.openkilda.messaging.ctrl.state.NetworkDump;
import org.openkilda.messaging.ctrl.state.ResorceCacheBoltState;
import org.openkilda.messaging.error.CacheException;
import org.openkilda.messaging.info.InfoData;
import org.openkilda.messaging.info.InfoMessage;
import org.openkilda.messaging.info.event.IslInfoData;
import org.openkilda.messaging.info.event.NetworkTopologyChange;
import org.openkilda.messaging.info.event.PathNode;
import org.openkilda.messaging.info.event.PortInfoData;
import org.openkilda.messaging.info.event.SwitchInfoData;
import org.openkilda.messaging.info.flow.FlowInfoData;
import org.openkilda.messaging.info.flow.FlowOperation;
import org.openkilda.messaging.model.Flow;
import org.openkilda.messaging.model.ImmutablePair;
import org.openkilda.messaging.payload.flow.FlowState;
import org.openkilda.pce.cache.Cache;
import org.openkilda.pce.cache.FlowCache;
import org.openkilda.pce.cache.NetworkCache;
import org.openkilda.pce.cache.ResourceCache;
import org.openkilda.pce.provider.Auth;
import org.openkilda.pce.provider.PathComputer;
import org.openkilda.wfm.ctrl.CtrlAction;
import org.openkilda.wfm.ctrl.ICtrlBolt;
import org.openkilda.wfm.topology.AbstractTopology;
import org.openkilda.wfm.topology.flow.utils.BidirectionalFlow;
import org.slf4j.Logger;
import org.slf4j.LoggerFactory;

import java.io.IOException;
import java.util.Collections;
import java.util.HashMap;
import java.util.HashSet;
import java.util.List;
import java.util.Map;
import java.util.Optional;
import java.util.Set;
import java.util.UUID;
import java.util.concurrent.ConcurrentHashMap;
import java.util.stream.Collectors;

public class CacheBolt
        extends BaseStatefulBolt<InMemoryKeyValueState<String, Cache>>
        implements ICtrlBolt {
    public static final String STREAM_ID_CTRL = "ctrl";

    /**
     * Network cache key.
     */
    private static final String NETWORK_CACHE = "network";

    /**
     * Network cache key.
     */
    private static final String FLOW_CACHE = "flow";

    /**
     * The logger.
     */
    private static final Logger logger = LoggerFactory.getLogger(CacheBolt.class);

    /**
     * Network cache.
     */
    private NetworkCache networkCache;

    /**
     * Flow cache.
     */
    private FlowCache flowCache;

    /**
     * Network cache cache.
     */
    private InMemoryKeyValueState<String, Cache> state;

    /**
     * Path computer for getting all flows.
     */
    private PathComputer pathComputer;
    private final Auth pathComputerAuth;

    /**
     * We need to store rerouted flows for ability to restore initial path if it is possible.
     * Here is a mapping between switch and all flows that was rerouted because switch went down.
     */
    private final Map<String, Set<String>> reroutedFlows = new ConcurrentHashMap<>();

    private TopologyContext context;
    private OutputCollector outputCollector;

    private final static int DUMP_INTERVAL = 60000;

    CacheBolt(Auth pathComputerAuth) {
        this.pathComputerAuth = pathComputerAuth;
    }

    /**
     * {@inheritDoc}
     */
    @Override
    public void initState(InMemoryKeyValueState<String, Cache> state) {
        this.state = state;

        networkCache = (NetworkCache) state.get(NETWORK_CACHE);
        if (networkCache == null) {
            networkCache = new NetworkCache();
            this.state.put(NETWORK_CACHE, networkCache);
        }

        flowCache = (FlowCache) state.get(FLOW_CACHE);
        if (flowCache == null) {
            flowCache = new FlowCache();
            this.state.put(FLOW_CACHE, flowCache);
        }

        reroutedFlows.clear();

        logger.info("Request initial network state");
        initFlowCache();
        initNetwork();
    }

    /**
     * {@inheritDoc}
     */
    @Override
    public void prepare(Map map, TopologyContext topologyContext, OutputCollector outputCollector) {
        this.context = topologyContext;
        this.outputCollector = outputCollector;
        pathComputer = pathComputerAuth.connect();
    }

    /**
     * {@inheritDoc}
     */
    @Override
    public void execute (Tuple tuple){
        if (CtrlAction.boltHandlerEntrance(this, tuple))
            return;

        logger.trace("State before: {}", state);

        String json = tuple.getString(0);

        /*
          (carmine) Hack Alert
          1) merged two kafka topics into one;
          2) previous logic used topic source to determine how to parse the message
          3) new logic tries to parse it one way, then the next. Slightly inefficient.
         */
        // TODO: Eliminate the inefficiency introduced through the hack
        try {
            BaseMessage bm = MAPPER.readValue(json, BaseMessage.class);
            if (bm instanceof InfoMessage) {
                InfoMessage message = (InfoMessage) bm;
                InfoData data = message.getData();

                if (data instanceof SwitchInfoData) {
                    logger.info("Cache update switch info data: {}", data);
                    handleSwitchEvent((SwitchInfoData) data, tuple);

                } else if (data instanceof IslInfoData) {
                    handleIslEvent((IslInfoData) data, tuple);

                } else if (data instanceof PortInfoData) {
                    handlePortEvent((PortInfoData) data, tuple);

                } else if (data instanceof FlowInfoData) {

                    FlowInfoData flowData = (FlowInfoData) data;
                    handleFlowEvent(flowData, tuple, message.getCorrelationId());
                } else if (data instanceof NetworkTopologyChange) {
                    logger.debug("Switch flows reroute request");

                    NetworkTopologyChange topologyChange = (NetworkTopologyChange) data;
                    handleNetworkTopologyChangeEvent(topologyChange, tuple);
                } else {
                    logger.warn("Skip undefined info data type {}", json);
                }
            } else {
                logger.warn("Skip undefined message type {}", json);
            }

        } catch (CacheException exception) {
            logger.error("Could not process message {}", tuple, exception);
            outputCollector.ack(tuple);

        } catch (IOException exception) {
            logger.error("Could not deserialize message {}", tuple, exception);
        } catch (Exception e) {
            logger.error(String.format("Unhandled exception in %s", getClass().getName()), e);
        } finally {
            outputCollector.ack(tuple);
        }

        logger.trace("State after: {}", state);
    }

    /**
     * {@inheritDoc}
     */
    @Override
    public void declareOutputFields(OutputFieldsDeclarer output) {
        output.declareStream(StreamType.TPE.toString(), AbstractTopology.fieldMessage);
        output.declareStream(StreamType.WFM_DUMP.toString(), AbstractTopology.fieldMessage);
        output.declareStream(StreamType.OFE.toString(), AbstractTopology.fieldMessage);
        // FIXME(dbogun): use proper tuple format
        output.declareStream(STREAM_ID_CTRL, AbstractTopology.fieldMessage);
    }

    private void handleSwitchEvent(SwitchInfoData sw, Tuple tuple) throws IOException {
        logger.debug("State update switch {} message {}", sw.getSwitchId(), sw.getState());
        Set<ImmutablePair<Flow, Flow>> affectedFlows;

        switch (sw.getState()) {

            case ADDED:
            case ACTIVATED:
                onSwitchUp(sw);
                break;

            case REMOVED:
            case DEACTIVATED:
                if (networkCache.cacheContainsSwitch(sw.getSwitchId())) {
                    networkCache.updateSwitch(sw);
                }

                affectedFlows = flowCache.getActiveFlowsWithAffectedPath(sw.getSwitchId());
                String reason = String.format("switch %s is %s", sw.getSwitchId(), sw.getState());
                emitRerouteCommands(affectedFlows, tuple, UUID.randomUUID().toString(), FlowOperation.UPDATE, reason);
                break;

            case CACHED:
                break;
            case CHANGED:
                break;

            default:
                logger.warn("Unknown state update switch info message");
                break;
        }
    }

    private void handleIslEvent(IslInfoData isl, Tuple tuple) {
        logger.debug("State update isl {} message cached {}", isl.getId(), isl.getState());
        Set<ImmutablePair<Flow, Flow>> affectedFlows;

        switch (isl.getState()) {
            case DISCOVERED:
                if (networkCache.cacheContainsIsl(isl.getId())) {
                    networkCache.updateIsl(isl);
                } else {
                    networkCache.createIsl(isl);
                }
                break;

            case FAILED:
                try {
                    networkCache.deleteIsl(isl.getId());
                } catch (CacheException exception) {
                    logger.warn("{}:{}", exception.getErrorMessage(), exception.getErrorDescription());
                }

                affectedFlows = flowCache.getActiveFlowsWithAffectedPath(isl);
                String reason = String.format("isl %s FAILED", isl.getId());
                emitRerouteCommands(affectedFlows, tuple, UUID.randomUUID().toString(),
                        FlowOperation.UPDATE, reason);
                break;

            case OTHER_UPDATE:
                break;

            case CACHED:
                break;

            default:
                logger.warn("Unknown state update isl info message");
                break;
        }
    }

    private void handlePortEvent(PortInfoData port, Tuple tuple) {
        logger.debug("State update port {}_{} message cached {}",
                port.getSwitchId(), port.getPortNo(), port.getState());

        switch (port.getState()) {
            case DOWN:
            case DELETE:
                Set<ImmutablePair<Flow, Flow>> affectedFlows = flowCache.getActiveFlowsWithAffectedPath(port);
                String reason = String.format("port %s_%s is %s", port.getSwitchId(), port.getPortNo(), port.getState());
                emitRerouteCommands(affectedFlows, tuple, UUID.randomUUID().toString(), FlowOperation.UPDATE, reason);
                break;

            case UP:
            case ADD:
                break;

            case OTHER_UPDATE:
            case CACHED:
                break;

            default:
                logger.warn("Unknown state update isl info message");
                break;
        }
    }

    private void handleNetworkTopologyChangeEvent(NetworkTopologyChange topologyChange, Tuple tuple) {
        Set<ImmutablePair<Flow, Flow>> affectedFlows;

        switch (topologyChange.getType()) {
            case ENDPOINT_DROP:
                // TODO(surabujin): need implementation
                return;

            case ENDPOINT_ADD:
                affectedFlows = getFlowsForRerouting(topologyChange);
                break;

            default:
                logger.error("Unhandled reroute type: {}", topologyChange.getType());
                return;
        }
        String reason = String.format("network topology change  %s_%s is %s",
                topologyChange.getSwitchId(), topologyChange.getPortNumber(),
                topologyChange.getType());
        emitRerouteCommands(affectedFlows, tuple, UUID.randomUUID().toString(),
                FlowOperation.UPDATE, reason);
    }

    private void emitFlowMessage(InfoData data, Tuple tuple, String correlationId) throws IOException {
        Message message = new InfoMessage(data, System.currentTimeMillis(),
                correlationId, Destination.TOPOLOGY_ENGINE);
        outputCollector.emit(StreamType.TPE.toString(), tuple, new Values(MAPPER.writeValueAsString(message)));
        logger.debug("Flow command message sent");
    }

    private void emitFlowCrudMessage(InfoData data, Tuple tuple, String correlationId) throws IOException {
        Message message = new InfoMessage(data, System.currentTimeMillis(),
                correlationId, Destination.WFM);
        outputCollector.emit(StreamType.WFM_DUMP.toString(), tuple, new Values(MAPPER.writeValueAsString(message)));
        logger.debug("Flow command message sent");
    }

    // FIXME(surabujin): deprecated and should be droppped
    private void emitRestoreCommands(Set<ImmutablePair<Flow, Flow>> flows, Tuple tuple) {
        if (flows != null) {

            ResourceCache resourceCache = new ResourceCache();
            for (ImmutablePair<Flow, Flow> flow : flows) {
                resourceCache.allocateFlow(flow);
            }

            for (ImmutablePair<Flow, Flow> flow : flows) {
                try {
                    FlowRestoreRequest request = new FlowRestoreRequest(
                            flowCache.buildFlow(flow.getLeft(), new ImmutablePair<>(null, null), resourceCache));
                    resourceCache.deallocateFlow(flow);

                    Values values = new Values(Utils.MAPPER.writeValueAsString(new CommandMessage(
                            request, System.currentTimeMillis(), UUID.randomUUID().toString(), Destination.WFM)));
                    outputCollector.emit(StreamType.WFM_DUMP.toString(), tuple, values);

                    logger.info("Flow {} restore command message sent", flow.getLeft().getFlowId());
                } catch (JsonProcessingException exception) {
                    logger.error("Could not format flow restore request by flow={}", flow, exception);
                }
            }
        }
    }

    private void emitRerouteCommands(Set<ImmutablePair<Flow, Flow>> flows, Tuple tuple,
            String correlationId, FlowOperation operation, String reason) {
        for (ImmutablePair<Flow, Flow> flow : flows) {
            try {
                flow.getLeft().setState(FlowState.DOWN);
                flow.getRight().setState(FlowState.DOWN);
                FlowRerouteRequest request = new FlowRerouteRequest(flow.getLeft(), operation);

                Values values = new Values(Utils.MAPPER.writeValueAsString(new CommandMessage(
                        request, System.currentTimeMillis(), correlationId, Destination.WFM)));
                outputCollector.emit(StreamType.WFM_DUMP.toString(), tuple, values);

                logger.warn("Flow {} reroute command message sent with correlationId {} reason {}",
                        flow.getLeft().getFlowId(), correlationId, reason);
            } catch (JsonProcessingException exception) {
                logger.error("Could not format flow reroute request by flow={}", flow, exception);
            }
        }
    }

<<<<<<< HEAD
    private Values getNetworkRequest() {
        Values values = null;

        try {
            CommandMessage command = new CommandMessage(new NetworkCommandData(), System.currentTimeMillis(),
                    UUID.randomUUID().toString(), Destination.TOPOLOGY_ENGINE);
            values = new Values(Utils.MAPPER.writeValueAsString(command));
        } catch (IOException exception) {
            logger.error("Could not serialize network cache request", exception);
        }

        return values;
    }

    private void onSwitchUp(SwitchInfoData sw, Tuple tuple) throws IOException {
=======
    private void onSwitchUp(SwitchInfoData sw) throws IOException {
>>>>>>> 414a5f7c
        logger.info("Switch {} is {}", sw.getSwitchId(), sw.getState().getType());
        if (networkCache.cacheContainsSwitch(sw.getSwitchId())) {
            networkCache.updateSwitch(sw);
        } else {
            networkCache.createSwitch(sw);
        }
    }

    private void handleFlowEvent(FlowInfoData flowData, Tuple tuple, String correlationId) throws IOException {
        switch (flowData.getOperation()) {
            case PUSH:
            case PUSH_PROPAGATE:
                logger.debug("Flow {} message received: {}, correlationId: {}", flowData.getOperation(), flowData,
                        correlationId);
                flowCache.putFlow(flowData.getPayload());
                // do not emit to TPE .. NB will send directly
                break;

            case UNPUSH:
            case UNPUSH_PROPAGATE:
                logger.trace("Flow {} message received: {}, correlationId: {}", flowData.getOperation(), flowData,
                        correlationId);
                String flowsId2 = flowData.getPayload().getLeft().getFlowId();
                flowCache.removeFlow(flowsId2);
                reroutedFlows.remove(flowsId2);
                logger.debug("Flow {} message processed: {}, correlationId: {}", flowData.getOperation(), flowData,
                        correlationId);
                break;


            case CREATE:
                // TODO: This should be more lenient .. in case of retries
                logger.trace("Flow create message received: {}, correlationId: {}", flowData, correlationId);
                flowCache.putFlow(flowData.getPayload());
                emitFlowMessage(flowData, tuple, flowData.getCorrelationId());
                logger.debug("Flow create message sent: {}, correlationId: {}", flowData, correlationId);
                break;

            case DELETE:
                // TODO: This should be more lenient .. in case of retries
                logger.trace("Flow remove message received: {}, correlationId: {}", flowData, correlationId);
                String flowsId = flowData.getPayload().getLeft().getFlowId();
                flowCache.removeFlow(flowsId);
                reroutedFlows.remove(flowsId);
                emitFlowMessage(flowData, tuple, flowData.getCorrelationId());
                logger.debug("Flow remove message sent: {}, correlationId: {} ", flowData, correlationId);
                break;

            case UPDATE:
                logger.trace("Flow update message received: {}, correlationId: {}", flowData, correlationId);
                processFlowUpdate(flowData.getPayload().getLeft());
                // TODO: This should be more lenient .. in case of retries
                flowCache.putFlow(flowData.getPayload());
                emitFlowMessage(flowData, tuple, flowData.getCorrelationId());
                logger.debug("Flow update message sent: {}, correlationId: {}", flowData, correlationId);
                break;

            case STATE:
                flowCache.putFlow(flowData.getPayload());
                logger.debug("Flow state changed: {}, correlationId: {}", flowData, correlationId);
                break;

            case CACHE:
                logger.debug("Sync flow cache message received: {}, correlationId: {}", flowData, correlationId);
                if(flowData.getPayload() != null) {
                    flowCache.putFlow(flowData.getPayload());
                } else {
                    flowCache.removeFlow(flowData.getFlowId());
                }
                break;

            default:
                logger.warn("Skip undefined flow operation {}", flowData);
                break;
        }
    }

    /**
     * Checks whether flow path was changed. If so we store switches through which flow was built.
     * @param flow flow to be processed
     */
    private void processFlowUpdate(Flow flow) {
        final String flowId = flow.getFlowId();
        ImmutablePair<Flow, Flow> cachedFlow = flowCache.getFlow(flowId);
        //check whether flow path was changed
        if (!flowPathWasChanges(cachedFlow.getLeft(), flow)) {
            Set<PathNode> affectedNodes = getAffectedNodes(cachedFlow.getLeft().getFlowPath().getPath(),
                    flow.getFlowPath().getPath());
            logger.debug("Saving flow {} new path for possibility to rollback it", flow.getFlowId());
            affectedNodes.stream()
                    .map(PathNode::getSwitchId)
                    //we need to store only deactivated switches, so when they come up again we will be able
                    //to try to reroute flows through this switches
                    .filter(switchId -> !networkCache.switchIsOperable(switchId))
                    .forEach(switchId -> {
                        Set<String> flows = reroutedFlows.get(switchId);
                        if (CollectionUtils.isEmpty(flows)) {
                            reroutedFlows.put(switchId, Sets.newHashSet(flowId));
                        } else {
                            flows.add(flowId);
                        }
                    });
        }
    }

    private boolean flowPathWasChanges(Flow initial, Flow updated) {
        return initial.getFlowPath().getPath().equals(updated.getFlowPath().getPath());
    }

    /**
     * Returns difference in switches between previous and current path.
     * @param cachedPath previous flow path.
     * @param updatedPath current flow path.
     * @return switches from previous path, that not involved in the updated path
     */
    private Set<PathNode> getAffectedNodes(List<PathNode> cachedPath, List<PathNode> updatedPath) {
        Set<PathNode> prevPath = new HashSet<>(cachedPath);
        prevPath.removeAll(updatedPath);
        return prevPath;
    }

    private Set<ImmutablePair<Flow, Flow>> getFlowsForRerouting(NetworkTopologyChange rerouteData) {
        Set<ImmutablePair<Flow, Flow>> inactiveFlows = flowCache.dumpFlows().stream()
                .filter(flow -> FlowState.DOWN.equals(flow.getLeft().getState()))
                .collect(Collectors.toSet());

        Set<ImmutablePair<Flow, Flow>> transitFlows = getTransitFlowsPreviouslyInstalled(rerouteData.getSwitchId());
        return Sets.union(inactiveFlows, transitFlows);

    }

    /**
     * Returns flows where specific switch was involved as transit switch before.
     * @param switchId switch id to be searched.
     * @return list of flows.
     */
    private Set<ImmutablePair<Flow, Flow>> getTransitFlowsPreviouslyInstalled(String switchId) {
        Set<String> flowIds = reroutedFlows.remove(switchId);
        if (!CollectionUtils.isEmpty(flowIds)) {
            logger.debug("Found transit flows ({}) for switch {}", StringUtils.join(flowIds, ", "), switchId);
            return flowIds.stream()
                    .map(flowId -> flowCache.getFlow(flowId))
                    .collect(Collectors.toSet());
        } else {
            return Collections.emptySet();
        }
    }

    private void initNetwork() {
        logger.info("Network Cache: Initializing");
        Set<SwitchInfoData> switches = new HashSet<>(pathComputer.getSwitches());
        Set<IslInfoData> links = new HashSet<>(pathComputer.getIsls());

        logger.info("Network Cache: Initializing - {} Switches (size)", switches.size());
        logger.info("Network Cache: Initializing - {} ISLs (size)", links.size());

        //
        // We will call createOrUpdate to ensure we can ignore duplicates.
        //
        // The alternative is to call networkCache::createOrUpdateSwitch / networkCache::createOrUpdateIsl
        // networkCache.load(switches, links);

        switches.forEach(networkCache::createOrUpdateSwitch);

        for (IslInfoData isl : links) {
            try {
                networkCache.createOrUpdateIsl(isl);
            } catch (Exception e) {
                logger.error("CacheBolt :: initNetwork :: add ISL caused error --> isl = {} ; Exception = {}", isl, e);
            }
        }

        logger.info("Network Cache: Initialized");
    }

    private void initFlowCache() {
        logger.info("Flow Cache: Initializing");
        Map<String, BidirectionalFlow> flowPairsMap = new HashMap<>();
        List<Flow> flows = pathComputer.getAllFlows();
        logger.info("Flow Cache: Initializing - {} flows (size)", flows.size());

        for (Flow flow : flows) {
            if (!flowPairsMap.containsKey(flow.getFlowId())) {
                flowPairsMap.put(flow.getFlowId(), new BidirectionalFlow());
            }

            BidirectionalFlow pair = flowPairsMap.get(flow.getFlowId());
            try {
                pair.add(flow);
            } catch (IllegalArgumentException e) {
                logger.error("Invalid half-flow {}: {}", flow.getFlowId(), e.toString());
            }
        }

        for (BidirectionalFlow bidirectionalFlow : flowPairsMap.values()) {
            try {
                flowCache.pushFlow(bidirectionalFlow.makeFlowPair());
            } catch (InvalidArgumentException e) {
                logger.error(
                        "Invalid flow pairing {}: {}",
                        bidirectionalFlow.anyDefined().getFlowId(),
                        e.toString());
            }
        }
        logger.info("Flow Cache: Initialized");
    }

    @Override
    public AbstractDumpState dumpState() {
        NetworkDump networkDump = new NetworkDump(
                networkCache.dumpSwitches(), networkCache.dumpIsls());
        FlowDump flowDump = new FlowDump(flowCache.dumpFlows());
        return new CacheBoltState(networkDump, flowDump);
    }

    @VisibleForTesting
    @Override
    public void clearState() {
        logger.info("State clear request from test");
        initState(new InMemoryKeyValueState<>());
    }

    @Override
    public AbstractDumpState dumpStateBySwitchId(String switchId) {
        // Not implemented
        NetworkDump networkDump = new NetworkDump(
                new HashSet<>(),
                new HashSet<>());
        FlowDump flowDump = new FlowDump(new HashSet<>());
        return new CacheBoltState(networkDump, flowDump);
    }

    @Override
    public String getCtrlStreamId() {
        return STREAM_ID_CTRL;
    }

    @Override
    public TopologyContext getContext() {
        return context;
    }

    @Override
    public OutputCollector getOutput() {
        return outputCollector;
    }

    @Override
    public Optional<AbstractDumpState> dumpResorceCacheState()
    {
        return Optional.of(new ResorceCacheBoltState(
                flowCache.getAllocatedMeters(),
                flowCache.getAllocatedVlans(),
                flowCache.getAllocatedCookies()));
    }
}<|MERGE_RESOLUTION|>--- conflicted
+++ resolved
@@ -431,25 +431,7 @@
         }
     }
 
-<<<<<<< HEAD
-    private Values getNetworkRequest() {
-        Values values = null;
-
-        try {
-            CommandMessage command = new CommandMessage(new NetworkCommandData(), System.currentTimeMillis(),
-                    UUID.randomUUID().toString(), Destination.TOPOLOGY_ENGINE);
-            values = new Values(Utils.MAPPER.writeValueAsString(command));
-        } catch (IOException exception) {
-            logger.error("Could not serialize network cache request", exception);
-        }
-
-        return values;
-    }
-
-    private void onSwitchUp(SwitchInfoData sw, Tuple tuple) throws IOException {
-=======
     private void onSwitchUp(SwitchInfoData sw) throws IOException {
->>>>>>> 414a5f7c
         logger.info("Switch {} is {}", sw.getSwitchId(), sw.getState().getType());
         if (networkCache.cacheContainsSwitch(sw.getSwitchId())) {
             networkCache.updateSwitch(sw);
