/* Copyright 2019 Telstra Open Source
 *
 *   Licensed under the Apache License, Version 2.0 (the "License");
 *   you may not use this file except in compliance with the License.
 *   You may obtain a copy of the License at
 *
 *       http://www.apache.org/licenses/LICENSE-2.0
 *
 *   Unless required by applicable law or agreed to in writing, software
 *   distributed under the License is distributed on an "AS IS" BASIS,
 *   WITHOUT WARRANTIES OR CONDITIONS OF ANY KIND, either express or implied.
 *   See the License for the specific language governing permissions and
 *   limitations under the License.
 */

package org.openkilda.wfm.topology.network.controller;

import org.openkilda.messaging.command.reroute.RerouteAffectedFlows;
import org.openkilda.messaging.command.reroute.RerouteInactiveFlows;
import org.openkilda.messaging.info.event.PathNode;
import org.openkilda.model.FeatureToggles;
import org.openkilda.model.Isl;
import org.openkilda.model.Isl.IslBuilder;
import org.openkilda.model.IslStatus;
import org.openkilda.model.LinkProps;
import org.openkilda.model.Switch;
import org.openkilda.model.SwitchId;
import org.openkilda.model.SwitchStatus;
import org.openkilda.persistence.PersistenceException;
import org.openkilda.persistence.PersistenceManager;
import org.openkilda.persistence.TransactionManager;
import org.openkilda.persistence.repositories.FeatureTogglesRepository;
import org.openkilda.persistence.repositories.FlowPathRepository;
import org.openkilda.persistence.repositories.IslRepository;
import org.openkilda.persistence.repositories.LinkPropsRepository;
import org.openkilda.persistence.repositories.RepositoryFactory;
import org.openkilda.persistence.repositories.SwitchRepository;
import org.openkilda.wfm.share.utils.AbstractBaseFsm;
import org.openkilda.wfm.share.utils.FsmExecutor;
import org.openkilda.wfm.topology.network.NetworkTopologyDashboardLogger;
import org.openkilda.wfm.topology.network.controller.IslFsm.IslFsmContext;
import org.openkilda.wfm.topology.network.controller.IslFsm.IslFsmEvent;
import org.openkilda.wfm.topology.network.controller.IslFsm.IslFsmState;
import org.openkilda.wfm.topology.network.model.BiIslDataHolder;
import org.openkilda.wfm.topology.network.model.Endpoint;
import org.openkilda.wfm.topology.network.model.IslDataHolder;
import org.openkilda.wfm.topology.network.model.IslReference;
import org.openkilda.wfm.topology.network.model.NetworkOptions;
import org.openkilda.wfm.topology.network.model.facts.DiscoveryFacts;
import org.openkilda.wfm.topology.network.service.IIslCarrier;

import lombok.Builder;
import lombok.Value;
import lombok.extern.slf4j.Slf4j;
import org.squirrelframework.foundation.fsm.StateMachineBuilder;
import org.squirrelframework.foundation.fsm.StateMachineBuilderFactory;

import java.time.Instant;
import java.util.Collection;
import java.util.Optional;

@Slf4j
public final class IslFsm extends AbstractBaseFsm<IslFsm, IslFsmState, IslFsmEvent,
        IslFsmContext> {
    private final IslRepository islRepository;
    private final LinkPropsRepository linkPropsRepository;
    private final FlowPathRepository flowPathRepository;
    private final SwitchRepository switchRepository;
    private final TransactionManager transactionManager;
    private final FeatureTogglesRepository featureTogglesRepository;

    private final int costRaiseOnPhysicalDown;
    private final int islCostWhenUnderMaintenance;
    private final BiIslDataHolder<DiscoveryEndpointStatus> endpointStatus;

    private final DiscoveryFacts discoveryFacts;

    private static final StateMachineBuilder<IslFsm, IslFsmState, IslFsmEvent, IslFsmContext> builder;

    private final NetworkTopologyDashboardLogger logWrapper = new NetworkTopologyDashboardLogger(log);

    static {
        builder = StateMachineBuilderFactory.create(
                IslFsm.class, IslFsmState.class, IslFsmEvent.class, IslFsmContext.class,
                // extra parameters
                PersistenceManager.class, NetworkOptions.class, IslReference.class);

        String updateEndpointStatusMethod = "updateEndpointStatus";
        String updateAndPersistEndpointStatusMethod = "updateAndPersistEndpointStatus";

        // INIT
        builder.transition()
                .from(IslFsmState.INIT).to(IslFsmState.DOWN).on(IslFsmEvent.ISL_UP)
                .callMethod("handleInitialDiscovery");
        builder.transition()
                .from(IslFsmState.INIT).to(IslFsmState.DOWN).on(IslFsmEvent.ISL_DOWN)
                .callMethod(updateAndPersistEndpointStatusMethod);
        builder.transition()
                .from(IslFsmState.INIT).to(IslFsmState.MOVED).on(IslFsmEvent.ISL_MOVE)
                .callMethod(updateAndPersistEndpointStatusMethod);
        builder.transition()
                .from(IslFsmState.INIT).to(IslFsmState.DOWN).on(IslFsmEvent._HISTORY_DOWN);
        builder.transition()
                .from(IslFsmState.INIT).to(IslFsmState.UP).on(IslFsmEvent._HISTORY_UP);
        builder.transition()
                .from(IslFsmState.INIT).to(IslFsmState.MOVED).on(IslFsmEvent._HISTORY_MOVED);
        builder.internalTransition()
                .within(IslFsmState.INIT).on(IslFsmEvent.HISTORY)
                .callMethod("handleHistory");

        // DOWN
        builder.transition()
                .from(IslFsmState.DOWN).to(IslFsmState.UP_ATTEMPT).on(IslFsmEvent.ISL_UP)
                .callMethod(updateEndpointStatusMethod);
        builder.transition()
                .from(IslFsmState.DOWN).to(IslFsmState.MOVED).on(IslFsmEvent.ISL_MOVE)
                .callMethod(updateEndpointStatusMethod);
        builder.internalTransition()
                .within(IslFsmState.DOWN).on(IslFsmEvent.ISL_DOWN)
                .callMethod(updateAndPersistEndpointStatusMethod);
        builder.internalTransition()
                .within(IslFsmState.DOWN).on(IslFsmEvent.ISL_REMOVE)
                .callMethod("removeAttempt");
        builder.transition()
                .from(IslFsmState.DOWN).to(IslFsmState.DELETED).on(IslFsmEvent._ISL_REMOVE_SUCESS);
        builder.onEntry(IslFsmState.DOWN)
                .callMethod("downEnter");

        // UP_ATTEMPT
        builder.transition()
                .from(IslFsmState.UP_ATTEMPT).to(IslFsmState.DOWN).on(IslFsmEvent._UP_ATTEMPT_FAIL);
        builder.transition()
                .from(IslFsmState.UP_ATTEMPT).to(IslFsmState.UP).on(IslFsmEvent._UP_ATTEMPT_SUCCESS);
        builder.onEntry(IslFsmState.UP_ATTEMPT)
                .callMethod("handleUpAttempt");

        // UP
        builder.transition()
                .from(IslFsmState.UP).to(IslFsmState.DOWN).on(IslFsmEvent.ISL_DOWN);
        builder.transition()
                .from(IslFsmState.UP).to(IslFsmState.MOVED).on(IslFsmEvent.ISL_MOVE);
        builder.internalTransition().within(IslFsmState.UP).on(IslFsmEvent.BFD_UPDATE)
                .callMethod("handleBfdEnableDisable");
        builder.onEntry(IslFsmState.UP)
                .callMethod("upEnter");
        builder.onExit(IslFsmState.UP)
                .callMethod("upExit");

        // MOVED
        builder.transition()
                .from(IslFsmState.MOVED).to(IslFsmState.UP_ATTEMPT).on(IslFsmEvent.ISL_UP)
                .callMethod(updateEndpointStatusMethod);
        builder.internalTransition()
                .within(IslFsmState.MOVED).on(IslFsmEvent.ISL_DOWN)
                .callMethod(updateAndPersistEndpointStatusMethod);
        builder.internalTransition()
                .within(IslFsmState.MOVED).on(IslFsmEvent.ISL_REMOVE)
                .callMethod("removeAttempt");
        builder.transition()
                .from(IslFsmState.MOVED).to(IslFsmState.DELETED).on(IslFsmEvent._ISL_REMOVE_SUCESS);
        builder.onEntry(IslFsmState.MOVED)
                .callMethod("movedEnter");

        // DELETED
        builder.defineFinalState(IslFsmState.DELETED);
    }

    public static FsmExecutor<IslFsm, IslFsmState, IslFsmEvent, IslFsmContext> makeExecutor() {
        return new FsmExecutor<>(IslFsmEvent.NEXT);
    }

    /**
     * Create and properly initialize new {@link IslFsm}.
     */
    public static IslFsm create(PersistenceManager persistenceManager, NetworkOptions options,
                                IslReference reference) {
        IslFsm fsm = builder.newStateMachine(IslFsmState.INIT, persistenceManager, options, reference);
        fsm.start();
        return fsm;
    }

    public IslFsm(PersistenceManager persistenceManager, NetworkOptions options, IslReference reference) {
        RepositoryFactory repositoryFactory = persistenceManager.getRepositoryFactory();
        islRepository = repositoryFactory.createIslRepository();
        linkPropsRepository = repositoryFactory.createLinkPropsRepository();
        flowPathRepository = repositoryFactory.createFlowPathRepository();
        switchRepository = repositoryFactory.createSwitchRepository();
        featureTogglesRepository = repositoryFactory.createFeatureTogglesRepository();

        transactionManager = persistenceManager.getTransactionManager();

        costRaiseOnPhysicalDown = options.getIslCostRaiseOnPhysicalDown();
        islCostWhenUnderMaintenance = options.getIslCostWhenUnderMaintenance();
        endpointStatus = new BiIslDataHolder<>(reference);
        endpointStatus.putBoth(DiscoveryEndpointStatus.DOWN);

        discoveryFacts = new DiscoveryFacts(reference);
    }

    // -- FSM actions --

    public void handleHistory(IslFsmState from, IslFsmState to, IslFsmEvent event, IslFsmContext context) {
        applyHistory(context.getHistory());

        IslFsmEvent route;
        DiscoveryEndpointStatus status = getAggregatedStatus();
        switch (status) {
            case UP:
                route = IslFsmEvent._HISTORY_UP;
                break;
            case DOWN:
                route = IslFsmEvent._HISTORY_DOWN;
                break;
            case MOVED:
                route = IslFsmEvent._HISTORY_MOVED;
                break;
            default:
                throw new IllegalArgumentException(makeInvalidMappingMessage(
                        status.getClass(), IslFsmEvent.class, status));
        }

        fire(route, context);
    }

    public void handleInitialDiscovery(IslFsmState from, IslFsmState to, IslFsmEvent event, IslFsmContext context) {
        discoveryFacts.put(context.getEndpoint(), context.getIslData());
        updateEndpointStatusByEvent(event, context);
        saveStatusTransaction();
    }

    public void updateEndpointStatus(IslFsmState from, IslFsmState to, IslFsmEvent event, IslFsmContext context) {
        updateEndpointStatusByEvent(event, context);
    }

    public void updateAndPersistEndpointStatus(IslFsmState from, IslFsmState to, IslFsmEvent event,
                                               IslFsmContext context) {
        updateEndpointStatusByEvent(event, context);
        saveStatusTransaction();
    }

    public void downEnter(IslFsmState from, IslFsmState to, IslFsmEvent event, IslFsmContext context) {
        log.info("ISL {} become {}", discoveryFacts.getReference(), to);
        saveStatusTransaction();
    }

    public void handleUpAttempt(IslFsmState from, IslFsmState to, IslFsmEvent event, IslFsmContext context) {
        discoveryFacts.put(context.getEndpoint(), context.getIslData());

        IslFsmEvent route;
        if (getAggregatedStatus() == DiscoveryEndpointStatus.UP) {
            route = IslFsmEvent._UP_ATTEMPT_SUCCESS;
        } else {
            route = IslFsmEvent._UP_ATTEMPT_FAIL;
        }
        fire(route, context);
    }

    public void upEnter(IslFsmState from, IslFsmState to, IslFsmEvent event, IslFsmContext context) {
        log.info("ISL {} become {}", discoveryFacts.getReference(), to);
        logWrapper.onIslUpdateStatus(discoveryFacts.getReference(), to.toString());
        saveAllTransaction();

        if (event != IslFsmEvent._HISTORY_UP) {
            // Do not produce reroute during recovery system state from DB
            triggerDownFlowReroute(context);
        }

        if (shouldUseBfd()) {
            emitBfdEnableRequest(context);
        }
    }

    public void upExit(IslFsmState from, IslFsmState to, IslFsmEvent event, IslFsmContext context) {
        log.info("ISL {} is no more UP (physical-down:{})",
                  discoveryFacts.getReference(), context.getPhysicalLinkDown());

        String nextState = "Unknown";
        if (event == IslFsmEvent.ISL_DOWN) {
            nextState = IslFsmState.DOWN.toString();
        } else if (event == IslFsmEvent.ISL_MOVE) {
            nextState = IslFsmState.MOVED.toString();
        }

        logWrapper.onIslUpdateStatus(discoveryFacts.getReference(), nextState);

        updateEndpointStatusByEvent(event, context);
        saveStatusAndCostRaiseTransaction(context);
        triggerAffectedFlowReroute(context);
    }

    public void movedEnter(IslFsmState from, IslFsmState to, IslFsmEvent event, IslFsmContext context) {
        log.info("ISL {} become {}", discoveryFacts.getReference(), to);
        saveStatusTransaction();
    }

    public void handleBfdEnableDisable(IslFsmState from, IslFsmState to, IslFsmEvent event, IslFsmContext context) {
        if (context.getBfdEnable()) {
            emitBfdEnableRequest(context);
        } else {
            emitBfdDisableRequest(context);
        }
    }

    public void removeAttempt(IslFsmState from, IslFsmState to, IslFsmEvent event, IslFsmContext context) {
        // FIXME(surabujin): this check is always true, because it is called from DOWN or MOVED state
        if (getAggregatedStatus() != DiscoveryEndpointStatus.UP) {
            fire(IslFsmEvent._ISL_REMOVE_SUCESS);
        }
    }

    // -- private/service methods --

    private void applyHistory(Isl history) {
        Endpoint source = Endpoint.of(history.getSrcSwitch().getSwitchId(), history.getSrcPort());
        Endpoint dest = Endpoint.of(history.getDestSwitch().getSwitchId(), history.getDestPort());
        transactionManager.doInTransaction(() -> {
            loadPersistentData(source, dest);
            loadPersistentData(dest, source);
        });
    }

    private void updateEndpointStatusByEvent(IslFsmEvent event, IslFsmContext context) {
        DiscoveryEndpointStatus status;
        switch (event) {
            case ISL_UP:
                status = DiscoveryEndpointStatus.UP;
                break;
            case ISL_DOWN:
                status = DiscoveryEndpointStatus.DOWN;
                break;
            case ISL_MOVE:
                status = DiscoveryEndpointStatus.MOVED;
                break;
            default:
                throw new IllegalStateException(String.format("Unexpected event %s for %s.handleSourceDestUpState",
                                                              event, getClass().getName()));
        }
        endpointStatus.put(context.getEndpoint(), status);
    }

    private void loadPersistentData(Endpoint start, Endpoint end) {
        Optional<Isl> potentialIsl = islRepository.findByEndpoints(
                start.getDatapath(), start.getPortNumber(),
                end.getDatapath(), end.getPortNumber());
        if (potentialIsl.isPresent()) {
            Isl isl = potentialIsl.get();
            Endpoint endpoint = Endpoint.of(isl.getDestSwitch().getSwitchId(), isl.getDestPort());
            endpointStatus.put(endpoint, mapStatus(isl.getStatus()));
            discoveryFacts.put(endpoint, new IslDataHolder(isl));
        } else {
            log.error("There is no persistent ISL data {} ==> {} (possible race condition during topology "
                              + "initialisation)", start, end);
        }
    }

    private void triggerAffectedFlowReroute(IslFsmContext context) {
        Endpoint source = discoveryFacts.getReference().getSource();

        IslStatus status = mapStatus(getAggregatedStatus());
        IslReference reference = discoveryFacts.getReference();
        String reason;
        if (context.getPhysicalLinkDown() != null && context.getPhysicalLinkDown()) {
            reason = String.format("ISL %s become %s due to physical link DOWN event on %s",
                                   reference, status, context.getEndpoint());
        } else {
            reason = String.format("ISL %s status become %s", reference, status);
        }

        // FIXME (surabujin): why do we send only one ISL endpoint here?
        PathNode pathNode = new PathNode(source.getDatapath(), source.getPortNumber(), 0);
        RerouteAffectedFlows trigger = new RerouteAffectedFlows(pathNode, reason);
        context.getOutput().triggerReroute(trigger);
    }

    private void triggerDownFlowReroute(IslFsmContext context) {
        if (shouldEmitDownFlowReroute()) {
            RerouteInactiveFlows trigger = new RerouteInactiveFlows(String.format(
                    "ISL %s status become %s", discoveryFacts.getReference(), IslStatus.ACTIVE));
            context.getOutput().triggerReroute(trigger);
        }
    }

    private void emitBfdEnableRequest(IslFsmContext context) {
        IslReference reference = discoveryFacts.getReference();
        context.getOutput().bfdEnableRequest(reference.getSource(), reference);
        context.getOutput().bfdEnableRequest(reference.getDest(), reference);
    }

    private void emitBfdDisableRequest(IslFsmContext context) {
        IslReference reference = discoveryFacts.getReference();
        context.getOutput().bfdDisableRequest(reference.getSource());
        context.getOutput().bfdDisableRequest(reference.getDest());
    }

    private void saveAllTransaction() {
        try {
            transactionManager.doInTransaction(() -> saveAll(Instant.now()));
        } catch (Exception e) {
            logDbException(e);
            throw e;
        }
    }

    private void saveStatusTransaction() {
        try {
            transactionManager.doInTransaction(() -> saveStatus(Instant.now()));
        } catch (Exception e) {
            logDbException(e);
            throw e;
        }
    }

    private void saveStatusAndCostRaiseTransaction(IslFsmContext context) {
        try {
            transactionManager.doInTransaction(() -> {
                Instant timeNow = Instant.now();

                saveStatus(timeNow);
                if (context.getPhysicalLinkDown() != null && context.getPhysicalLinkDown()) {
                    raiseCostOnPhysicalDown(timeNow);
                }
            });
        } catch (Exception e) {
            logDbException(e);
            throw e;
        }
    }

    private void saveAll(Instant timeNow) {
        Socket socket = prepareSocket();
        saveAll(socket.getSource(), socket.getDest(), timeNow, endpointStatus.getForward());
        saveAll(socket.getDest(), socket.getSource(), timeNow, endpointStatus.getReverse());
    }

    private void saveAll(Anchor source, Anchor dest, Instant timeNow, DiscoveryEndpointStatus uniStatus) {
        Isl link = loadOrCreateIsl(source, dest, timeNow);

        link.setTimeModify(timeNow);

        applyIslGenericData(link);
        applyIslMaxBandwidth(link, source.getEndpoint(), dest.getEndpoint());
        applyIslAvailableBandwidth(link, source.getEndpoint(), dest.getEndpoint());
        applyIslStatus(link, uniStatus, timeNow);

        pushIslChanges(link);
    }

    private void saveStatus(Instant timeNow) {
        Socket socket = prepareSocket();
        saveStatus(socket.getSource(), socket.getDest(), timeNow, endpointStatus.getForward());
        saveStatus(socket.getDest(), socket.getSource(), timeNow, endpointStatus.getReverse());
    }

    private void saveStatus(Anchor source, Anchor dest, Instant timeNow, DiscoveryEndpointStatus uniStatus) {
        Isl link = loadOrCreateIsl(source, dest, timeNow);

        applyIslStatus(link, uniStatus, timeNow);
        pushIslChanges(link);
    }

    private void raiseCostOnPhysicalDown(Instant timeNow) {
        Socket socket = prepareSocket();
        raiseCostOnPhysicalDown(socket.getSource(), socket.getDest(), timeNow);
        raiseCostOnPhysicalDown(socket.getDest(), socket.getSource(), timeNow);
    }

    private void raiseCostOnPhysicalDown(Anchor source, Anchor dest, Instant timeNow) {
        Isl link = loadOrCreateIsl(source, dest, timeNow);

        log.debug("Raise ISL {} ===> {} cost due to physical down (cost-now:{}, raise:{})",
                  source, dest, link.getCost(), costRaiseOnPhysicalDown);
        applyIslCostRaiseOnPhysicalDown(link, timeNow);
        pushIslChanges(link);
    }

    private Socket prepareSocket() {
        IslReference reference = discoveryFacts.getReference();
        Anchor source = loadSwitchCreateIfMissing(reference.getSource());
        Anchor dest = loadSwitchCreateIfMissing(reference.getDest());
        switchRepository.lockSwitches(source.getSw(), dest.getSw());

        return new Socket(source, dest);
    }

    private Isl loadOrCreateIsl(Anchor source, Anchor dest, Instant timeNow) {
        return loadIsl(source.getEndpoint(), dest.getEndpoint())
                .orElseGet(() -> createIsl(source, dest, timeNow));
    }

    private Isl createIsl(Anchor source, Anchor dest, Instant timeNow) {
        final Endpoint sourceEndpoint = source.getEndpoint();
        final Endpoint destEndpoint = dest.getEndpoint();
        IslBuilder islBuilder = Isl.builder()
                .timeCreate(timeNow)
                .timeModify(timeNow)
                .srcSwitch(source.getSw())
                .srcPort(sourceEndpoint.getPortNumber())
                .destSwitch(dest.getSw())
                .destPort(destEndpoint.getPortNumber())
                .underMaintenance(source.getSw().isUnderMaintenance() || dest.getSw().isUnderMaintenance());
        initializeFromLinkProps(sourceEndpoint, destEndpoint, islBuilder);
        Isl link = islBuilder.build();

        if (link.isUnderMaintenance()) {
            link.setCost(link.getCost() + islCostWhenUnderMaintenance);
        }

        log.debug("Create new DB object (prefilled): {}", link);
        return link;
    }

    private Anchor loadSwitchCreateIfMissing(Endpoint endpoint) {
        final SwitchId datapath = endpoint.getDatapath();
        Switch sw = switchRepository.findById(datapath)
                .orElseGet(() -> {
                    log.error("Switch {} is missing in DB, create empty switch record", datapath);
                    return createSwitch(datapath);
                });
        return new Anchor(endpoint, sw);
    }

    private Switch createSwitch(SwitchId datapath) {
        Switch sw = Switch.builder()
                .switchId(datapath)
                .status(SwitchStatus.INACTIVE)
                .description(String.format("auto created as part of ISL %s discovery", discoveryFacts.getReference()))
                .build();
        switchRepository.createOrUpdate(sw);
        return sw;
    }

    private Optional<Isl> loadIsl(Endpoint source, Endpoint dest) {
        return islRepository.findByEndpoints(
                source.getDatapath(), source.getPortNumber(),
                dest.getDatapath(), dest.getPortNumber())
                .map(link -> {
                    log.debug("Read ISL object: {}", link);
                    return link;
                });
    }

    private void applyIslGenericData(Isl link) {
        IslDataHolder aggData = discoveryFacts.makeAggregatedData();
        if (aggData != null) {
            link.setSpeed(aggData.getSpeed());
            link.setLatency(aggData.getLatency());
            link.setMaxBandwidth(aggData.getMaximumBandwidth());
            link.setDefaultMaxBandwidth(aggData.getMaximumBandwidth());
        }
    }

    private void applyIslStatus(Isl link, DiscoveryEndpointStatus uniStatus, Instant timeNow) {
        IslStatus become = mapStatus(uniStatus);
        IslStatus aggStatus = mapStatus(getAggregatedStatus());
        if (link.getActualStatus() != become || link.getStatus() != aggStatus) {
            link.setTimeModify(timeNow);

            link.setActualStatus(become);
            link.setStatus(aggStatus);
        }
    }

    private void applyIslMaxBandwidth(Isl link, Endpoint source, Endpoint dest) {
        loadLinkProps(source, dest)
                .ifPresent(props -> applyIslMaxBandwidth(link, props));
    }

    private void applyIslMaxBandwidth(Isl link, LinkProps props) {
        Long maxBandwidth = props.getMaxBandwidth();
        if (maxBandwidth != null) {
            link.setMaxBandwidth(maxBandwidth);
        }
    }

    private void applyIslAvailableBandwidth(Isl link, Endpoint source, Endpoint dest) {
<<<<<<< HEAD
        IslDataHolder islData = discoveryFacts.makeAggregatedData();
        long availableBandwidth = 0;
        if (islData != null) {
            long usedBandwidth = flowPathRepository.getUsedBandwidthBetweenEndpoints(
                    source.getDatapath(), source.getPortNumber(),
                    dest.getDatapath(), dest.getPortNumber());
            availableBandwidth = islData.getAvailableBandwidth() - usedBandwidth;
        } else {
            log.error("There is no ISL data available for {}, unable to set available_bandwidth",
                      discoveryFacts.getReference());
=======
        IslDataHolder dataHolder = discoveryFacts.get(source);
        if (dataHolder == null) {
            throw new IllegalStateException(String.format(
                    "There is no ISL data available for %s, unable to calculate available_bandwidth",
                    discoveryFacts.getReference()));
>>>>>>> d5c11ff4
        }

        long maximumBandwidth = dataHolder.getMaximumBandwidth();
        long usedBandwidth = flowPathRepository.getUsedBandwidthBetweenEndpoints(
                source.getDatapath(), source.getPortNumber(),
                dest.getDatapath(), dest.getPortNumber());
        link.setAvailableBandwidth(maximumBandwidth - usedBandwidth);
    }

    private void applyIslCostRaiseOnPhysicalDown(Isl link, Instant timeNow) {
        if (link.getCost() < costRaiseOnPhysicalDown) {
            link.setTimeModify(timeNow);
            link.setCost(link.getCost() + costRaiseOnPhysicalDown);
        }
    }

    private void initializeFromLinkProps(Endpoint source, Endpoint dest, IslBuilder isl) {
        Optional<LinkProps> linkProps = loadLinkProps(source, dest);
        if (linkProps.isPresent()) {
            LinkProps entry = linkProps.get();

            Integer cost = entry.getCost();
            if (cost != null) {
                isl.cost(cost);
            }

            Long maxBandwidth = entry.getMaxBandwidth();
            if (maxBandwidth != null) {
                isl.maxBandwidth(maxBandwidth);
            }
        }
    }

    private void pushIslChanges(Isl link) {
        log.debug("Write ISL object: {}", link);
        islRepository.createOrUpdate(link);
    }

    private Optional<LinkProps> loadLinkProps(Endpoint source, Endpoint dest) {
        Collection<LinkProps> storedProps = linkPropsRepository.findByEndpoints(
                source.getDatapath(), source.getPortNumber(),
                dest.getDatapath(), dest.getPortNumber());
        Optional<LinkProps> result = Optional.empty();
        for (LinkProps entry : storedProps) {
            result = Optional.of(entry);
            // We can/should put "break" here but it lead to warnings... Anyway only one match possible
            // by such(full) query so we can avoid "break" here.
        }
        return result;
    }

    private DiscoveryEndpointStatus getAggregatedStatus() {
        DiscoveryEndpointStatus forward = endpointStatus.getForward();
        DiscoveryEndpointStatus reverse = endpointStatus.getReverse();
        if (forward == reverse) {
            return forward;
        }

        if (forward == DiscoveryEndpointStatus.MOVED || reverse == DiscoveryEndpointStatus.MOVED) {
            return DiscoveryEndpointStatus.MOVED;
        }

        return DiscoveryEndpointStatus.DOWN;
    }

    private boolean shouldUseBfd() {
        // TODO(surabujin): ensure the switch is BFD cappable

        if (!isGlobalBfdToggleEnabled()) {
            return false;
        }

        IslReference reference = discoveryFacts.getReference();
        return isPerIslBfdToggleEnabled(reference.getSource(), reference.getDest())
                && isPerIslBfdToggleEnabled(reference.getDest(), reference.getSource());
    }

    private boolean isGlobalBfdToggleEnabled() {
        return featureTogglesRepository.find()
                .map(FeatureToggles::getUseBfdForIslIntegrityCheck)
                .orElse(FeatureToggles.DEFAULTS.getUseBfdForIslIntegrityCheck());
    }

    private boolean isPerIslBfdToggleEnabled(Endpoint source, Endpoint dest) {
        return loadIsl(source, dest)
                .map(Isl::isEnableBfd)
                .orElseThrow(() -> new PersistenceException(
                        String.format("Isl %s ===> %s record not found in DB", source, dest)));
    }

    // TODO(surabujin): should this check been moved into reroute topology?
    private boolean shouldEmitDownFlowReroute() {
        return featureTogglesRepository.find()
                .map(FeatureToggles::getFlowsRerouteOnIslDiscoveryEnabled)
                .orElse(FeatureToggles.DEFAULTS.getFlowsRerouteOnIslDiscoveryEnabled());
    }

    private void logDbException(Exception e) {
        log.error(
                String.format("Error in DB transaction for ISL %s: %s", discoveryFacts.getReference(), e.getMessage()),
                e);
    }

    private static IslStatus mapStatus(DiscoveryEndpointStatus status) {
        switch (status) {
            case UP:
                return IslStatus.ACTIVE;
            case DOWN:
                return IslStatus.INACTIVE;
            case MOVED:
                return IslStatus.MOVED;
            default:
                throw new IllegalArgumentException(
                        makeInvalidMappingMessage(DiscoveryEndpointStatus.class, IslStatus.class, status));
        }
    }

    private static DiscoveryEndpointStatus mapStatus(IslStatus status) {
        switch (status) {
            case ACTIVE:
                return DiscoveryEndpointStatus.UP;
            case INACTIVE:
                return DiscoveryEndpointStatus.DOWN;
            case MOVED:
                return DiscoveryEndpointStatus.MOVED;
            default:
                throw new IllegalArgumentException(
                        makeInvalidMappingMessage(IslStatus.class, DiscoveryEndpointStatus.class, status));
        }
    }

    private static String makeInvalidMappingMessage(Class<?> from, Class<?> to, Object value) {
        return String.format("There is no mapping defined between %s and %s for %s", from.getName(),
                             to.getName(), value);
    }

    private enum DiscoveryEndpointStatus {
        UP, DOWN, MOVED
    }

    @Value
    private static class Anchor {
        Endpoint endpoint;
        Switch sw;
    }

    @Value
    private static class Socket {
        Anchor source;
        Anchor dest;
    }

    @Value
    @Builder
    public static class IslFsmContext {
        private final IIslCarrier output;
        private final Endpoint endpoint;

        private Isl history;
        private IslDataHolder islData;

        private Boolean physicalLinkDown;

        private Boolean bfdEnable;

        /**
         * .
         */
        public static IslFsmContextBuilder builder(IIslCarrier output, Endpoint endpoint) {
            return new IslFsmContextBuilder()
                    .output(output)
                    .endpoint(endpoint);
        }
    }

    public enum IslFsmEvent {
        NEXT,

        BFD_UPDATE,

        HISTORY, _HISTORY_DOWN, _HISTORY_UP, _HISTORY_MOVED,
        ISL_UP, ISL_DOWN, ISL_MOVE,
        _UP_ATTEMPT_SUCCESS, ISL_REMOVE, _ISL_REMOVE_SUCESS, _UP_ATTEMPT_FAIL
    }

    public enum IslFsmState {
        INIT,
        UP, DOWN,
        MOVED,

        DELETED, UP_ATTEMPT
    }
}<|MERGE_RESOLUTION|>--- conflicted
+++ resolved
@@ -26,6 +26,7 @@
 import org.openkilda.model.Switch;
 import org.openkilda.model.SwitchId;
 import org.openkilda.model.SwitchStatus;
+import org.openkilda.persistence.ConstraintViolationException;
 import org.openkilda.persistence.PersistenceException;
 import org.openkilda.persistence.PersistenceManager;
 import org.openkilda.persistence.TransactionManager;
@@ -525,7 +526,15 @@
                 .status(SwitchStatus.INACTIVE)
                 .description(String.format("auto created as part of ISL %s discovery", discoveryFacts.getReference()))
                 .build();
-        switchRepository.createOrUpdate(sw);
+
+        try {
+            switchRepository.createOrUpdate(sw);
+        } catch (ConstraintViolationException e) {
+            throw e;
+            // throw new
+            // "Switch record with name={} appear in DB during attempt to create it's dummy representation"
+        }
+
         return sw;
     }
 
@@ -573,24 +582,11 @@
     }
 
     private void applyIslAvailableBandwidth(Isl link, Endpoint source, Endpoint dest) {
-<<<<<<< HEAD
-        IslDataHolder islData = discoveryFacts.makeAggregatedData();
-        long availableBandwidth = 0;
-        if (islData != null) {
-            long usedBandwidth = flowPathRepository.getUsedBandwidthBetweenEndpoints(
-                    source.getDatapath(), source.getPortNumber(),
-                    dest.getDatapath(), dest.getPortNumber());
-            availableBandwidth = islData.getAvailableBandwidth() - usedBandwidth;
-        } else {
-            log.error("There is no ISL data available for {}, unable to set available_bandwidth",
-                      discoveryFacts.getReference());
-=======
         IslDataHolder dataHolder = discoveryFacts.get(source);
         if (dataHolder == null) {
             throw new IllegalStateException(String.format(
                     "There is no ISL data available for %s, unable to calculate available_bandwidth",
                     discoveryFacts.getReference()));
->>>>>>> d5c11ff4
         }
 
         long maximumBandwidth = dataHolder.getMaximumBandwidth();
@@ -657,7 +653,7 @@
     }
 
     private boolean shouldUseBfd() {
-        // TODO(surabujin): ensure the switch is BFD cappable
+        // TODO(surabujin): ensure the switch is BFD capable
 
         if (!isGlobalBfdToggleEnabled()) {
             return false;
