/* Copyright 2019 Telstra Open Source
 *
 *   Licensed under the Apache License, Version 2.0 (the "License");
 *   you may not use this file except in compliance with the License.
 *   You may obtain a copy of the License at
 *
 *       http://www.apache.org/licenses/LICENSE-2.0
 *
 *   Unless required by applicable law or agreed to in writing, software
 *   distributed under the License is distributed on an "AS IS" BASIS,
 *   WITHOUT WARRANTIES OR CONDITIONS OF ANY KIND, either express or implied.
 *   See the License for the specific language governing permissions and
 *   limitations under the License.
 */

package org.openkilda.wfm.topology.network.controller;

import org.openkilda.messaging.command.reroute.RerouteAffectedFlows;
import org.openkilda.messaging.command.reroute.RerouteInactiveFlows;
import org.openkilda.messaging.info.event.PathNode;
import org.openkilda.model.FeatureToggles;
import org.openkilda.model.Isl;
import org.openkilda.model.Isl.IslBuilder;
import org.openkilda.model.IslDownReason;
import org.openkilda.model.IslStatus;
import org.openkilda.model.LinkProps;
import org.openkilda.model.Switch;
import org.openkilda.model.SwitchId;
import org.openkilda.model.SwitchStatus;
import org.openkilda.persistence.ConstraintViolationException;
import org.openkilda.persistence.PersistenceException;
import org.openkilda.persistence.PersistenceManager;
import org.openkilda.persistence.TransactionManager;
import org.openkilda.persistence.repositories.FeatureTogglesRepository;
import org.openkilda.persistence.repositories.FlowPathRepository;
import org.openkilda.persistence.repositories.IslRepository;
import org.openkilda.persistence.repositories.LinkPropsRepository;
import org.openkilda.persistence.repositories.RepositoryFactory;
import org.openkilda.persistence.repositories.SwitchRepository;
import org.openkilda.wfm.share.utils.AbstractBaseFsm;
import org.openkilda.wfm.share.utils.FsmExecutor;
import org.openkilda.wfm.topology.network.NetworkTopologyDashboardLogger;
import org.openkilda.wfm.topology.network.controller.IslFsm.IslFsmContext;
import org.openkilda.wfm.topology.network.controller.IslFsm.IslFsmEvent;
import org.openkilda.wfm.topology.network.controller.IslFsm.IslFsmState;
import org.openkilda.wfm.topology.network.model.BiIslDataHolder;
import org.openkilda.wfm.topology.network.model.Endpoint;
import org.openkilda.wfm.topology.network.model.IslDataHolder;
import org.openkilda.wfm.topology.network.model.IslEndpointStatus;
import org.openkilda.wfm.topology.network.model.IslReference;
import org.openkilda.wfm.topology.network.model.NetworkOptions;
import org.openkilda.wfm.topology.network.model.facts.DiscoveryFacts;
import org.openkilda.wfm.topology.network.service.IIslCarrier;
import org.openkilda.wfm.topology.network.storm.bolt.isl.BfdManager;

import lombok.Builder;
import lombok.Value;
import lombok.extern.slf4j.Slf4j;
import org.squirrelframework.foundation.fsm.StateMachineBuilder;
import org.squirrelframework.foundation.fsm.StateMachineBuilderFactory;

import java.time.Instant;
import java.util.Collection;
import java.util.Optional;

@Slf4j
public final class IslFsm extends AbstractBaseFsm<IslFsm, IslFsmState, IslFsmEvent,
        IslFsmContext> {
    private final IslRepository islRepository;
    private final LinkPropsRepository linkPropsRepository;
    private final FlowPathRepository flowPathRepository;
    private final SwitchRepository switchRepository;
    private final TransactionManager transactionManager;
    private final FeatureTogglesRepository featureTogglesRepository;

    private final BfdManager bfdManager;

    private final int costRaiseOnPhysicalDown;
    private final int islCostWhenUnderMaintenance;
    private final BiIslDataHolder<IslEndpointStatus> endpointStatus;

    private final DiscoveryFacts discoveryFacts;

    private static final StateMachineBuilder<IslFsm, IslFsmState, IslFsmEvent, IslFsmContext> builder;

    private final NetworkTopologyDashboardLogger logWrapper = new NetworkTopologyDashboardLogger(log);

    static {
        builder = StateMachineBuilderFactory.create(
                IslFsm.class, IslFsmState.class, IslFsmEvent.class, IslFsmContext.class,
                // extra parameters
                PersistenceManager.class, BfdManager.class, NetworkOptions.class, IslReference.class);

        String updateEndpointStatusMethod = "updateEndpointStatus";
        String updateAndPersistEndpointStatusMethod = "updateAndPersistEndpointStatus";

        // INIT
        builder.transition()
                .from(IslFsmState.INIT).to(IslFsmState.DOWN).on(IslFsmEvent.ISL_UP)
                .callMethod("handleInitialDiscovery");
        builder.transition()
                .from(IslFsmState.INIT).to(IslFsmState.DOWN).on(IslFsmEvent.ISL_DOWN)
                .callMethod(updateAndPersistEndpointStatusMethod);
        builder.transition()
                .from(IslFsmState.INIT).to(IslFsmState.MOVED).on(IslFsmEvent.ISL_MOVE)
                .callMethod(updateAndPersistEndpointStatusMethod);
        builder.transition()
                .from(IslFsmState.INIT).to(IslFsmState.DOWN).on(IslFsmEvent._HISTORY_DOWN);
        builder.transition()
                .from(IslFsmState.INIT).to(IslFsmState.UP).on(IslFsmEvent._HISTORY_UP)
                .callMethod("historyRestoreUp");
        builder.transition()
                .from(IslFsmState.INIT).to(IslFsmState.MOVED).on(IslFsmEvent._HISTORY_MOVED);
        builder.internalTransition()
                .within(IslFsmState.INIT).on(IslFsmEvent.HISTORY)
                .callMethod("handleHistory");

        // DOWN
        builder.transition()
                .from(IslFsmState.DOWN).to(IslFsmState.UP_ATTEMPT).on(IslFsmEvent.ISL_UP)
                .callMethod(updateEndpointStatusMethod);
        builder.transition()
                .from(IslFsmState.DOWN).to(IslFsmState.MOVED).on(IslFsmEvent.ISL_MOVE)
                .callMethod(updateEndpointStatusMethod);
        builder.internalTransition()
                .within(IslFsmState.DOWN).on(IslFsmEvent.ISL_DOWN)
                .callMethod(updateAndPersistEndpointStatusMethod);
        builder.internalTransition()
                .within(IslFsmState.DOWN).on(IslFsmEvent.ISL_REMOVE)
                .callMethod("removeAttempt");
        builder.transition()
                .from(IslFsmState.DOWN).to(IslFsmState.DELETED).on(IslFsmEvent._ISL_REMOVE_SUCESS);
        builder.onEntry(IslFsmState.DOWN)
                .callMethod("downEnter");

        // UP_ATTEMPT
        builder.transition()
                .from(IslFsmState.UP_ATTEMPT).to(IslFsmState.DOWN).on(IslFsmEvent._UP_ATTEMPT_FAIL);
        builder.transition()
                .from(IslFsmState.UP_ATTEMPT).to(IslFsmState.UP).on(IslFsmEvent._UP_ATTEMPT_SUCCESS);
        builder.onEntry(IslFsmState.UP_ATTEMPT)
                .callMethod("handleUpAttempt");

        // UP
        builder.transition()
                .from(IslFsmState.UP).to(IslFsmState.DOWN).on(IslFsmEvent.ISL_DOWN);
        builder.transition()
                .from(IslFsmState.UP).to(IslFsmState.MOVED).on(IslFsmEvent.ISL_MOVE);
        builder.onEntry(IslFsmState.UP)
                .callMethod("upEnter");
        builder.onExit(IslFsmState.UP)
                .callMethod("upExit");

        // MOVED
        builder.transition()
                .from(IslFsmState.MOVED).to(IslFsmState.UP_ATTEMPT).on(IslFsmEvent.ISL_UP)
                .callMethod(updateEndpointStatusMethod);
        builder.internalTransition()
                .within(IslFsmState.MOVED).on(IslFsmEvent.ISL_DOWN)
                .callMethod(updateAndPersistEndpointStatusMethod);
        builder.internalTransition()
                .within(IslFsmState.MOVED).on(IslFsmEvent.ISL_REMOVE)
                .callMethod("removeAttempt");
        builder.transition()
                .from(IslFsmState.MOVED).to(IslFsmState.DELETED).on(IslFsmEvent._ISL_REMOVE_SUCESS);
        builder.onEntry(IslFsmState.MOVED)
                .callMethod("movedEnter");

        // DELETED
        builder.defineFinalState(IslFsmState.DELETED);
    }

    public static FsmExecutor<IslFsm, IslFsmState, IslFsmEvent, IslFsmContext> makeExecutor() {
        return new FsmExecutor<>(IslFsmEvent.NEXT);
    }

    /**
     * Create and properly initialize new {@link IslFsm}.
     */
    public static IslFsm create(PersistenceManager persistenceManager, BfdManager bfdManager, NetworkOptions options,
                                IslReference reference) {
        IslFsm fsm = builder.newStateMachine(IslFsmState.INIT, persistenceManager, bfdManager, options, reference);
        fsm.start();
        return fsm;
    }

    public IslFsm(PersistenceManager persistenceManager, BfdManager bfdManager, NetworkOptions options,
                  IslReference reference) {
        RepositoryFactory repositoryFactory = persistenceManager.getRepositoryFactory();
        islRepository = repositoryFactory.createIslRepository();
        linkPropsRepository = repositoryFactory.createLinkPropsRepository();
        flowPathRepository = repositoryFactory.createFlowPathRepository();
        switchRepository = repositoryFactory.createSwitchRepository();
        featureTogglesRepository = repositoryFactory.createFeatureTogglesRepository();

        transactionManager = persistenceManager.getTransactionManager();

        this.bfdManager = bfdManager;

        costRaiseOnPhysicalDown = options.getIslCostRaiseOnPhysicalDown();
        islCostWhenUnderMaintenance = options.getIslCostWhenUnderMaintenance();
        endpointStatus = new BiIslDataHolder<>(reference);
        endpointStatus.putBoth(new IslEndpointStatus(IslEndpointStatus.Status.DOWN));

        discoveryFacts = new DiscoveryFacts(reference);
    }

    // -- FSM actions --

    public void handleHistory(IslFsmState from, IslFsmState to, IslFsmEvent event, IslFsmContext context) {
        applyHistory(context.getHistory());

        IslFsmEvent route;
        IslEndpointStatus.Status status = getAggregatedStatus();
        switch (status) {
            case UP:
                route = IslFsmEvent._HISTORY_UP;
                break;
            case DOWN:
                route = IslFsmEvent._HISTORY_DOWN;
                break;
            case MOVED:
                route = IslFsmEvent._HISTORY_MOVED;
                break;
            default:
                throw new IllegalArgumentException(makeInvalidMappingMessage(
                        status.getClass(), IslFsmEvent.class, status));
        }

        fire(route, context);
    }

    public void historyRestoreUp(IslFsmState from, IslFsmState to, IslFsmEvent event, IslFsmContext context) {
        if (shouldSetupBfd()) {
            bfdManager.enable(context.getOutput());
        }
    }

    public void handleInitialDiscovery(IslFsmState from, IslFsmState to, IslFsmEvent event, IslFsmContext context) {
        updateLinkData(context.getEndpoint(), context.getIslData());
        updateEndpointStatusByEvent(event, context);
        saveStatusTransaction();
    }

    public void updateEndpointStatus(IslFsmState from, IslFsmState to, IslFsmEvent event, IslFsmContext context) {
        updateEndpointStatusByEvent(event, context);
    }

    public void updateAndPersistEndpointStatus(IslFsmState from, IslFsmState to, IslFsmEvent event,
                                               IslFsmContext context) {
        updateEndpointStatusByEvent(event, context);
        saveStatusTransaction();
    }

    public void downEnter(IslFsmState from, IslFsmState to, IslFsmEvent event, IslFsmContext context) {
        log.info("ISL {} become {}", discoveryFacts.getReference(), to);
        saveStatusTransaction();
    }

    public void handleUpAttempt(IslFsmState from, IslFsmState to, IslFsmEvent event, IslFsmContext context) {
        updateLinkData(context.getEndpoint(), context.getIslData());

        IslFsmEvent route;
        if (getAggregatedStatus() == IslEndpointStatus.Status.UP) {
            route = IslFsmEvent._UP_ATTEMPT_SUCCESS;
        } else {
            route = IslFsmEvent._UP_ATTEMPT_FAIL;
        }
        fire(route, context);
    }

    public void upEnter(IslFsmState from, IslFsmState to, IslFsmEvent event, IslFsmContext context) {
        log.info("ISL {} become {}", discoveryFacts.getReference(), to);
        logWrapper.onIslUpdateStatus(discoveryFacts.getReference(), to.toString());
        saveAllTransaction();

        if (event != IslFsmEvent._HISTORY_UP) {
            // Do not produce reroute during recovery system state from DB
            triggerDownFlowReroute(context);
        }
    }

    public void upExit(IslFsmState from, IslFsmState to, IslFsmEvent event, IslFsmContext context) {
        log.info("ISL {} is no more UP (reason:{})",
                  discoveryFacts.getReference(), context.getDownReason());

        // FIXME(surabujin): extract logging logic into separate(nested) FSM
        String nextState = "Unknown";
        if (event == IslFsmEvent.ISL_DOWN) {
            nextState = IslFsmState.DOWN.toString();
        } else if (event == IslFsmEvent.ISL_MOVE) {
            nextState = IslFsmState.MOVED.toString();
        }

        logWrapper.onIslUpdateStatus(discoveryFacts.getReference(), nextState);

        updateEndpointStatusByEvent(event, context);
        saveStatusAndCostRaiseTransaction(context);
        triggerAffectedFlowReroute(context);
    }

    public void movedEnter(IslFsmState from, IslFsmState to, IslFsmEvent event, IslFsmContext context) {
        log.info("ISL {} become {}", discoveryFacts.getReference(), to);
        saveStatusTransaction();
        bfdManager.disable(context.getOutput());
    }

    public void removeAttempt(IslFsmState from, IslFsmState to, IslFsmEvent event, IslFsmContext context) {
        // FIXME(surabujin): this check is always true, because it is called from DOWN or MOVED state
        if (getAggregatedStatus() != IslEndpointStatus.Status.UP) {
            fire(IslFsmEvent._ISL_REMOVE_SUCESS);
        }
    }

    // -- private/service methods --

    private void updateLinkData(Endpoint bind, IslDataHolder data) {
        log.info("ISL {} data update - bind:{} - {}", discoveryFacts.getReference(), bind, data);
        discoveryFacts.put(bind, data);
    }

    private void applyHistory(Isl history) {
        Endpoint source = Endpoint.of(history.getSrcSwitch().getSwitchId(), history.getSrcPort());
        Endpoint dest = Endpoint.of(history.getDestSwitch().getSwitchId(), history.getDestPort());
        transactionManager.doInTransaction(() -> {
            loadPersistentData(source, dest);
            loadPersistentData(dest, source);
        });
    }

    private void updateEndpointStatusByEvent(IslFsmEvent event, IslFsmContext context) {
        IslEndpointStatus status;
        switch (event) {
            case ISL_UP:
                status = new IslEndpointStatus(IslEndpointStatus.Status.UP);
                break;
            case ISL_DOWN:
                status = new IslEndpointStatus(IslEndpointStatus.Status.DOWN, context.getDownReason());
                break;
            case ISL_MOVE:
                status = new IslEndpointStatus(IslEndpointStatus.Status.MOVED);
                break;
            default:
                throw new IllegalStateException(String.format("Unexpected event %s for %s.handleSourceDestUpState",
                                                              event, getClass().getName()));
        }
        endpointStatus.put(context.getEndpoint(), status);
    }

    private void loadPersistentData(Endpoint start, Endpoint end) {
        Optional<Isl> potentialIsl = islRepository.findByEndpoints(
                start.getDatapath(), start.getPortNumber(),
                end.getDatapath(), end.getPortNumber());
        if (potentialIsl.isPresent()) {
            Isl isl = potentialIsl.get();
            Endpoint endpoint = Endpoint.of(isl.getDestSwitch().getSwitchId(), isl.getDestPort());

            IslEndpointStatus status = new IslEndpointStatus(mapStatus(isl.getStatus()), isl.getDownReason());
            endpointStatus.put(endpoint, status);
            discoveryFacts.put(endpoint, new IslDataHolder(isl));
        } else {
            log.error("There is no persistent ISL data {} ==> {} (possible race condition during topology "
                              + "initialisation)", start, end);
        }
    }

    private void triggerAffectedFlowReroute(IslFsmContext context) {
        Endpoint source = discoveryFacts.getReference().getSource();

        String reason = makeRerouteReason(context.getEndpoint(), context.getDownReason());

        // FIXME (surabujin): why do we send only one ISL endpoint here?
        PathNode pathNode = new PathNode(source.getDatapath(), source.getPortNumber(), 0);
        RerouteAffectedFlows trigger = new RerouteAffectedFlows(pathNode, reason);
        context.getOutput().triggerReroute(trigger);
    }

    private void triggerDownFlowReroute(IslFsmContext context) {
        if (shouldEmitDownFlowReroute()) {
            RerouteInactiveFlows trigger = new RerouteInactiveFlows(String.format(
                    "ISL %s status become %s", discoveryFacts.getReference(), IslStatus.ACTIVE));
            context.getOutput().triggerReroute(trigger);
        }
    }

    private void saveAllTransaction() {
        try {
            transactionManager.doInTransaction(() -> saveAll(Instant.now()));
        } catch (Exception e) {
            logDbException(e);
            throw e;
        }
    }

    private void saveStatusTransaction() {
        try {
            transactionManager.doInTransaction(() -> saveStatus(Instant.now()));
        } catch (Exception e) {
            logDbException(e);
            throw e;
        }
    }

    private void saveStatusAndCostRaiseTransaction(IslFsmContext context) {
        try {
            transactionManager.doInTransaction(() -> {
                Instant timeNow = Instant.now();

                saveStatus(timeNow);
                if (IslDownReason.PORT_DOWN == context.getDownReason()) {
                    raiseCostOnPhysicalDown(timeNow);
                }
            });
        } catch (Exception e) {
            logDbException(e);
            throw e;
        }
    }

    private void saveAll(Instant timeNow) {
        Socket socket = prepareSocket();
        saveAll(socket.getSource(), socket.getDest(), timeNow, endpointStatus.getForward());
        saveAll(socket.getDest(), socket.getSource(), timeNow, endpointStatus.getReverse());
    }

    private void saveAll(Anchor source, Anchor dest, Instant timeNow, IslEndpointStatus endpointData) {
        Isl link = loadOrCreateIsl(source, dest, timeNow);

        link.setTimeModify(timeNow);

        applyIslGenericData(link);
        applyIslMaxBandwidth(link, source.getEndpoint(), dest.getEndpoint());
        applyIslAvailableBandwidth(link, source.getEndpoint(), dest.getEndpoint());
        applyIslStatus(link, endpointData, timeNow);

        pushIslChanges(link);
    }

    private void saveStatus(Instant timeNow) {
        Socket socket = prepareSocket();
        saveStatus(socket.getSource(), socket.getDest(), timeNow, endpointStatus.getForward());
        saveStatus(socket.getDest(), socket.getSource(), timeNow, endpointStatus.getReverse());
    }

    private void saveStatus(Anchor source, Anchor dest, Instant timeNow, IslEndpointStatus endpointData) {
        Isl link = loadOrCreateIsl(source, dest, timeNow);

        applyIslStatus(link, endpointData, timeNow);
        pushIslChanges(link);
    }

    private void raiseCostOnPhysicalDown(Instant timeNow) {
        Socket socket = prepareSocket();
        raiseCostOnPhysicalDown(socket.getSource(), socket.getDest(), timeNow);
        raiseCostOnPhysicalDown(socket.getDest(), socket.getSource(), timeNow);
    }

    private void raiseCostOnPhysicalDown(Anchor source, Anchor dest, Instant timeNow) {
        Isl link = loadOrCreateIsl(source, dest, timeNow);

        log.debug("Raise ISL {} ===> {} cost due to physical down (cost-now:{}, raise:{})",
                  source, dest, link.getCost(), costRaiseOnPhysicalDown);
        applyIslCostRaiseOnPhysicalDown(link, timeNow);
        pushIslChanges(link);
    }

    private Socket prepareSocket() {
        IslReference reference = discoveryFacts.getReference();
        Anchor source = loadSwitchCreateIfMissing(reference.getSource());
        Anchor dest = loadSwitchCreateIfMissing(reference.getDest());
        switchRepository.lockSwitches(source.getSw(), dest.getSw());

        return new Socket(source, dest);
    }

    private Isl loadOrCreateIsl(Anchor source, Anchor dest, Instant timeNow) {
        return loadIsl(source.getEndpoint(), dest.getEndpoint())
                .orElseGet(() -> createIsl(source, dest, timeNow));
    }

    private Isl createIsl(Anchor source, Anchor dest, Instant timeNow) {
        final Endpoint sourceEndpoint = source.getEndpoint();
        final Endpoint destEndpoint = dest.getEndpoint();
        IslBuilder islBuilder = Isl.builder()
                .timeCreate(timeNow)
                .timeModify(timeNow)
                .srcSwitch(source.getSw())
                .srcPort(sourceEndpoint.getPortNumber())
                .destSwitch(dest.getSw())
                .destPort(destEndpoint.getPortNumber())
                .underMaintenance(source.getSw().isUnderMaintenance() || dest.getSw().isUnderMaintenance());
        initializeFromLinkProps(sourceEndpoint, destEndpoint, islBuilder);
        Isl link = islBuilder.build();

        if (link.isUnderMaintenance()) {
            link.setCost(link.getCost() + islCostWhenUnderMaintenance);
        }

        log.debug("Create new DB object (prefilled): {}", link);
        return link;
    }

    private Anchor loadSwitchCreateIfMissing(Endpoint endpoint) {
        final SwitchId datapath = endpoint.getDatapath();
        Switch sw = switchRepository.findById(datapath)
                .orElseGet(() -> {
                    log.error("Switch {} is missing in DB, create empty switch record", datapath);
                    return createSwitch(datapath);
                });
        return new Anchor(endpoint, sw);
    }

    private Switch createSwitch(SwitchId datapath) {
        Switch sw = Switch.builder()
                .switchId(datapath)
                .status(SwitchStatus.INACTIVE)
                .description(String.format("auto created as part of ISL %s discovery", discoveryFacts.getReference()))
                .build();

<<<<<<< HEAD
        try {
            switchRepository.createOrUpdate(sw);
        } catch (ConstraintViolationException e) {
            throw e;
            // throw new
            // "Switch record with name={} appear in DB during attempt to create it's dummy representation"
        }
=======
        switchRepository.createOrUpdate(sw);
>>>>>>> a6352b81

        return sw;
    }

    private Optional<Isl> loadIsl(Endpoint source, Endpoint dest) {
        return islRepository.findByEndpoints(
                source.getDatapath(), source.getPortNumber(),
                dest.getDatapath(), dest.getPortNumber())
                .map(link -> {
                    log.debug("Read ISL object: {}", link);
                    return link;
                });
    }

    private void applyIslGenericData(Isl link) {
        IslDataHolder aggData = discoveryFacts.makeAggregatedData();
        if (aggData != null) {
            link.setSpeed(aggData.getSpeed());
            link.setLatency(aggData.getLatency());
            link.setMaxBandwidth(aggData.getMaximumBandwidth());
            link.setDefaultMaxBandwidth(aggData.getMaximumBandwidth());
        }
    }

    private void applyIslStatus(Isl link, IslEndpointStatus endpointData, Instant timeNow) {
        IslStatus become = mapStatus(endpointData.getStatus());
        IslStatus aggStatus = mapStatus(getAggregatedStatus());
        if (link.getActualStatus() != become || link.getStatus() != aggStatus) {
            link.setTimeModify(timeNow);

            link.setActualStatus(become);
            link.setStatus(aggStatus);
            link.setDownReason(endpointData.getDownReason());
        }
    }

    private void applyIslMaxBandwidth(Isl link, Endpoint source, Endpoint dest) {
        loadLinkProps(source, dest)
                .ifPresent(props -> applyIslMaxBandwidth(link, props));
    }

    private void applyIslMaxBandwidth(Isl link, LinkProps props) {
        Long maxBandwidth = props.getMaxBandwidth();
        if (maxBandwidth != null) {
            link.setMaxBandwidth(maxBandwidth);
        }
    }

    private void applyIslAvailableBandwidth(Isl link, Endpoint source, Endpoint dest) {
        IslDataHolder dataHolder = discoveryFacts.get(source);
        if (dataHolder == null) {
            throw new IllegalStateException(String.format(
                    "There is no ISL data available for %s, unable to calculate available_bandwidth",
                    discoveryFacts.getReference()));
        }

        long maximumBandwidth = dataHolder.getMaximumBandwidth();
        long usedBandwidth = flowPathRepository.getUsedBandwidthBetweenEndpoints(
                source.getDatapath(), source.getPortNumber(),
                dest.getDatapath(), dest.getPortNumber());
        link.setAvailableBandwidth(maximumBandwidth - usedBandwidth);
    }

    private void applyIslCostRaiseOnPhysicalDown(Isl link, Instant timeNow) {
        if (link.getCost() < costRaiseOnPhysicalDown) {
            link.setTimeModify(timeNow);
            link.setCost(link.getCost() + costRaiseOnPhysicalDown);
            propagateIslCostUpdateToLinkProps(link, timeNow);
        }
    }

    private void initializeFromLinkProps(Endpoint source, Endpoint dest, IslBuilder isl) {
        Optional<LinkProps> linkProps = loadLinkProps(source, dest);
        if (linkProps.isPresent()) {
            LinkProps entry = linkProps.get();

            Integer cost = entry.getCost();
            if (cost != null) {
                isl.cost(cost);
            }

            Long maxBandwidth = entry.getMaxBandwidth();
            if (maxBandwidth != null) {
                isl.maxBandwidth(maxBandwidth);
            }
        }
    }

    private void propagateIslCostUpdateToLinkProps(Isl link, Instant timeNow) {
        Optional<LinkProps> linkProps = loadLinkProps(
                Endpoint.of(link.getSrcSwitch().getSwitchId(), link.getSrcPort()),
                Endpoint.of(link.getDestSwitch().getSwitchId(), link.getDestPort()));
        if (linkProps.isPresent()) {
            LinkProps entry = linkProps.get();
            entry.setCost(link.getCost());
            entry.setTimeModify(timeNow);
            linkPropsRepository.createOrUpdate(entry);
        }
    }

    private void pushIslChanges(Isl link) {
        log.debug("Write ISL object: {}", link);
        islRepository.createOrUpdate(link);
    }

    private Optional<LinkProps> loadLinkProps(Endpoint source, Endpoint dest) {
        Collection<LinkProps> storedProps = linkPropsRepository.findByEndpoints(
                source.getDatapath(), source.getPortNumber(),
                dest.getDatapath(), dest.getPortNumber());
        Optional<LinkProps> result = Optional.empty();
        for (LinkProps entry : storedProps) {
            result = Optional.of(entry);
            // We can/should put "break" here but it lead to warnings... Anyway only one match possible
            // by such(full) query so we can avoid "break" here.
        }
        return result;
    }

    private IslEndpointStatus.Status getAggregatedStatus() {
        IslEndpointStatus.Status forward = endpointStatus.getForward().getStatus();
        IslEndpointStatus.Status reverse = endpointStatus.getReverse().getStatus();
        if (forward == reverse) {
            return forward;
        }

        if (forward == IslEndpointStatus.Status.MOVED || reverse == IslEndpointStatus.Status.MOVED) {
            return IslEndpointStatus.Status.MOVED;
        }

        return IslEndpointStatus.Status.DOWN;
    }

<<<<<<< HEAD
    private boolean shouldUseBfd() {
        // TODO(surabujin): ensure the switch is BFD capable

        if (!isGlobalBfdToggleEnabled()) {
            return false;
        }
=======
    private boolean shouldSetupBfd() {
        // TODO(surabujin): ensure the switch is BFD capable
>>>>>>> a6352b81

        IslReference reference = discoveryFacts.getReference();
        return isPerIslBfdToggleEnabled(reference.getSource(), reference.getDest())
                || isPerIslBfdToggleEnabled(reference.getDest(), reference.getSource());
    }

    private boolean isPerIslBfdToggleEnabled(Endpoint source, Endpoint dest) {
        return loadIsl(source, dest)
                .map(Isl::isEnableBfd)
                .orElseThrow(() -> new PersistenceException(
                        String.format("Isl %s ===> %s record not found in DB", source, dest)));
    }

    // TODO(surabujin): should this check been moved into reroute topology?
    private boolean shouldEmitDownFlowReroute() {
        return featureTogglesRepository.find()
                .map(FeatureToggles::getFlowsRerouteOnIslDiscoveryEnabled)
                .orElse(FeatureToggles.DEFAULTS.getFlowsRerouteOnIslDiscoveryEnabled());
    }

    private String makeRerouteReason(Endpoint endpoint, IslDownReason reason) {
        IslStatus status = mapStatus(getAggregatedStatus());
        IslReference reference = discoveryFacts.getReference();
        if (reason == null) {
            return String.format("ISL %s status become %s", reference, status);
        }

        String humanReason;
        switch (reason) {
            case PORT_DOWN:
                humanReason = String.format("ISL %s become %s due to physical link DOWN event on %s",
                                            reference, status, endpoint);
                break;
            case POLL_TIMEOUT:
                humanReason = String.format("ISL %s become %s because of FAIL TIMEOUT (endpoint:%s)",
                                            reference, status, endpoint);
                break;
            case BFD_DOWN:
                humanReason = String.format("ISL %s become %s because BFD detect link failure (endpoint:%s)",
                                            reference, status, endpoint);
                break;

            default:
                humanReason = String.format("ISL %s become %s (endpoint:%s, reason:%s)",
                                            reference, status, endpoint, reason);
        }

        return humanReason;
    }

    private void logDbException(Exception e) {
        log.error(
                String.format("Error in DB transaction for ISL %s: %s", discoveryFacts.getReference(), e.getMessage()),
                e);
    }

    private static IslStatus mapStatus(IslEndpointStatus.Status status) {
        switch (status) {
            case UP:
                return IslStatus.ACTIVE;
            case DOWN:
                return IslStatus.INACTIVE;
            case MOVED:
                return IslStatus.MOVED;
            default:
                throw new IllegalArgumentException(
                        makeInvalidMappingMessage(IslEndpointStatus.Status.class, IslStatus.class, status));
        }
    }

    private static IslEndpointStatus.Status mapStatus(IslStatus status) {
        switch (status) {
            case ACTIVE:
                return IslEndpointStatus.Status.UP;
            case INACTIVE:
                return IslEndpointStatus.Status.DOWN;
            case MOVED:
                return IslEndpointStatus.Status.MOVED;
            default:
                throw new IllegalArgumentException(
                        makeInvalidMappingMessage(IslStatus.class, IslEndpointStatus.Status.class, status));
        }
    }

    private static String makeInvalidMappingMessage(Class<?> from, Class<?> to, Object value) {
        return String.format("There is no mapping defined between %s and %s for %s", from.getName(),
                             to.getName(), value);
    }

    @Value
    private static class Anchor {
        Endpoint endpoint;
        Switch sw;
    }

    @Value
    private static class Socket {
        Anchor source;
        Anchor dest;
    }

    @Value
    @Builder
    public static class IslFsmContext {
        private final IIslCarrier output;
        private final Endpoint endpoint;

        private Isl history;
        private IslDataHolder islData;

        private IslDownReason downReason;

        private Boolean bfdEnable;

        /**
         * .
         */
        public static IslFsmContextBuilder builder(IIslCarrier output, Endpoint endpoint) {
            return new IslFsmContextBuilder()
                    .output(output)
                    .endpoint(endpoint);
        }
    }

    public enum IslFsmEvent {
        NEXT,

        HISTORY, _HISTORY_DOWN, _HISTORY_UP, _HISTORY_MOVED,
        ISL_UP, ISL_DOWN, ISL_MOVE,
        _UP_ATTEMPT_SUCCESS, ISL_REMOVE, _ISL_REMOVE_SUCESS, _UP_ATTEMPT_FAIL
    }

    public enum IslFsmState {
        INIT,
        UP, DOWN,
        MOVED,

        DELETED, UP_ATTEMPT
    }
}<|MERGE_RESOLUTION|>--- conflicted
+++ resolved
@@ -27,7 +27,6 @@
 import org.openkilda.model.Switch;
 import org.openkilda.model.SwitchId;
 import org.openkilda.model.SwitchStatus;
-import org.openkilda.persistence.ConstraintViolationException;
 import org.openkilda.persistence.PersistenceException;
 import org.openkilda.persistence.PersistenceManager;
 import org.openkilda.persistence.TransactionManager;
@@ -517,17 +516,7 @@
                 .description(String.format("auto created as part of ISL %s discovery", discoveryFacts.getReference()))
                 .build();
 
-<<<<<<< HEAD
-        try {
-            switchRepository.createOrUpdate(sw);
-        } catch (ConstraintViolationException e) {
-            throw e;
-            // throw new
-            // "Switch record with name={} appear in DB during attempt to create it's dummy representation"
-        }
-=======
         switchRepository.createOrUpdate(sw);
->>>>>>> a6352b81
 
         return sw;
     }
@@ -660,17 +649,8 @@
         return IslEndpointStatus.Status.DOWN;
     }
 
-<<<<<<< HEAD
-    private boolean shouldUseBfd() {
-        // TODO(surabujin): ensure the switch is BFD capable
-
-        if (!isGlobalBfdToggleEnabled()) {
-            return false;
-        }
-=======
     private boolean shouldSetupBfd() {
         // TODO(surabujin): ensure the switch is BFD capable
->>>>>>> a6352b81
 
         IslReference reference = discoveryFacts.getReference();
         return isPerIslBfdToggleEnabled(reference.getSource(), reference.getDest())
