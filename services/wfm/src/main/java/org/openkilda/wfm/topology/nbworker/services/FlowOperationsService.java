--- conflicted
+++ resolved
@@ -18,14 +18,10 @@
 import org.openkilda.messaging.payload.flow.GroupFlowPathPayload;
 import org.openkilda.model.FlowPair;
 import org.openkilda.model.SwitchId;
-<<<<<<< HEAD
-import org.openkilda.persistence.repositories.FlowPairRepository;
-=======
 import org.openkilda.model.UnidirectionalFlow;
 import org.openkilda.persistence.TransactionManager;
 import org.openkilda.persistence.repositories.FlowPairRepository;
 import org.openkilda.persistence.repositories.FlowPathRepository;
->>>>>>> 5a046d34
 import org.openkilda.persistence.repositories.IslRepository;
 import org.openkilda.persistence.repositories.RepositoryFactory;
 import org.openkilda.wfm.error.FlowNotFoundException;
@@ -48,19 +44,13 @@
     private TransactionManager transactionManager;
     private IslRepository islRepository;
     private FlowPairRepository flowPairRepository;
-<<<<<<< HEAD
-=======
     private FlowPathRepository flowPathRepository;
->>>>>>> 5a046d34
 
     public FlowOperationsService(RepositoryFactory repositoryFactory, TransactionManager transactionManager) {
         this.islRepository = repositoryFactory.createIslRepository();
         this.flowPairRepository = repositoryFactory.createFlowPairRepository();
-<<<<<<< HEAD
-=======
         this.flowPathRepository = repositoryFactory.createFlowPathRepository();
         this.transactionManager = transactionManager;
->>>>>>> 5a046d34
     }
 
     /**
@@ -81,11 +71,7 @@
             throw new IslNotFoundException(srcSwitchId, srcPort, dstSwitchId, dstPort);
         }
 
-<<<<<<< HEAD
-        return flowPairRepository.findAllFlowPairsWithSegment(srcSwitchId, srcPort, dstSwitchId, dstPort);
-=======
         return flowPairRepository.findWithSegmentInPath(srcSwitchId, srcPort, dstSwitchId, dstPort);
->>>>>>> 5a046d34
     }
 
     /**
@@ -95,9 +81,6 @@
      * @return all flows for a switch.
      */
     public Set<String> getFlowIdsForSwitch(SwitchId switchId) {
-<<<<<<< HEAD
-        return flowPairRepository.findFlowIdsBySwitch(switchId);
-=======
         return flowPairRepository.findFlowIdsWithSwitchInPath(switchId);
     }
 
@@ -173,6 +156,5 @@
             return Optional.of(forwardFlow);
 
         }).orElseThrow(() -> new FlowNotFoundException(flow.getFlowId()));
->>>>>>> 5a046d34
     }
 }