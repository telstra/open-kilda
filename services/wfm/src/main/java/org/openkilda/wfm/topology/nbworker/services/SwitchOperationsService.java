--- conflicted
+++ resolved
@@ -17,13 +17,9 @@
 
 import org.openkilda.messaging.info.event.SwitchInfoData;
 import org.openkilda.model.Flow;
-<<<<<<< HEAD
-=======
 import org.openkilda.model.FlowPath;
->>>>>>> fa4fb2e7
 import org.openkilda.model.Isl;
 import org.openkilda.model.IslStatus;
-import org.openkilda.model.PathSegment;
 import org.openkilda.model.Switch;
 import org.openkilda.model.SwitchId;
 import org.openkilda.model.SwitchStatus;
@@ -91,7 +87,7 @@
     /**
      * Update the "Under maintenance" flag for the switch.
      *
-     * @param switchId         switch id.
+     * @param switchId switch id.
      * @param underMaintenance "Under maintenance" flag.
      * @return updated switch.
      * @throws SwitchNotFoundException if there is no switch with this switch id.
@@ -136,13 +132,8 @@
      * Delete switch.
      *
      * @param switchId ID of switch to be deleted
-<<<<<<< HEAD
-     * @param force    if True all switch relationships will be deleted too.
-     *                 If False switch will be deleted only if it has no relations.
-=======
      * @param force if True all switch relationships will be deleted too.
      *              If False switch will be deleted only if it has no relations.
->>>>>>> fa4fb2e7
      * @return True if switch was deleted, False otherwise
      * @throws SwitchNotFoundException if switch is not found
      */
@@ -164,7 +155,7 @@
     /**
      * Check that switch is not in 'Active' state.
      *
-     * @throws SwitchNotFoundException     if there is no such switch.
+     * @throws SwitchNotFoundException if there is no such switch.
      * @throws IllegalSwitchStateException if switch is in 'Active' state
      */
     public void checkSwitchIsDeactivated(SwitchId switchId)
@@ -204,13 +195,8 @@
      * @throws IllegalSwitchStateException if switch has Flow Segment relations
      */
     public void checkSwitchHasNoFlowSegments(SwitchId switchId) throws IllegalSwitchStateException {
-<<<<<<< HEAD
-        Collection<PathSegment> outgoingFlowSegments = flowPathRepository.findPathSegmentsBySrcSwitchId(switchId);
-        Collection<PathSegment> ingoingFlowSegments = flowPathRepository.findPathSegmentsByDestSwitchId(switchId);
-=======
         Collection<FlowPath> outgoingFlowPaths = flowPathRepository.findBySegmentSrcSwitchId(switchId);
         Collection<FlowPath> ingoingFlowPaths = flowPathRepository.findBySegmentDestSwitchId(switchId);
->>>>>>> fa4fb2e7
 
         if (!ingoingFlowPaths.isEmpty() || !outgoingFlowPaths.isEmpty()) {
             String message = String.format("Switch '%s' has %d assigned rules. It must be freed first.",
