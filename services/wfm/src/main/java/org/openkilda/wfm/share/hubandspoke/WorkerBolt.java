/* Copyright 2019 Telstra Open Source
 *
 *   Licensed under the Apache License, Version 2.0 (the "License");
 *   you may not use this file except in compliance with the License.
 *   You may obtain a copy of the License at
 *
 *       http://www.apache.org/licenses/LICENSE-2.0
 *
 *   Unless required by applicable law or agreed to in writing, software
 *   distributed under the License is distributed on an "AS IS" BASIS,
 *   WITHOUT WARRANTIES OR CONDITIONS OF ANY KIND, either express or implied.
 *   See the License for the specific language governing permissions and
 *   limitations under the License.
 */

package org.openkilda.wfm.share.hubandspoke;

import static java.lang.String.format;
import static java.util.Objects.requireNonNull;

import org.openkilda.wfm.error.AbstractException;
import org.openkilda.wfm.topology.utils.MessageTranslator;

import lombok.Builder;
import lombok.Getter;
import org.apache.storm.topology.OutputFieldsDeclarer;
import org.apache.storm.tuple.Tuple;
import org.apache.storm.tuple.Values;

import java.io.Serializable;
import java.util.HashMap;
import java.util.Map;

/**
 * This class provides main methods for classes acting as a worker with asynchronous operations.
 * </p>
 * Note: Additional bolt, spout and streams are required for the topology to work this worker bolt properly:
 * {@link CoordinatorBolt} and {@link CoordinatorSpout} should be declared in a topology definition.
 * </p>
 * Following streams are mandatory:
 * {@code}WorkerBolt{@code} must have income stream with directGrouping from {@code}CoordinatorBolt.ID{@code}.
 * {@link CoordinatorBolt} must have following income streams:
 * <ul>
 *     <il>allGrouping stream from {@code}CoordinatorSpout.ID{@code}</il>
 *     <il>fieldsGrouping stream from hub with grouping by {@code}MessageTranslator.KEY_FIELD{@code}</il>
 * </ul>
 */
public abstract class WorkerBolt extends CoordinatedBolt {
    public static final String ID = "worker.bolt";
    protected Map<String, Tuple> pendingTasks = new HashMap<>();

    private Config workerConfig;

    public WorkerBolt(Config config) {
        super(config.isAutoAck(), config.getDefaultTimeout());

        requireNonNull(config.getStreamToHub(), "Stream to hub bolt cannot be null");
        requireNonNull(config.getHubComponent(), "Hub bolt id cannot be null");
        requireNonNull(config.getWorkerSpoutComponent(), "Worker's spout id cannot be null");
        this.workerConfig = config;
    }

    @Override
    protected void handleInput(Tuple input) throws AbstractException {
        String key = input.getStringByField(MessageTranslator.KEY_FIELD);
        String sourceComponent = input.getSourceComponent();

        if (workerConfig.getHubComponent().equals(sourceComponent)) {
            pendingTasks.put(key, input);
            registerCallback(key, input);

            onHubRequest(input);
<<<<<<< HEAD
        } else if (pendingTasks.containsKey(key)) {
            if (workerConfig.getWorkerSpoutComponent().equals(sourceComponent)) {
                onAsyncResponse(input);
            } else if (CoordinatorBolt.ID.equals(sourceComponent)) {
                log.warn("Timeout occurred while waiting for a response for {}", key);
                onTimeout(key, input);
            }
=======
        } else if (pendingTasks.containsKey(key) && workerConfig.getWorkerSpoutComponent().equals(sender)) {
            // TODO(surabujin): it whould be great to get initial request together with response i.e.
            // onAsyncResponse(input, pendingTasks.get(key)
            onAsyncResponse(input);
>>>>>>> b9f04c10
        } else {
            unhandledInput(input);
        }
    }

    /**
     * Send response to the hub bolt. Note: the operation's key is required.
     * @param input received tuple.
     * @param values response to be sent to the hub.
     */
    protected void emitResponseToHub(Tuple input, Values values) {
        String key = input.getStringByField(MessageTranslator.KEY_FIELD);
        cancelCallback(key, input);

        Tuple processingRequest = pendingTasks.remove(key);
        if (processingRequest == null) {
            throw new IllegalStateException(format("Attempt to send response for non pending task with id %s", key));
        }
        getOutput().emitDirect(processingRequest.getSourceTask(), workerConfig.getStreamToHub(), values);
    }

    protected abstract void onHubRequest(Tuple input) throws AbstractException;

    protected abstract void onAsyncResponse(Tuple input) throws AbstractException;

    @Override
    public void declareOutputFields(OutputFieldsDeclarer declarer) {
        super.declareOutputFields(declarer);
        declarer.declareStream(workerConfig.getStreamToHub(), true, MessageTranslator.STREAM_FIELDS);
    }

    @Builder
    @Getter
    public static class Config implements Serializable {
        private String streamToHub;
        private String hubComponent;
        private String workerSpoutComponent;

        @Builder.Default
        private int defaultTimeout = 100;

        @Builder.Default
        private boolean autoAck = true;
    }
}<|MERGE_RESOLUTION|>--- conflicted
+++ resolved
@@ -63,34 +63,24 @@
     @Override
     protected void handleInput(Tuple input) throws AbstractException {
         String key = input.getStringByField(MessageTranslator.KEY_FIELD);
-        String sourceComponent = input.getSourceComponent();
+        String sender = input.getSourceComponent();
 
-        if (workerConfig.getHubComponent().equals(sourceComponent)) {
+        if (workerConfig.getHubComponent().equals(sender)) {
             pendingTasks.put(key, input);
             registerCallback(key, input);
 
             onHubRequest(input);
-<<<<<<< HEAD
-        } else if (pendingTasks.containsKey(key)) {
-            if (workerConfig.getWorkerSpoutComponent().equals(sourceComponent)) {
-                onAsyncResponse(input);
-            } else if (CoordinatorBolt.ID.equals(sourceComponent)) {
-                log.warn("Timeout occurred while waiting for a response for {}", key);
-                onTimeout(key, input);
-            }
-=======
         } else if (pendingTasks.containsKey(key) && workerConfig.getWorkerSpoutComponent().equals(sender)) {
             // TODO(surabujin): it whould be great to get initial request together with response i.e.
             // onAsyncResponse(input, pendingTasks.get(key)
             onAsyncResponse(input);
->>>>>>> b9f04c10
         } else {
             unhandledInput(input);
         }
     }
 
     /**
-     * Send response to the hub bolt. Note: the operation's key is required.
+     * Send response to hub bolt once all required responses are received.
      * @param input received tuple.
      * @param values response to be sent to the hub.
      */
