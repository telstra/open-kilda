--- conflicted
+++ resolved
@@ -19,7 +19,6 @@
 import static java.util.Objects.requireNonNull;
 
 import org.openkilda.wfm.error.AbstractException;
-import org.openkilda.wfm.error.PipelineException;
 import org.openkilda.wfm.topology.utils.MessageTranslator;
 
 import lombok.Builder;
@@ -72,11 +71,8 @@
 
             onHubRequest(input);
         } else if (pendingTasks.containsKey(key) && workerConfig.getWorkerSpoutComponent().equals(sender)) {
-<<<<<<< HEAD
-=======
             // TODO(surabujin): it whould be great to get initial request together with response i.e.
             // onAsyncResponse(input, pendingTasks.get(key)
->>>>>>> 466a5d67
             onAsyncResponse(input);
         } else {
             unhandledInput(input);
@@ -88,11 +84,7 @@
      * @param input received tuple.
      * @param values response to be sent to the hub.
      */
-<<<<<<< HEAD
-    protected void emitResponseToHub(Tuple input, Values values) throws PipelineException {
-=======
     protected void emitResponseToHub(Tuple input, Values values) {
->>>>>>> 466a5d67
         String key = input.getStringByField(MessageTranslator.KEY_FIELD);
         cancelCallback(key, input);
 
