/* Copyright 2018 Telstra Open Source
 *
 *   Licensed under the Apache License, Version 2.0 (the "License");
 *   you may not use this file except in compliance with the License.
 *   You may obtain a copy of the License at
 *
 *       http://www.apache.org/licenses/LICENSE-2.0
 *
 *   Unless required by applicable law or agreed to in writing, software
 *   distributed under the License is distributed on an "AS IS" BASIS,
 *   WITHOUT WARRANTIES OR CONDITIONS OF ANY KIND, either express or implied.
 *   See the License for the specific language governing permissions and
 *   limitations under the License.
 */

package org.openkilda.wfm.topology.flow.service;

import static java.util.Objects.requireNonNull;
import static org.apache.commons.collections4.ListUtils.union;

import org.openkilda.model.Cookie;
import org.openkilda.model.Flow;
import org.openkilda.model.FlowEncapsulationType;
import org.openkilda.model.FlowPair;
import org.openkilda.model.FlowPath;
import org.openkilda.model.FlowStatus;
import org.openkilda.model.PathId;
import org.openkilda.model.PathSegment;
import org.openkilda.model.Switch;
import org.openkilda.model.SwitchId;
import org.openkilda.model.UnidirectionalFlow;
import org.openkilda.pce.Path;
import org.openkilda.pce.PathComputer;
import org.openkilda.pce.PathComputerFactory;
import org.openkilda.pce.PathPair;
import org.openkilda.pce.exception.RecoverableException;
import org.openkilda.pce.exception.UnroutableFlowException;
import org.openkilda.persistence.PersistenceManager;
import org.openkilda.persistence.repositories.FlowPathRepository;
import org.openkilda.persistence.repositories.IslRepository;
import org.openkilda.persistence.repositories.RepositoryFactory;
import org.openkilda.persistence.repositories.SwitchRepository;
import org.openkilda.wfm.share.flow.resources.FlowResources;
<<<<<<< HEAD
=======
import org.openkilda.wfm.share.flow.resources.FlowResources.PathResources;
>>>>>>> fa4fb2e7
import org.openkilda.wfm.share.flow.resources.FlowResourcesManager;
import org.openkilda.wfm.share.flow.resources.ResourceAllocationException;
import org.openkilda.wfm.share.flow.resources.transitvlan.TransitVlanResources;
import org.openkilda.wfm.topology.flow.model.FlowPairWithSegments;
import org.openkilda.wfm.topology.flow.model.UpdatedFlowPairWithSegments;
import org.openkilda.wfm.topology.flow.validation.FlowValidationException;
import org.openkilda.wfm.topology.flow.validation.FlowValidator;
import org.openkilda.wfm.topology.flow.validation.SwitchValidationException;

import lombok.AccessLevel;
import lombok.AllArgsConstructor;
import lombok.Value;
import lombok.extern.slf4j.Slf4j;

import java.time.Instant;
import java.util.HashSet;
import java.util.List;
import java.util.Optional;
import java.util.Set;
import java.util.UUID;
import java.util.stream.Collectors;

@Slf4j
public class FlowService extends BaseFlowService {
    private SwitchRepository switchRepository;
    private FlowPathRepository flowPathRepository;
    private IslRepository islRepository;
    private PathComputerFactory pathComputerFactory;
    private FlowResourcesManager flowResourcesManager;
    private FlowValidator flowValidator;

    public FlowService(PersistenceManager persistenceManager, PathComputerFactory pathComputerFactory,
                       FlowResourcesManager flowResourcesManager, FlowValidator flowValidator) {
        super(persistenceManager);
        RepositoryFactory repositoryFactory = persistenceManager.getRepositoryFactory();
        switchRepository = repositoryFactory.createSwitchRepository();
        flowPathRepository = repositoryFactory.createFlowPathRepository();
        islRepository = repositoryFactory.createIslRepository();
        this.pathComputerFactory = requireNonNull(pathComputerFactory);
        this.flowResourcesManager = requireNonNull(flowResourcesManager);
        this.flowValidator = requireNonNull(flowValidator);
    }

    /**
     * Creates a flow by allocating a path and resources. Stores the flow entities into DB, and
     * invokes flow rules installation via the command sender.
     * <p/>
     * The flow is created with IN_PROGRESS status.
     *
     * @param flow the flow to be created.
     * @param sender the command sender for flow rules installation.
     * @return the created flow with the path and resources set.
     */
    public FlowPair createFlow(UnidirectionalFlow flow, FlowCommandSender sender) throws RecoverableException,
            UnroutableFlowException, FlowAlreadyExistException, FlowValidationException,
            SwitchValidationException, ResourceAllocationException {
        flowValidator.validate(flow);

        if (doesFlowExist(flow.getFlowId())) {
            throw new FlowAlreadyExistException(flow.getFlowId());
        }

        // TODO: the strategy is defined either per flow or system-wide.
        PathComputer pathComputer = pathComputerFactory.getPathComputer();
        PathPair pathPair = pathComputer.getPath(flow.getFlowEntity());

        flow.setStatus(FlowStatus.IN_PROGRESS);

        log.info("Creating the flow {} with path: {}", flow, pathPair);

        FlowPair flowPair = allocateFlowResources(buildFlowPair(flow, pathPair));

        FlowPairWithSegments result = transactionManager.doInTransaction(() -> {
            List<PathSegment> forwardSegments = flowPair.getFlowEntity().getForwardPath().getSegments();
            List<PathSegment> reverseSegments = flowPair.getFlowEntity().getReversePath().getSegments();
            lockSwitches(union(forwardSegments, reverseSegments));

            flowPairRepository.createOrUpdate(flowPair);

            updateIslsForFlowPath(flowPair.getFlowEntity().getForwardPath());
            updateIslsForFlowPath(flowPair.getFlowEntity().getReversePath());

            return new FlowPairWithSegments(flowPair, forwardSegments, reverseSegments);
        });

        // To avoid race condition in DB updates, we should send commands only after DB transaction commit.
        sender.sendInstallRulesCommand(result);

        return result.getFlowPair();
    }

    /**
     * Stores a flow and related entities into DB, and invokes flow rules installation via the command sender.
     *
     * @param flowPair the flow to be saved.
     * @param sender the command sender for flow rules installation.
     */
    public void saveFlow(FlowPair flowPair, FlowCommandSender sender) throws FlowAlreadyExistException,
            ResourceAllocationException {
        if (doesFlowExist(flowPair.getFlowEntity().getFlowId())) {
            throw new FlowAlreadyExistException(flowPair.getFlowEntity().getFlowId());
        }

        log.info("Saving (pushing) the flow: {}", flowPair);

        flowPair.getForward().setSrcSwitch(switchRepository.reload(flowPair.getForward().getSrcSwitch()));
        flowPair.getForward().setDestSwitch(switchRepository.reload(flowPair.getForward().getDestSwitch()));
        flowPair.getReverse().setSrcSwitch(switchRepository.reload(flowPair.getReverse().getSrcSwitch()));
        flowPair.getReverse().setDestSwitch(switchRepository.reload(flowPair.getReverse().getDestSwitch()));
        FlowPair flowPairWithResources = allocateFlowResources(flowPair);

        FlowPairWithSegments result = transactionManager.doInTransaction(() -> {
            List<PathSegment> forwardSegments = flowPairWithResources.getFlowEntity().getForwardPath().getSegments();
            List<PathSegment> reverseSegments = flowPairWithResources.getFlowEntity().getReversePath().getSegments();
            lockSwitches(union(forwardSegments, reverseSegments));

            //TODO(siakovenko): flow needs to be validated (existence of switches, same end-points, etc.)

            flowPairRepository.createOrUpdate(flowPairWithResources);

            updateIslsForFlowPath(flowPairWithResources.getFlowEntity().getForwardPath());
            updateIslsForFlowPath(flowPairWithResources.getFlowEntity().getReversePath());

            return new FlowPairWithSegments(flowPairWithResources, forwardSegments, reverseSegments);
        });

        // To avoid race condition in DB updates, we should send commands only after DB transaction commit.
        sender.sendInstallRulesCommand(result);
    }

    /**
     * Deletes a flow and its segments from DB. Deallocates a path and resources.
     * Invokes flow rules deletion via the command sender.
     *
     * @param flowId the flow to be deleted.
     * @param sender the command sender for flow rules deletion.
     * @return the deleted flow.
     */
    public FlowPair deleteFlow(String flowId, FlowCommandSender sender) throws FlowNotFoundException {
        FlowPairWithSegments result = transactionManager.doInTransaction(() -> {
            Optional<FlowPair> foundFlowPair = getFlowPair(flowId);
            if (!foundFlowPair.isPresent()) {
                return Optional.<FlowPairWithSegments>empty();
            }

            FlowPair flowPair = foundFlowPair.get();

            List<PathSegment> forwardSegments = flowPair.getFlowEntity().getForwardPath().getSegments();
            List<PathSegment> reverseSegments = flowPair.getFlowEntity().getReversePath().getSegments();
            lockSwitches(union(forwardSegments, reverseSegments));

            log.info("Deleting the flow: {}", flowPair);

            flowPairRepository.delete(flowPair);

            updateIslsForFlowPath(flowPair.getFlowEntity().getForwardPath());
            updateIslsForFlowPath(flowPair.getFlowEntity().getReversePath());

            return Optional.of(new FlowPairWithSegments(flowPair, forwardSegments, reverseSegments));
        }).orElseThrow(() -> new FlowNotFoundException(flowId));

<<<<<<< HEAD
        flowResourcesManager.deallocateFlowResources(result.getFlowPair().getFlowEntity(),
                result.getFlowPair().getFlowEntity().getForwardPathId(),
                result.getFlowPair().getFlowEntity().getReversePathId());
=======
        FlowPath forwardPath = result.getFlowPair().getForward().getFlowPath();
        FlowPath reversePath = result.getFlowPair().getReverse().getFlowPath();
        FlowResources flowResources = FlowResources.builder()
                .unmaskedCookie(forwardPath.getCookie().getUnmaskedValue())
                .forward(PathResources.builder().pathId(forwardPath.getPathId()).build())
                .reverse(PathResources.builder().pathId(reversePath.getPathId()).build())
                .build();

        flowResourcesManager.deallocateFlowResources(result.getFlowPair().getFlowEntity(), flowResources);
>>>>>>> fa4fb2e7

        // To avoid race condition in DB updates, we should send commands only after DB transaction commit.
        sender.sendRemoveRulesCommand(result);

        return result.getFlowPair();
    }

    /**
     * Replaces a flow with the new one. Allocates a path and resources.
     * Stores the flow entities into DB, and invokes flow rules installation and deletion via the command sender.
     * <p/>
     * The updated flow has IN_PROGRESS status.
     *
     * @param flowId the flow to be replaced.
     * @param newFlow the flow to be applied.
     * @param sender the command sender for flow rules installation and deletion.
     * @return the updated flow with the path and resources set.
     */
    public FlowPair updateFlow(String flowId, UnidirectionalFlow newFlow, FlowCommandSender sender)
            throws RecoverableException, UnroutableFlowException, FlowNotFoundException,
            FlowValidationException, SwitchValidationException, ResourceAllocationException {
        flowValidator.validate(newFlow);

        // TODO: the strategy is defined either per flow or system-wide.
        PathComputer pathComputer = pathComputerFactory.getPathComputer();
        PathPair pathPair = pathComputer.getPath(newFlow.getFlowEntity(), true);

        newFlow.setStatus(FlowStatus.IN_PROGRESS);

        Optional<FlowPair> foundFlowPair = getFlowPair(flowId);
        if (!foundFlowPair.isPresent()) {
            throw new FlowNotFoundException(flowId);
        }
        FlowPair currentFlow = foundFlowPair.get();
        FlowPair newFlowWithResources = allocateFlowResources(buildFlowPair(newFlow, pathPair));

        UpdatedFlowPairWithSegments result = transactionManager.doInTransaction(() -> {
            List<PathSegment> forwardSegments = currentFlow.getFlowEntity().getForwardPath().getSegments();
            List<PathSegment> reverseSegments = currentFlow.getFlowEntity().getReversePath().getSegments();
            List<PathSegment> flowSegments = union(forwardSegments, reverseSegments);

            log.info("Updating the flow with {} and path: {}", newFlow, pathPair);

            List<PathSegment> newForwardSegments = newFlowWithResources.getFlowEntity().getForwardPath().getSegments();
            List<PathSegment> newReverseSegments = newFlowWithResources.getFlowEntity().getReversePath().getSegments();
            List<PathSegment> newFlowSegments = union(newForwardSegments, newReverseSegments);

            lockSwitches(union(flowSegments, newFlowSegments));

            flowPairRepository.delete(currentFlow);

            updateIslsForFlowPath(currentFlow.getFlowEntity().getForwardPath());
            updateIslsForFlowPath(currentFlow.getFlowEntity().getReversePath());

            flowPairRepository.createOrUpdate(newFlowWithResources);

            updateIslsForFlowPath(newFlowWithResources.getFlowEntity().getForwardPath());
            updateIslsForFlowPath(newFlowWithResources.getFlowEntity().getReversePath());

            return UpdatedFlowPairWithSegments.builder()
                    .oldFlowPair(currentFlow).oldForwardSegments(forwardSegments).oldReverseSegments(reverseSegments)
                    .flowPair(newFlowWithResources).forwardSegments(newForwardSegments)
                    .reverseSegments(newReverseSegments).build();
        });

<<<<<<< HEAD
        flowResourcesManager.deallocateFlowResources(currentFlow.getFlowEntity(),
                currentFlow.getFlowEntity().getForwardPathId(),
                currentFlow.getFlowEntity().getReversePathId());
=======
        FlowPath forwardPath = currentFlow.getForward().getFlowPath();
        FlowPath reversePath = currentFlow.getReverse().getFlowPath();
        FlowResources flowResources = FlowResources.builder()
                .unmaskedCookie(forwardPath.getCookie().getUnmaskedValue())
                .forward(PathResources.builder().pathId(forwardPath.getPathId()).build())
                .reverse(PathResources.builder().pathId(reversePath.getPathId()).build())
                .build();

        flowResourcesManager.deallocateFlowResources(currentFlow.getFlowEntity(), flowResources);
>>>>>>> fa4fb2e7

        // To avoid race condition in DB updates, we should send commands only after DB transaction commit.
        sender.sendUpdateRulesCommand(result);

        return result.getFlowPair();
    }

    /**
     * Reroutes a flow via a new path. Deallocates old and allocates new path and resources.
     * Stores the flow entities into DB, and invokes flow rules installation and deletion via the command sender.
     * <p/>
     * The rerouted flow has IN_PROGRESS status.
     *
     * @param flowId the flow to be rerouted.
     * @param forceToReroute if true the flow will be recreated even there's no better path found.
     * @param sender the command sender for flow rules installation and deletion.
     */
    public ReroutedFlow rerouteFlow(String flowId, boolean forceToReroute, FlowCommandSender sender)
            throws RecoverableException, UnroutableFlowException, FlowNotFoundException, ResourceAllocationException {
        FlowPair currentFlow = getFlowPair(flowId).orElseThrow(() -> new FlowNotFoundException(flowId));

        log.warn("Origin flow {} path: {}", flowId, currentFlow.getForward().getFlowPath());

        // TODO: the strategy is defined either per flow or system-wide.
        PathComputer pathComputer = pathComputerFactory.getPathComputer();
        PathPair pathPair = pathComputer.getPath(currentFlow.getFlowEntity(), true);

        log.warn("Potential New Path for flow {} with LEFT path: {}, RIGHT path: {}",
                flowId, pathPair.getForward(), pathPair.getReverse());

        boolean isFoundNewPath = !pathPair.getForward().equals(currentFlow.getForward().getFlowPath())
                || !pathPair.getReverse().equals(currentFlow.getReverse().getFlowPath());
        //no need to emit changes if path wasn't changed and flow is active.
        //force means to update flow even if path is not changed.
        if (!isFoundNewPath && currentFlow.isActive() && !forceToReroute) {
            log.warn("Reroute {} is unsuccessful: can't find new path.", flowId);

            return new ReroutedFlow(currentFlow, null);
        }

        FlowPair newFlow = allocateFlowResources(buildFlowPair(currentFlow.getForward(), pathPair));

        UpdatedFlowPairWithSegments result = transactionManager.doInTransaction(() -> {
            newFlow.setStatus(FlowStatus.IN_PROGRESS);

            List<PathSegment> forwardSegments = currentFlow.getFlowEntity().getForwardPath().getSegments();
            List<PathSegment> reverseSegments = currentFlow.getFlowEntity().getReversePath().getSegments();
            List<PathSegment> flowSegments = union(forwardSegments, reverseSegments);

            List<PathSegment> newForwardSegments = newFlow.getFlowEntity().getForwardPath().getSegments();
            List<PathSegment> newReverseSegments = newFlow.getFlowEntity().getReversePath().getSegments();
            List<PathSegment> newFlowSegments = union(newForwardSegments, newReverseSegments);

            lockSwitches(union(flowSegments, newFlowSegments));

            // No need to re-read currentFlow as it's going to be removed.
            flowPairRepository.delete(currentFlow);
<<<<<<< HEAD

            updateIslsForFlowPath(currentFlow.getFlowEntity().getForwardPath());
            updateIslsForFlowPath(currentFlow.getFlowEntity().getReversePath());

            flowPairRepository.createOrUpdate(newFlow);

=======

            updateIslsForFlowPath(currentFlow.getFlowEntity().getForwardPath());
            updateIslsForFlowPath(currentFlow.getFlowEntity().getReversePath());

            flowPairRepository.createOrUpdate(newFlow);

>>>>>>> fa4fb2e7
            updateIslsForFlowPath(newFlow.getFlowEntity().getForwardPath());
            updateIslsForFlowPath(newFlow.getFlowEntity().getReversePath());

            return UpdatedFlowPairWithSegments.builder()
                    .oldFlowPair(currentFlow).oldForwardSegments(forwardSegments).oldReverseSegments(reverseSegments)
                    .flowPair(newFlow).forwardSegments(newForwardSegments)
                    .reverseSegments(newReverseSegments).build();
        });

<<<<<<< HEAD
        flowResourcesManager.deallocateFlowResources(currentFlow.getFlowEntity(),
                currentFlow.getFlowEntity().getForwardPathId(),
                currentFlow.getFlowEntity().getReversePathId());
=======
        FlowPath forwardPath = currentFlow.getForward().getFlowPath();
        FlowPath reversePath = currentFlow.getReverse().getFlowPath();
        FlowResources flowResources = FlowResources.builder()
                .unmaskedCookie(forwardPath.getCookie().getUnmaskedValue())
                .forward(PathResources.builder().pathId(forwardPath.getPathId()).build())
                .reverse(PathResources.builder().pathId(reversePath.getPathId()).build())
                .build();

        flowResourcesManager.deallocateFlowResources(currentFlow.getFlowEntity(), flowResources);
>>>>>>> fa4fb2e7

        log.warn("Rerouted flow with new path: {}", result.getFlowPair());

        // To avoid race condition in DB updates, we should send commands only after DB transaction commit.
        sender.sendUpdateRulesCommand(result);

        return new ReroutedFlow(currentFlow, result.getFlowPair());
    }

    private FlowPair buildFlowPair(UnidirectionalFlow flow, PathPair pathPair) {
        FlowPath forwardPath = buildFlowPath(flow.getFlowId(), pathPair.getForward());
        forwardPath.setBandwidth(flow.getBandwidth());
        forwardPath.setIgnoreBandwidth(flow.isIgnoreBandwidth());

        FlowPath reversePath = buildFlowPath(flow.getFlowId(), pathPair.getReverse());
        reversePath.setBandwidth(flow.getBandwidth());
        reversePath.setIgnoreBandwidth(flow.isIgnoreBandwidth());

        Flow flowEntity = Flow.builder()
                .flowId(flow.getFlowId())
                .srcSwitch(switchRepository.reload(flow.getSrcSwitch()))
                .srcPort(flow.getSrcPort())
                .srcVlan(flow.getSrcVlan())
                .destSwitch(switchRepository.reload(flow.getDestSwitch()))
                .destPort(flow.getDestPort())
                .destVlan(flow.getDestVlan())
                .bandwidth(flow.getBandwidth())
                .ignoreBandwidth(flow.isIgnoreBandwidth())
                .description(flow.getDescription())
                .periodicPings(flow.isPeriodicPings())
                .encapsulationType(FlowEncapsulationType.TRANSIT_VLAN)
                .status(flow.getStatus())
                .timeModify(Instant.now())
                .forwardPath(forwardPath)
                .reversePath(reversePath)
                .build();

        return new FlowPair(flowEntity, null, null);
    }

    private FlowPath buildFlowPath(String flowId, Path path) {
        PathId pathId = new PathId(UUID.randomUUID().toString());
        List<PathSegment> segments = path.getSegments().stream()
                .map(segment -> PathSegment.builder()
                        .pathId(pathId)
                        .srcSwitch(switchRepository.reload(Switch.builder()
                                .switchId(segment.getSrcSwitchId()).build()))
                        .srcPort(segment.getSrcPort())
                        .destSwitch(switchRepository.reload(Switch.builder()
                                .switchId(segment.getDestSwitchId()).build()))
                        .destPort(segment.getDestPort())
                        .latency(segment.getLatency())
                        .build())
                .collect(Collectors.toList());
        return FlowPath.builder()
                .flowId(flowId)
                .pathId(pathId)
                .srcSwitch(switchRepository.reload(Switch.builder()
                        .switchId(path.getSrcSwitchId()).build()))
                .destSwitch(switchRepository.reload(Switch.builder()
                        .switchId(path.getDestSwitchId()).build()))
                .segments(segments)
                .build();
    }

    private FlowPair allocateFlowResources(FlowPair flowPair) throws ResourceAllocationException {
        Flow flow = flowPair.getFlowEntity();
        FlowResources flowResources = flowResourcesManager.allocateFlowResources(flow);

        FlowPath forwardPath = flowPair.getForward().getFlowPath();
<<<<<<< HEAD
        forwardPath.setPathId(flowResources.getForwardPathId());
        forwardPath.setCookie(Cookie.buildForwardCookie(flowResources.getUnmaskedCookie()));
        if (flowResources.getForwardMeterId() != null) {
            forwardPath.setMeterId(flowResources.getForwardMeterId());
=======
        forwardPath.setPathId(flowResources.getForward().getPathId());
        forwardPath.setCookie(Cookie.buildForwardCookie(flowResources.getUnmaskedCookie()));
        if (flowResources.getForward().getMeterId() != null) {
            forwardPath.setMeterId(flowResources.getForward().getMeterId());
>>>>>>> fa4fb2e7
        }
        flow.setForwardPath(forwardPath);

        FlowPath reversePath = flowPair.getReverse().getFlowPath();
<<<<<<< HEAD
        reversePath.setPathId(flowResources.getReversePathId());
        reversePath.setCookie(Cookie.buildReverseCookie(flowResources.getUnmaskedCookie()));
        if (flowResources.getReverseMeterId() != null) {
            reversePath.setMeterId(flowResources.getReverseMeterId());
        }
        flow.setReversePath(reversePath);

        //TODO: hard-coded encapsulation will be removed in Flow H&S
        TransitVlanResources transitVlanResources = (TransitVlanResources) flowResources.getEncapsulationResources();

        return new FlowPair(flow, transitVlanResources.getForwardTransitVlan(),
                transitVlanResources.getReverseTransitVlan());
    }

=======
        reversePath.setPathId(flowResources.getReverse().getPathId());
        reversePath.setCookie(Cookie.buildReverseCookie(flowResources.getUnmaskedCookie()));
        if (flowResources.getReverse().getMeterId() != null) {
            reversePath.setMeterId(flowResources.getReverse().getMeterId());
        }
        flow.setReversePath(reversePath);

        //TODO: hard-coded encapsulation will be removed in Flow H&S
        TransitVlanResources forwardTransitVlanResources =
                (TransitVlanResources) flowResources.getForward().getEncapsulationResources();
        TransitVlanResources reverseTransitVlanResources =
                (TransitVlanResources) flowResources.getReverse().getEncapsulationResources();

        return new FlowPair(flow, forwardTransitVlanResources.getTransitVlan(),
                reverseTransitVlanResources.getTransitVlan());
    }

>>>>>>> fa4fb2e7
    private void updateIslsForFlowPath(FlowPath path) {
        path.getSegments().forEach(pathSegment -> {
            log.debug("Updating ISL for the path segment: {}", pathSegment);

            updateIslAvailableBandwidth(pathSegment.getSrcSwitch().getSwitchId(), pathSegment.getSrcPort(),
                    pathSegment.getDestSwitch().getSwitchId(), pathSegment.getDestPort());
        });
    }

    private void updateIslAvailableBandwidth(SwitchId srcSwitchId, int srcPort, SwitchId dstSwitchId, int dstPort) {
        long usedBandwidth = flowPathRepository.getUsedBandwidthBetweenEndpoints(
                srcSwitchId, srcPort, dstSwitchId, dstPort);

        islRepository.findByEndpoints(srcSwitchId, srcPort, dstSwitchId, dstPort)
                .ifPresent(isl -> {
                    isl.setAvailableBandwidth(isl.getMaxBandwidth() - usedBandwidth);

                    islRepository.createOrUpdate(isl);
                });
    }

    private void lockSwitches(List<PathSegment> flowSegments) {
        Set<Switch> switches = new HashSet<>();
        flowSegments.forEach(flowSegment -> switches.add(flowSegment.getSrcSwitch()));
        switchRepository.lockSwitches(switches.toArray(new Switch[0]));
    }

    @Value
    @AllArgsConstructor(access = AccessLevel.PRIVATE)
    public static class ReroutedFlow {
        FlowPair oldFlow;
        FlowPair newFlow;
    }
}<|MERGE_RESOLUTION|>--- conflicted
+++ resolved
@@ -41,10 +41,7 @@
 import org.openkilda.persistence.repositories.RepositoryFactory;
 import org.openkilda.persistence.repositories.SwitchRepository;
 import org.openkilda.wfm.share.flow.resources.FlowResources;
-<<<<<<< HEAD
-=======
 import org.openkilda.wfm.share.flow.resources.FlowResources.PathResources;
->>>>>>> fa4fb2e7
 import org.openkilda.wfm.share.flow.resources.FlowResourcesManager;
 import org.openkilda.wfm.share.flow.resources.ResourceAllocationException;
 import org.openkilda.wfm.share.flow.resources.transitvlan.TransitVlanResources;
@@ -206,11 +203,6 @@
             return Optional.of(new FlowPairWithSegments(flowPair, forwardSegments, reverseSegments));
         }).orElseThrow(() -> new FlowNotFoundException(flowId));
 
-<<<<<<< HEAD
-        flowResourcesManager.deallocateFlowResources(result.getFlowPair().getFlowEntity(),
-                result.getFlowPair().getFlowEntity().getForwardPathId(),
-                result.getFlowPair().getFlowEntity().getReversePathId());
-=======
         FlowPath forwardPath = result.getFlowPair().getForward().getFlowPath();
         FlowPath reversePath = result.getFlowPair().getReverse().getFlowPath();
         FlowResources flowResources = FlowResources.builder()
@@ -220,7 +212,6 @@
                 .build();
 
         flowResourcesManager.deallocateFlowResources(result.getFlowPair().getFlowEntity(), flowResources);
->>>>>>> fa4fb2e7
 
         // To avoid race condition in DB updates, we should send commands only after DB transaction commit.
         sender.sendRemoveRulesCommand(result);
@@ -286,11 +277,6 @@
                     .reverseSegments(newReverseSegments).build();
         });
 
-<<<<<<< HEAD
-        flowResourcesManager.deallocateFlowResources(currentFlow.getFlowEntity(),
-                currentFlow.getFlowEntity().getForwardPathId(),
-                currentFlow.getFlowEntity().getReversePathId());
-=======
         FlowPath forwardPath = currentFlow.getForward().getFlowPath();
         FlowPath reversePath = currentFlow.getReverse().getFlowPath();
         FlowResources flowResources = FlowResources.builder()
@@ -300,7 +286,6 @@
                 .build();
 
         flowResourcesManager.deallocateFlowResources(currentFlow.getFlowEntity(), flowResources);
->>>>>>> fa4fb2e7
 
         // To avoid race condition in DB updates, we should send commands only after DB transaction commit.
         sender.sendUpdateRulesCommand(result);
@@ -358,21 +343,12 @@
 
             // No need to re-read currentFlow as it's going to be removed.
             flowPairRepository.delete(currentFlow);
-<<<<<<< HEAD
 
             updateIslsForFlowPath(currentFlow.getFlowEntity().getForwardPath());
             updateIslsForFlowPath(currentFlow.getFlowEntity().getReversePath());
 
             flowPairRepository.createOrUpdate(newFlow);
 
-=======
-
-            updateIslsForFlowPath(currentFlow.getFlowEntity().getForwardPath());
-            updateIslsForFlowPath(currentFlow.getFlowEntity().getReversePath());
-
-            flowPairRepository.createOrUpdate(newFlow);
-
->>>>>>> fa4fb2e7
             updateIslsForFlowPath(newFlow.getFlowEntity().getForwardPath());
             updateIslsForFlowPath(newFlow.getFlowEntity().getReversePath());
 
@@ -382,11 +358,6 @@
                     .reverseSegments(newReverseSegments).build();
         });
 
-<<<<<<< HEAD
-        flowResourcesManager.deallocateFlowResources(currentFlow.getFlowEntity(),
-                currentFlow.getFlowEntity().getForwardPathId(),
-                currentFlow.getFlowEntity().getReversePathId());
-=======
         FlowPath forwardPath = currentFlow.getForward().getFlowPath();
         FlowPath reversePath = currentFlow.getReverse().getFlowPath();
         FlowResources flowResources = FlowResources.builder()
@@ -396,7 +367,6 @@
                 .build();
 
         flowResourcesManager.deallocateFlowResources(currentFlow.getFlowEntity(), flowResources);
->>>>>>> fa4fb2e7
 
         log.warn("Rerouted flow with new path: {}", result.getFlowPair());
 
@@ -467,37 +437,14 @@
         FlowResources flowResources = flowResourcesManager.allocateFlowResources(flow);
 
         FlowPath forwardPath = flowPair.getForward().getFlowPath();
-<<<<<<< HEAD
-        forwardPath.setPathId(flowResources.getForwardPathId());
-        forwardPath.setCookie(Cookie.buildForwardCookie(flowResources.getUnmaskedCookie()));
-        if (flowResources.getForwardMeterId() != null) {
-            forwardPath.setMeterId(flowResources.getForwardMeterId());
-=======
         forwardPath.setPathId(flowResources.getForward().getPathId());
         forwardPath.setCookie(Cookie.buildForwardCookie(flowResources.getUnmaskedCookie()));
         if (flowResources.getForward().getMeterId() != null) {
             forwardPath.setMeterId(flowResources.getForward().getMeterId());
->>>>>>> fa4fb2e7
         }
         flow.setForwardPath(forwardPath);
 
         FlowPath reversePath = flowPair.getReverse().getFlowPath();
-<<<<<<< HEAD
-        reversePath.setPathId(flowResources.getReversePathId());
-        reversePath.setCookie(Cookie.buildReverseCookie(flowResources.getUnmaskedCookie()));
-        if (flowResources.getReverseMeterId() != null) {
-            reversePath.setMeterId(flowResources.getReverseMeterId());
-        }
-        flow.setReversePath(reversePath);
-
-        //TODO: hard-coded encapsulation will be removed in Flow H&S
-        TransitVlanResources transitVlanResources = (TransitVlanResources) flowResources.getEncapsulationResources();
-
-        return new FlowPair(flow, transitVlanResources.getForwardTransitVlan(),
-                transitVlanResources.getReverseTransitVlan());
-    }
-
-=======
         reversePath.setPathId(flowResources.getReverse().getPathId());
         reversePath.setCookie(Cookie.buildReverseCookie(flowResources.getUnmaskedCookie()));
         if (flowResources.getReverse().getMeterId() != null) {
@@ -515,7 +462,6 @@
                 reverseTransitVlanResources.getTransitVlan());
     }
 
->>>>>>> fa4fb2e7
     private void updateIslsForFlowPath(FlowPath path) {
         path.getSegments().forEach(pathSegment -> {
             log.debug("Updating ISL for the path segment: {}", pathSegment);
