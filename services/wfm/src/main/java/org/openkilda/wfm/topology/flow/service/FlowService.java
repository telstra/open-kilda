--- conflicted
+++ resolved
@@ -43,10 +43,7 @@
 import org.openkilda.wfm.share.flow.resources.FlowResources;
 import org.openkilda.wfm.share.flow.resources.FlowResourcesManager;
 import org.openkilda.wfm.share.flow.resources.ResourceAllocationException;
-<<<<<<< HEAD
-=======
 import org.openkilda.wfm.share.flow.resources.transitvlan.TransitVlanResources;
->>>>>>> a8a6f87f
 import org.openkilda.wfm.topology.flow.model.FlowPairWithSegments;
 import org.openkilda.wfm.topology.flow.model.UpdatedFlowPairWithSegments;
 import org.openkilda.wfm.topology.flow.validation.FlowValidationException;
@@ -205,12 +202,8 @@
             return Optional.of(new FlowPairWithSegments(flowPair, forwardSegments, reverseSegments));
         }).orElseThrow(() -> new FlowNotFoundException(flowId));
 
-<<<<<<< HEAD
-        flowResourcesManager.deallocateFlow(result.getFlowPair().getFlowEntity().getForwardPathId(),
-=======
         flowResourcesManager.deallocateFlow(result.getFlowPair().getFlowEntity(),
                 result.getFlowPair().getFlowEntity().getForwardPathId(),
->>>>>>> a8a6f87f
                 result.getFlowPair().getFlowEntity().getReversePathId());
 
         // To avoid race condition in DB updates, we should send commands only after DB transaction commit.
@@ -277,12 +270,8 @@
                     .reverseSegments(newReverseSegments).build();
         });
 
-<<<<<<< HEAD
-        flowResourcesManager.deallocateFlow(currentFlow.getFlowEntity().getForwardPathId(),
-=======
         flowResourcesManager.deallocateFlow(currentFlow.getFlowEntity(),
                 currentFlow.getFlowEntity().getForwardPathId(),
->>>>>>> a8a6f87f
                 currentFlow.getFlowEntity().getReversePathId());
 
         // To avoid race condition in DB updates, we should send commands only after DB transaction commit.
@@ -356,12 +345,8 @@
                     .reverseSegments(newReverseSegments).build();
         });
 
-<<<<<<< HEAD
-        flowResourcesManager.deallocateFlow(currentFlow.getFlowEntity().getForwardPathId(),
-=======
         flowResourcesManager.deallocateFlow(currentFlow.getFlowEntity(),
                 currentFlow.getFlowEntity().getForwardPathId(),
->>>>>>> a8a6f87f
                 currentFlow.getFlowEntity().getReversePathId());
 
         log.warn("Rerouted flow with new path: {}", result.getFlowPair());
@@ -433,28 +418,6 @@
     private FlowPair allocateFlowResources(FlowPair flowPair) throws ResourceAllocationException {
         Flow flow = flowPair.getFlowEntity();
         FlowResources flowResources = flowResourcesManager.allocateFlowResources(flow);
-<<<<<<< HEAD
-
-        FlowPath forwardPath = flowPair.getForward().getFlowPath();
-        forwardPath.setPathId(flowResources.getForwardPathId());
-        forwardPath.setCookie(Cookie.buildForwardCookie(flowResources.getUnmaskedCookie()));
-        if (flowResources.getForwardMeter() != null) {
-            forwardPath.setMeterId(flowResources.getForwardMeter().getMeterId());
-        }
-        flow.setForwardPath(forwardPath);
-
-        FlowPath reversePath = flowPair.getReverse().getFlowPath();
-        reversePath.setPathId(flowResources.getReversePathId());
-        reversePath.setCookie(Cookie.buildReverseCookie(flowResources.getUnmaskedCookie()));
-        if (flowResources.getReverseMeter() != null) {
-            reversePath.setMeterId(flowResources.getReverseMeter().getMeterId());
-        }
-        flow.setReversePath(reversePath);
-
-        return new FlowPair(flow, flowResources.getForwardTransitVlan(), flowResources.getReverseTransitVlan());
-    }
-    
-=======
 
         FlowPath forwardPath = flowPair.getForward().getFlowPath();
         forwardPath.setPathId(flowResources.getForwardPathId());
@@ -479,7 +442,6 @@
                 transitVlanResources.getReverseTransitVlan());
     }
 
->>>>>>> a8a6f87f
     private void updateIslsForFlowPath(FlowPath path) {
         path.getSegments().forEach(pathSegment -> {
             log.debug("Updating ISL for the path segment: {}", pathSegment);
