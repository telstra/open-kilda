--- conflicted
+++ resolved
@@ -80,11 +80,7 @@
 
     private void handlePeriodicRequest(Tuple input) throws PipelineException {
         log.debug("Handle periodic ping request");
-<<<<<<< HEAD
-        final List<BidirectionalFlowDto> flows = flowPairRepository.findFlowPairsWithPeriodicPingsEnabled().stream()
-=======
         final List<BidirectionalFlowDto> flows = flowPairRepository.findWithPeriodicPingsEnabled().stream()
->>>>>>> 5a046d34
                 .map(pair -> new BidirectionalFlowDto(FlowMapper.INSTANCE.map(pair)))
                 .collect(Collectors.toList());
 
@@ -106,11 +102,7 @@
         FlowPingRequest request = pullOnDemandRequest(input);
         BidirectionalFlowDto flow;
 
-<<<<<<< HEAD
-        Optional<FlowPair> flowPair = flowPairRepository.findFlowPairById(request.getFlowId());
-=======
         Optional<FlowPair> flowPair = flowPairRepository.findById(request.getFlowId());
->>>>>>> 5a046d34
         if (!flowPair.isPresent()) {
             emitOnDemandResponse(input, request, String.format(
                     "Flow %s does not exist", request.getFlowId()));
