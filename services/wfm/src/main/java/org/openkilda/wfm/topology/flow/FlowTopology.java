--- conflicted
+++ resolved
@@ -16,14 +16,8 @@
 package org.openkilda.wfm.topology.flow;
 
 import org.openkilda.messaging.Utils;
-<<<<<<< HEAD
 import org.openkilda.persistence.PersistenceManager;
 import org.openkilda.persistence.spi.PersistenceProvider;
-=======
-import org.openkilda.pce.provider.PathComputerAuth;
-import org.openkilda.persistence.Neo4jPersistenceManager;
-import org.openkilda.persistence.PersistenceManager;
->>>>>>> 317925b7
 import org.openkilda.wfm.CtrlBoltRef;
 import org.openkilda.wfm.LaunchEnvironment;
 import org.openkilda.wfm.error.NameCollisionException;
@@ -111,18 +105,9 @@
          * Bolt handles flow CRUD operations.
          * It groups requests by flow-id.
          */
-<<<<<<< HEAD
         PersistenceManager persistenceManager =
                 PersistenceProvider.getInstance().createPersistenceManager(configurationProvider);
         CrudBolt crudBolt = new CrudBolt(persistenceManager);
-=======
-        org.openkilda.persistence.Neo4jConfig neo4jConfig = configurationProvider.getConfiguration(
-                org.openkilda.persistence.Neo4jConfig.class);
-        PersistenceManager persistenceManager = new Neo4jPersistenceManager(neo4jConfig);
-        CrudBolt crudBolt = new CrudBolt(pathComputerAuth, persistenceManager);
-        ComponentObject.serialized_java(org.apache.storm.utils.Utils.javaSerialize(pathComputerAuth));
->>>>>>> 317925b7
-
         BoltDeclarer boltSetup = builder.setBolt(ComponentType.CRUD_BOLT.toString(), crudBolt, parallelism)
                 .fieldsGrouping(ComponentType.SPLITTER_BOLT.toString(), StreamType.CREATE.toString(), fieldFlowId)
                 // TODO: this READ is used for single and for all flows. But all flows shouldn't be fieldsGrouping.
@@ -136,10 +121,6 @@
                 // TODO: this CACHE_SYNC shouldn't be fields-grouping - there is no field - it should be all - but
                 // tackle during multi instance testing
                 .fieldsGrouping(ComponentType.SPLITTER_BOLT.toString(), StreamType.CACHE_SYNC.toString(), fieldFlowId);
-<<<<<<< HEAD
-
-=======
->>>>>>> 317925b7
         //        .shuffleGrouping(
         //                ComponentType.LCM_FLOW_SYNC_BOLT.toString(), LcmFlowCacheSyncBolt.STREAM_ID_SYNC_FLOW_CACHE);
         ctrlTargets.add(new CtrlBoltRef(ComponentType.CRUD_BOLT.toString(), crudBolt, boltSetup));
