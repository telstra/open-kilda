/* Copyright 2018 Telstra Open Source
 *
 *   Licensed under the Apache License, Version 2.0 (the "License");
 *   you may not use this file except in compliance with the License.
 *   You may obtain a copy of the License at
 *
 *       http://www.apache.org/licenses/LICENSE-2.0
 *
 *   Unless required by applicable law or agreed to in writing, software
 *   distributed under the License is distributed on an "AS IS" BASIS,
 *   WITHOUT WARRANTIES OR CONDITIONS OF ANY KIND, either express or implied.
 *   See the License for the specific language governing permissions and
 *   limitations under the License.
 */

package org.openkilda.wfm.share.mappers;

import org.openkilda.messaging.model.FlowDto;
import org.openkilda.messaging.model.FlowPairDto;
import org.openkilda.messaging.payload.flow.FlowState;
import org.openkilda.model.Cookie;
import org.openkilda.model.Flow;
import org.openkilda.model.FlowEncapsulationType;
import org.openkilda.model.FlowPair;
import org.openkilda.model.FlowPath;
import org.openkilda.model.FlowStatus;
import org.openkilda.model.MeterId;
import org.openkilda.model.PathId;
import org.openkilda.model.Switch;
import org.openkilda.model.TransitVlan;
import org.openkilda.model.UnidirectionalFlow;

import org.mapstruct.Mapper;
import org.mapstruct.Mapping;
import org.mapstruct.factory.Mappers;

import java.time.Instant;
import java.util.Collections;
import java.util.UUID;

/**
 * Convert {@link UnidirectionalFlow} to {@link FlowDto} and back.
 */
@Mapper(uses = {FlowPathMapper.class})
public abstract class FlowMapper {

    public static final FlowMapper INSTANCE = Mappers.getMapper(FlowMapper.class);

    /**
     * Convert {@link Flow} to {@link FlowDto}.
     */
    @Mapping(source = "srcPort", target = "sourcePort")
    @Mapping(source = "srcVlan", target = "sourceVlan")
    @Mapping(source = "destPort", target = "destinationPort")
    @Mapping(source = "destVlan", target = "destinationVlan")
    @Mapping(target = "sourceSwitch", expression = "java(flow.getSrcSwitch().getSwitchId())")
    @Mapping(target = "destinationSwitch", expression = "java(flow.getDestSwitch().getSwitchId())")
    @Mapping(source = "status", target = "state")
    @Mapping(source = "timeModify", target = "lastUpdated")
    @Mapping(source = "timeCreate", target = "createdTime")
    public abstract FlowDto map(UnidirectionalFlow flow);

    /**
     * Convert {@link FlowPair} to {@link FlowPairDto}.
     */
    public FlowPairDto<FlowDto, FlowDto> map(FlowPair flowPair) {
        if (flowPair == null) {
            return null;
        }

        return new FlowPairDto<>(
                map(flowPair.getForward()),
                map(flowPair.getReverse()));
    }

    /**
     * Builds a {@link UnidirectionalFlow} with provided data from {@link FlowDto}.
     * <p/>
     * <strong>Be careful as it creates a dummy switch objects for srcSwitch and destSwitch properties
     * with only switchId filled.</strong>
     */
    public UnidirectionalFlow map(FlowDto flowDto) {
        Flow flow = buildFlow(flowDto);

        FlowPath flowPath = buildPath(flowDto);
        flow.setForwardPath(flowPath);

        TransitVlan transitVlan = TransitVlan.builder()
                .flowId(flow.getFlowId())
                .pathId(flowPath.getPathId())
                .vlan(flowDto.getTransitVlan())
                .build();

        return new UnidirectionalFlow(flow, flowPath, transitVlan, true);
    }

    /**
     * Convert {@link FlowPairDto} to {@link FlowPair}.
     */
    public FlowPair map(FlowPairDto<FlowDto, FlowDto> flowPair) {
        if (flowPair == null) {
            return null;
        }

        FlowPath forwardPath = buildPath(flowPair.getLeft());
        FlowPath reversePath = buildPath(flowPair.getRight());

        Flow flow = buildFlow(flowPair.getLeft());
        flow.setForwardPath(forwardPath);
        flow.setReversePath(reversePath);

        TransitVlan forwardTransitVlan = TransitVlan.builder()
                .flowId(flow.getFlowId())
                .pathId(forwardPath.getPathId())
                .vlan(flowPair.getLeft().getTransitVlan())
                .build();

        TransitVlan reverseTransitVlan = TransitVlan.builder()
                .flowId(flow.getFlowId())
                .pathId(reversePath.getPathId())
                .vlan(flowPair.getRight().getTransitVlan())
                .build();

        return new FlowPair(flow, forwardTransitVlan, reverseTransitVlan);
    }

    /**
     * Convert {@link String} to {@link Instant}.
     */
    public Instant map(String value) {
        if (value == null) {
            return null;
        }

        return Instant.parse(value);
    }

    /**
     * Convert {@link Instant} to {@link String}.
     */
    public String map(Instant value) {
        if (value == null) {
            return null;
        }

        return value.toString();
    }

    /**
     * Convert {@link FlowStatus} to {@link FlowState}.
     */
    public FlowState map(FlowStatus status) {
        if (status == null) {
            return null;
        }

        switch (status) {
            case IN_PROGRESS:
                return FlowState.IN_PROGRESS;
            case UP:
                return FlowState.UP;
            case DOWN:
                return FlowState.DOWN;
            default:
                throw new IllegalArgumentException("Unsupported Flow status: " + status);
        }
    }

    /**
     * Convert {@link FlowState} to {@link FlowStatus}.
     */
    public FlowStatus map(FlowState status) {
        if (status == null) {
            return null;
        }

        switch (status) {
            case IN_PROGRESS:
                return FlowStatus.IN_PROGRESS;
            case UP:
                return FlowStatus.UP;
            case DOWN:
                return FlowStatus.DOWN;
            default:
                throw new IllegalArgumentException("Unsupported Flow status: " + status);
        }
    }

    private FlowPath buildPath(FlowDto flow) {
        Switch srcSwitch = Switch.builder().switchId(flow.getSourceSwitch()).build();
        Switch destSwitch = Switch.builder().switchId(flow.getDestinationSwitch()).build();

        return FlowPath.builder()
                .srcSwitch(srcSwitch)
                .destSwitch(destSwitch)
                .cookie(new Cookie(flow.getCookie()))
                .bandwidth(flow.getBandwidth())
                .ignoreBandwidth(flow.isIgnoreBandwidth())
                .flowId(flow.getFlowId())
                .pathId(new PathId(UUID.randomUUID().toString()))
                .meterId(flow.getMeterId() != null ? new MeterId(flow.getMeterId()) : null)
                .segments(Collections.emptyList())
                .timeCreate(map(flow.getCreatedTime()))
                .timeModify(map(flow.getLastUpdated()))
                .build();
    }

    private Flow buildFlow(FlowDto flow) {
        Switch srcSwitch = Switch.builder().switchId(flow.getSourceSwitch()).build();
        Switch destSwitch = Switch.builder().switchId(flow.getDestinationSwitch()).build();

        return Flow.builder()
                .flowId(flow.getFlowId())
                .srcSwitch(srcSwitch)
                .destSwitch(destSwitch)
                .srcPort(flow.getSourcePort())
                .destPort(flow.getDestinationPort())
                .srcVlan(flow.getSourceVlan())
                .destVlan(flow.getDestinationVlan())
                .status(map(flow.getState()))
                .description(flow.getDescription())
                .bandwidth(flow.getBandwidth())
                .ignoreBandwidth(flow.isIgnoreBandwidth())
                .periodicPings(flow.isPeriodicPings())
<<<<<<< HEAD
=======
                //TODO: hard-coded encapsulation will be removed in Flow H&S
>>>>>>> b9f04c10
                .encapsulationType(FlowEncapsulationType.TRANSIT_VLAN)
                .maxLatency(flow.getMaxLatency())
                .priority(flow.getPriority())
                .timeCreate(map(flow.getCreatedTime()))
                .timeModify(map(flow.getLastUpdated()))
                .build();
    }
}<|MERGE_RESOLUTION|>--- conflicted
+++ resolved
@@ -222,10 +222,7 @@
                 .bandwidth(flow.getBandwidth())
                 .ignoreBandwidth(flow.isIgnoreBandwidth())
                 .periodicPings(flow.isPeriodicPings())
-<<<<<<< HEAD
-=======
                 //TODO: hard-coded encapsulation will be removed in Flow H&S
->>>>>>> b9f04c10
                 .encapsulationType(FlowEncapsulationType.TRANSIT_VLAN)
                 .maxLatency(flow.getMaxLatency())
                 .priority(flow.getPriority())
