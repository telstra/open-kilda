/* Copyright 2018 Telstra Open Source
 *
 *   Licensed under the Apache License, Version 2.0 (the "License");
 *   you may not use this file except in compliance with the License.
 *   You may obtain a copy of the License at
 *
 *       http://www.apache.org/licenses/LICENSE-2.0
 *
 *   Unless required by applicable law or agreed to in writing, software
 *   distributed under the License is distributed on an "AS IS" BASIS,
 *   WITHOUT WARRANTIES OR CONDITIONS OF ANY KIND, either express or implied.
 *   See the License for the specific language governing permissions and
 *   limitations under the License.
 */

package org.openkilda.wfm.share.mappers;

import org.openkilda.messaging.model.FlowDto;
import org.openkilda.messaging.model.FlowPairDto;
import org.openkilda.messaging.payload.flow.FlowState;
import org.openkilda.model.Cookie;
import org.openkilda.model.Flow;
import org.openkilda.model.FlowEncapsulationType;
import org.openkilda.model.FlowPair;
import org.openkilda.model.FlowPath;
import org.openkilda.model.FlowStatus;
import org.openkilda.model.MeterId;
import org.openkilda.model.PathId;
import org.openkilda.model.Switch;
import org.openkilda.model.TransitVlan;
import org.openkilda.model.UnidirectionalFlow;

import org.mapstruct.Mapper;
import org.mapstruct.Mapping;
import org.mapstruct.factory.Mappers;

import java.time.Instant;
import java.util.Collections;
import java.util.UUID;

/**
 * Convert {@link UnidirectionalFlow} to {@link FlowDto} and back.
 */
@Mapper(uses = {FlowPathMapper.class})
public abstract class FlowMapper {

    public static final FlowMapper INSTANCE = Mappers.getMapper(FlowMapper.class);

    /**
     * Convert {@link Flow} to {@link FlowDto}.
     */
    @Mapping(source = "srcPort", target = "sourcePort")
    @Mapping(source = "srcVlan", target = "sourceVlan")
    @Mapping(source = "destPort", target = "destinationPort")
    @Mapping(source = "destVlan", target = "destinationVlan")
    @Mapping(target = "sourceSwitch", expression = "java(flow.getSrcSwitch().getSwitchId())")
    @Mapping(target = "destinationSwitch", expression = "java(flow.getDestSwitch().getSwitchId())")
    @Mapping(source = "status", target = "state")
    @Mapping(source = "timeModify", target = "lastUpdated")
<<<<<<< HEAD
    @Mapping(source = "flowPath", target = "flowPath")
    public abstract FlowDto map(UnidirectionalFlow flow);
=======
    @Mapping(source = "timeCreate", target = "createdTime")
    public abstract FlowDto map(UnidirectionalFlow flow);

    /**
     * Convert {@link FlowPair} to {@link FlowPairDto}.
     */
    public FlowPairDto<FlowDto, FlowDto> map(FlowPair flowPair) {
        if (flowPair == null) {
            return null;
        }

        return new FlowPairDto<>(
                map(flowPair.getForward()),
                map(flowPair.getReverse()));
    }

    /**
     * Builds a {@link UnidirectionalFlow} with provided data from {@link FlowDto}.
     * <p/>
     * <strong>Be careful as it creates a dummy switch objects for srcSwitch and destSwitch properties
     * with only switchId filled.</strong>
     */
    public UnidirectionalFlow map(FlowDto flowDto) {
        Flow flow = buildFlow(flowDto);

        FlowPath flowPath = buildPath(flowDto);
        flow.setForwardPath(flowPath);
>>>>>>> 5a046d34

        TransitVlan transitVlan = TransitVlan.builder()
                .flowId(flow.getFlowId())
                .pathId(flowPath.getPathId())
                .vlan(flowDto.getTransitVlan())
                .build();

<<<<<<< HEAD
        return new FlowPairDto<>(
                map(flowPair.getForward()),
                map(flowPair.getReverse()));
    }

    /**
     * Builds a {@link UnidirectionalFlow} with provided data from {@link FlowDto}.
     * <p/>
     * <strong>Be careful as it creates a dummy switch objects for srcSwitch and destSwitch properties
     * with only switchId filled.</strong>
     */
    public UnidirectionalFlow map(FlowDto flow) {
        return map(flow, true);
=======
        return new UnidirectionalFlow(flow, flowPath, transitVlan, true);
>>>>>>> 5a046d34
    }

    /**
     * Convert {@link FlowPairDto} to {@link FlowPair}.
     */
    public FlowPair map(FlowPairDto<FlowDto, FlowDto> flowPair) {
        if (flowPair == null) {
            return null;
        }

<<<<<<< HEAD
        UnidirectionalFlow forward = map(flowPair.getLeft(), true);
        UnidirectionalFlow reverse = map(flowPair.getRight(), false);
        Flow resultFlow = forward.getFlowEntity();
        resultFlow.setReversePath(reverse.getFlowPath());
        return new FlowPair(resultFlow, forward.getTransitVlanEntity(), reverse.getTransitVlanEntity());
    }

    private UnidirectionalFlow map(FlowDto flow, boolean forward) {
        Switch srcSwitch = Switch.builder().switchId(flow.getSourceSwitch()).build();
        Switch destSwitch = Switch.builder().switchId(flow.getDestinationSwitch()).build();

        FlowPath flowPath = FlowPath.builder()
                .srcSwitch(srcSwitch)
                .destSwitch(destSwitch)
                .cookie(new Cookie(flow.getCookie()))
                .bandwidth(flow.getBandwidth())
                .ignoreBandwidth(flow.isIgnoreBandwidth())
                .flowId(flow.getFlowId())
                .pathId(new PathId(UUID.randomUUID().toString()))
                .meterId(flow.getMeterId() != null ? new MeterId(flow.getMeterId()) : null)
                .segments(Collections.emptyList())
                .build();

        Flow resultFlow = Flow.builder()
                .flowId(flow.getFlowId())
                .srcSwitch(forward ? srcSwitch : destSwitch)
                .destSwitch(forward ? destSwitch : srcSwitch)
                .srcPort(forward ? flow.getSourcePort() : flow.getDestinationPort())
                .destPort(forward ? flow.getDestinationPort() : flow.getSourcePort())
                .srcVlan(forward ? flow.getSourceVlan() : flow.getDestinationVlan())
                .destVlan(forward ? flow.getDestinationVlan() : flow.getSourceVlan())
                .status(map(flow.getState()))
                .description(flow.getDescription())
                .bandwidth(flow.getBandwidth())
                .ignoreBandwidth(flow.isIgnoreBandwidth())
                .periodicPings(flow.isPeriodicPings())
                .forwardPath(forward ? flowPath : null)
                .reversePath(forward ? null : flowPath)
                .encapsulationType(FlowEncapsulationType.TRANSIT_VLAN)
                .build();

        TransitVlan transitVlan = TransitVlan.builder()
                .flowId(flow.getFlowId())
                .pathId(flowPath.getPathId())
                .vlan(flow.getTransitVlan())
                .build();

        return new UnidirectionalFlow(resultFlow, flowPath, transitVlan, forward);
=======
        FlowPath forwardPath = buildPath(flowPair.getLeft());
        FlowPath reversePath = buildPath(flowPair.getRight());

        Flow flow = buildFlow(flowPair.getLeft());
        flow.setForwardPath(forwardPath);
        flow.setReversePath(reversePath);

        TransitVlan forwardTransitVlan = TransitVlan.builder()
                .flowId(flow.getFlowId())
                .pathId(forwardPath.getPathId())
                .vlan(flowPair.getLeft().getTransitVlan())
                .build();

        TransitVlan reverseTransitVlan = TransitVlan.builder()
                .flowId(flow.getFlowId())
                .pathId(reversePath.getPathId())
                .vlan(flowPair.getRight().getTransitVlan())
                .build();

        return new FlowPair(flow, forwardTransitVlan, reverseTransitVlan);
>>>>>>> 5a046d34
    }

    /**
     * Convert {@link String} to {@link Instant}.
     */
    public Instant map(String value) {
        if (value == null) {
            return null;
        }

        return Instant.parse(value);
    }

    /**
     * Convert {@link Instant} to {@link String}.
     */
    public String map(Instant value) {
        if (value == null) {
            return null;
        }

        return value.toString();
    }

    /**
     * Convert {@link FlowStatus} to {@link FlowState}.
     */
    public FlowState map(FlowStatus status) {
        if (status == null) {
            return null;
        }

        switch (status) {
            case IN_PROGRESS:
                return FlowState.IN_PROGRESS;
            case UP:
                return FlowState.UP;
            case DOWN:
                return FlowState.DOWN;
            default:
                throw new IllegalArgumentException("Unsupported Flow status: " + status);
        }
    }

    /**
     * Convert {@link FlowState} to {@link FlowStatus}.
     */
    public FlowStatus map(FlowState status) {
        if (status == null) {
            return null;
        }

        switch (status) {
            case IN_PROGRESS:
                return FlowStatus.IN_PROGRESS;
            case UP:
                return FlowStatus.UP;
            case DOWN:
                return FlowStatus.DOWN;
            default:
                throw new IllegalArgumentException("Unsupported Flow status: " + status);
        }
    }

<<<<<<< HEAD
    /**
     * Convert {@link FlowDto} to {@link Flow}.
     */
    public Flow toFlow(FlowDto dto) {
        Flow flow = new Flow();
        flow.setFlowId(dto.getFlowId());

        Switch srcSwitch = Switch.builder().switchId(dto.getSourceSwitch()).build();
        Switch destSwitch = Switch.builder().switchId(dto.getDestinationSwitch()).build();
        flow.setSrcSwitch(srcSwitch);
        flow.setSrcPort(dto.getSourcePort());
        flow.setSrcVlan(dto.getSourceVlan());

        flow.setDestSwitch(destSwitch);
        flow.setDestPort(dto.getDestinationPort());
        flow.setDestVlan(dto.getDestinationVlan());

        flow.setBandwidth(dto.getBandwidth());
        flow.setIgnoreBandwidth(dto.isIgnoreBandwidth());
        flow.setDescription(dto.getDescription());

        return flow;
=======
    private FlowPath buildPath(FlowDto flow) {
        Switch srcSwitch = Switch.builder().switchId(flow.getSourceSwitch()).build();
        Switch destSwitch = Switch.builder().switchId(flow.getDestinationSwitch()).build();

        return FlowPath.builder()
                .srcSwitch(srcSwitch)
                .destSwitch(destSwitch)
                .cookie(new Cookie(flow.getCookie()))
                .bandwidth(flow.getBandwidth())
                .ignoreBandwidth(flow.isIgnoreBandwidth())
                .flowId(flow.getFlowId())
                .pathId(new PathId(UUID.randomUUID().toString()))
                .meterId(flow.getMeterId() != null ? new MeterId(flow.getMeterId()) : null)
                .segments(Collections.emptyList())
                .timeCreate(map(flow.getCreatedTime()))
                .timeModify(map(flow.getLastUpdated()))
                .build();
    }

    private Flow buildFlow(FlowDto flow) {
        Switch srcSwitch = Switch.builder().switchId(flow.getSourceSwitch()).build();
        Switch destSwitch = Switch.builder().switchId(flow.getDestinationSwitch()).build();

        return Flow.builder()
                .flowId(flow.getFlowId())
                .srcSwitch(srcSwitch)
                .destSwitch(destSwitch)
                .srcPort(flow.getSourcePort())
                .destPort(flow.getDestinationPort())
                .srcVlan(flow.getSourceVlan())
                .destVlan(flow.getDestinationVlan())
                .status(map(flow.getState()))
                .description(flow.getDescription())
                .bandwidth(flow.getBandwidth())
                .ignoreBandwidth(flow.isIgnoreBandwidth())
                .periodicPings(flow.isPeriodicPings())
                .encapsulationType(FlowEncapsulationType.TRANSIT_VLAN)
                .maxLatency(flow.getMaxLatency())
                .priority(flow.getPriority())
                .timeCreate(map(flow.getCreatedTime()))
                .timeModify(map(flow.getLastUpdated()))
                .build();
>>>>>>> 5a046d34
    }
}<|MERGE_RESOLUTION|>--- conflicted
+++ resolved
@@ -57,10 +57,6 @@
     @Mapping(target = "destinationSwitch", expression = "java(flow.getDestSwitch().getSwitchId())")
     @Mapping(source = "status", target = "state")
     @Mapping(source = "timeModify", target = "lastUpdated")
-<<<<<<< HEAD
-    @Mapping(source = "flowPath", target = "flowPath")
-    public abstract FlowDto map(UnidirectionalFlow flow);
-=======
     @Mapping(source = "timeCreate", target = "createdTime")
     public abstract FlowDto map(UnidirectionalFlow flow);
 
@@ -88,7 +84,6 @@
 
         FlowPath flowPath = buildPath(flowDto);
         flow.setForwardPath(flowPath);
->>>>>>> 5a046d34
 
         TransitVlan transitVlan = TransitVlan.builder()
                 .flowId(flow.getFlowId())
@@ -96,23 +91,7 @@
                 .vlan(flowDto.getTransitVlan())
                 .build();
 
-<<<<<<< HEAD
-        return new FlowPairDto<>(
-                map(flowPair.getForward()),
-                map(flowPair.getReverse()));
-    }
-
-    /**
-     * Builds a {@link UnidirectionalFlow} with provided data from {@link FlowDto}.
-     * <p/>
-     * <strong>Be careful as it creates a dummy switch objects for srcSwitch and destSwitch properties
-     * with only switchId filled.</strong>
-     */
-    public UnidirectionalFlow map(FlowDto flow) {
-        return map(flow, true);
-=======
         return new UnidirectionalFlow(flow, flowPath, transitVlan, true);
->>>>>>> 5a046d34
     }
 
     /**
@@ -123,56 +102,6 @@
             return null;
         }
 
-<<<<<<< HEAD
-        UnidirectionalFlow forward = map(flowPair.getLeft(), true);
-        UnidirectionalFlow reverse = map(flowPair.getRight(), false);
-        Flow resultFlow = forward.getFlowEntity();
-        resultFlow.setReversePath(reverse.getFlowPath());
-        return new FlowPair(resultFlow, forward.getTransitVlanEntity(), reverse.getTransitVlanEntity());
-    }
-
-    private UnidirectionalFlow map(FlowDto flow, boolean forward) {
-        Switch srcSwitch = Switch.builder().switchId(flow.getSourceSwitch()).build();
-        Switch destSwitch = Switch.builder().switchId(flow.getDestinationSwitch()).build();
-
-        FlowPath flowPath = FlowPath.builder()
-                .srcSwitch(srcSwitch)
-                .destSwitch(destSwitch)
-                .cookie(new Cookie(flow.getCookie()))
-                .bandwidth(flow.getBandwidth())
-                .ignoreBandwidth(flow.isIgnoreBandwidth())
-                .flowId(flow.getFlowId())
-                .pathId(new PathId(UUID.randomUUID().toString()))
-                .meterId(flow.getMeterId() != null ? new MeterId(flow.getMeterId()) : null)
-                .segments(Collections.emptyList())
-                .build();
-
-        Flow resultFlow = Flow.builder()
-                .flowId(flow.getFlowId())
-                .srcSwitch(forward ? srcSwitch : destSwitch)
-                .destSwitch(forward ? destSwitch : srcSwitch)
-                .srcPort(forward ? flow.getSourcePort() : flow.getDestinationPort())
-                .destPort(forward ? flow.getDestinationPort() : flow.getSourcePort())
-                .srcVlan(forward ? flow.getSourceVlan() : flow.getDestinationVlan())
-                .destVlan(forward ? flow.getDestinationVlan() : flow.getSourceVlan())
-                .status(map(flow.getState()))
-                .description(flow.getDescription())
-                .bandwidth(flow.getBandwidth())
-                .ignoreBandwidth(flow.isIgnoreBandwidth())
-                .periodicPings(flow.isPeriodicPings())
-                .forwardPath(forward ? flowPath : null)
-                .reversePath(forward ? null : flowPath)
-                .encapsulationType(FlowEncapsulationType.TRANSIT_VLAN)
-                .build();
-
-        TransitVlan transitVlan = TransitVlan.builder()
-                .flowId(flow.getFlowId())
-                .pathId(flowPath.getPathId())
-                .vlan(flow.getTransitVlan())
-                .build();
-
-        return new UnidirectionalFlow(resultFlow, flowPath, transitVlan, forward);
-=======
         FlowPath forwardPath = buildPath(flowPair.getLeft());
         FlowPath reversePath = buildPath(flowPair.getRight());
 
@@ -193,7 +122,6 @@
                 .build();
 
         return new FlowPair(flow, forwardTransitVlan, reverseTransitVlan);
->>>>>>> 5a046d34
     }
 
     /**
@@ -258,30 +186,6 @@
         }
     }
 
-<<<<<<< HEAD
-    /**
-     * Convert {@link FlowDto} to {@link Flow}.
-     */
-    public Flow toFlow(FlowDto dto) {
-        Flow flow = new Flow();
-        flow.setFlowId(dto.getFlowId());
-
-        Switch srcSwitch = Switch.builder().switchId(dto.getSourceSwitch()).build();
-        Switch destSwitch = Switch.builder().switchId(dto.getDestinationSwitch()).build();
-        flow.setSrcSwitch(srcSwitch);
-        flow.setSrcPort(dto.getSourcePort());
-        flow.setSrcVlan(dto.getSourceVlan());
-
-        flow.setDestSwitch(destSwitch);
-        flow.setDestPort(dto.getDestinationPort());
-        flow.setDestVlan(dto.getDestinationVlan());
-
-        flow.setBandwidth(dto.getBandwidth());
-        flow.setIgnoreBandwidth(dto.isIgnoreBandwidth());
-        flow.setDescription(dto.getDescription());
-
-        return flow;
-=======
     private FlowPath buildPath(FlowDto flow) {
         Switch srcSwitch = Switch.builder().switchId(flow.getSourceSwitch()).build();
         Switch destSwitch = Switch.builder().switchId(flow.getDestinationSwitch()).build();
@@ -324,6 +228,5 @@
                 .timeCreate(map(flow.getCreatedTime()))
                 .timeModify(map(flow.getLastUpdated()))
                 .build();
->>>>>>> 5a046d34
     }
 }