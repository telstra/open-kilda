/* Copyright 2018 Telstra Open Source
 *
 *   Licensed under the Apache License, Version 2.0 (the "License");
 *   you may not use this file except in compliance with the License.
 *   You may obtain a copy of the License at
 *
 *       http://www.apache.org/licenses/LICENSE-2.0
 *
 *   Unless required by applicable law or agreed to in writing, software
 *   distributed under the License is distributed on an "AS IS" BASIS,
 *   WITHOUT WARRANTIES OR CONDITIONS OF ANY KIND, either express or implied.
 *   See the License for the specific language governing permissions and
 *   limitations under the License.
 */

package org.openkilda.wfm.share.mappers;

import org.openkilda.messaging.model.FlowDto;
import org.openkilda.messaging.model.FlowPairDto;
import org.openkilda.messaging.payload.flow.FlowState;
import org.openkilda.model.Cookie;
import org.openkilda.model.Flow;
import org.openkilda.model.FlowEncapsulationType;
import org.openkilda.model.FlowPair;
import org.openkilda.model.FlowPath;
import org.openkilda.model.FlowStatus;
import org.openkilda.model.MeterId;
import org.openkilda.model.PathId;
import org.openkilda.model.Switch;
import org.openkilda.model.TransitVlan;
import org.openkilda.model.UnidirectionalFlow;

import org.mapstruct.Mapper;
import org.mapstruct.Mapping;
import org.mapstruct.factory.Mappers;

import java.time.Instant;
import java.util.Collections;
import java.util.UUID;

/**
 * Convert {@link UnidirectionalFlow} to {@link FlowDto} and back.
 */
@Mapper(uses = {FlowPathMapper.class})
public abstract class FlowMapper {

    public static final FlowMapper INSTANCE = Mappers.getMapper(FlowMapper.class);

    /**
     * Convert {@link Flow} to {@link FlowDto}.
     */
    @Mapping(source = "srcPort", target = "sourcePort")
    @Mapping(source = "srcVlan", target = "sourceVlan")
    @Mapping(source = "destPort", target = "destinationPort")
    @Mapping(source = "destVlan", target = "destinationVlan")
    @Mapping(target = "sourceSwitch", expression = "java(flow.getSrcSwitch().getSwitchId())")
    @Mapping(target = "destinationSwitch", expression = "java(flow.getDestSwitch().getSwitchId())")
    @Mapping(source = "status", target = "state")
    @Mapping(source = "timeModify", target = "lastUpdated")
    @Mapping(source = "flowPath", target = "flowPath")
    public abstract FlowDto map(UnidirectionalFlow flow);

    /**
     * Convert {@link FlowPair} to {@link FlowPairDto}.
     */
    public FlowPairDto<FlowDto, FlowDto> map(FlowPair flowPair) {
        if (flowPair == null) {
            return null;
        }

        return new FlowPairDto<>(
                map(flowPair.getForward()),
                map(flowPair.getReverse()));
    }

    /**
     * Builds a {@link UnidirectionalFlow} with provided data from {@link FlowDto}.
     * <p/>
     * <strong>Be careful as it creates a dummy switch objects for srcSwitch and destSwitch properties
     * with only switchId filled.</strong>
     */
    public UnidirectionalFlow map(FlowDto flow) {
        return map(flow, true);
    }

    /**
     * Convert {@link FlowPairDto} to {@link FlowPair}.
     */
    public FlowPair map(FlowPairDto<FlowDto, FlowDto> flowPair) {
        if (flowPair == null) {
            return null;
        }

        UnidirectionalFlow forward = map(flowPair.getLeft(), true);
        UnidirectionalFlow reverse = map(flowPair.getRight(), false);
        Flow resultFlow = forward.getFlowEntity();
        resultFlow.setReversePath(reverse.getFlowPath());
        return new FlowPair(resultFlow, forward.getTransitVlanEntity(), reverse.getTransitVlanEntity());
    }

    private UnidirectionalFlow map(FlowDto flow, boolean forward) {
        Switch srcSwitch = Switch.builder().switchId(flow.getSourceSwitch()).build();
        Switch destSwitch = Switch.builder().switchId(flow.getDestinationSwitch()).build();

        FlowPath flowPath = FlowPath.builder()
                .srcSwitch(srcSwitch)
                .destSwitch(destSwitch)
                .cookie(new Cookie(flow.getCookie()))
                .bandwidth(flow.getBandwidth())
                .ignoreBandwidth(flow.isIgnoreBandwidth())
                .flowId(flow.getFlowId())
                .pathId(new PathId(UUID.randomUUID().toString()))
                .meterId(flow.getMeterId() != null ? new MeterId(flow.getMeterId()) : null)
                .segments(Collections.emptyList())
                .build();

        Flow resultFlow = Flow.builder()
                .flowId(flow.getFlowId())
                .srcSwitch(forward ? srcSwitch : destSwitch)
                .destSwitch(forward ? destSwitch : srcSwitch)
                .srcPort(forward ? flow.getSourcePort() : flow.getDestinationPort())
                .destPort(forward ? flow.getDestinationPort() : flow.getSourcePort())
                .srcVlan(forward ? flow.getSourceVlan() : flow.getDestinationVlan())
                .destVlan(forward ? flow.getDestinationVlan() : flow.getSourceVlan())
                .status(map(flow.getState()))
                .description(flow.getDescription())
                .bandwidth(flow.getBandwidth())
                .ignoreBandwidth(flow.isIgnoreBandwidth())
                .periodicPings(flow.isPeriodicPings())
                .forwardPath(forward ? flowPath : null)
                .reversePath(forward ? null : flowPath)
<<<<<<< HEAD
=======
                .encapsulationType(FlowEncapsulationType.TRANSIT_VLAN)
>>>>>>> fa4fb2e7
                .build();

        TransitVlan transitVlan = TransitVlan.builder()
                .flowId(flow.getFlowId())
                .pathId(flowPath.getPathId())
                .vlan(flow.getTransitVlan())
                .build();

        return new UnidirectionalFlow(resultFlow, flowPath, transitVlan, forward);
    }

    /**
     * Convert {@link String} to {@link Instant}.
     */
    public Instant map(String value) {
        if (value == null) {
            return null;
        }

        return Instant.parse(value);
    }

    /**
     * Convert {@link Instant} to {@link String}.
     */
    public String map(Instant value) {
        if (value == null) {
            return null;
        }

        return value.toString();
    }

    /**
     * Convert {@link FlowStatus} to {@link FlowState}.
     */
    public FlowState map(FlowStatus status) {
        if (status == null) {
            return null;
        }

        switch (status) {
            case IN_PROGRESS:
                return FlowState.IN_PROGRESS;
            case UP:
                return FlowState.UP;
            case DOWN:
                return FlowState.DOWN;
            default:
                throw new IllegalArgumentException("Unsupported Flow status: " + status);
        }
    }

    /**
     * Convert {@link FlowState} to {@link FlowStatus}.
     */
    public FlowStatus map(FlowState status) {
        if (status == null) {
            return null;
        }

        switch (status) {
            case IN_PROGRESS:
                return FlowStatus.IN_PROGRESS;
            case UP:
                return FlowStatus.UP;
            case DOWN:
                return FlowStatus.DOWN;
            default:
                throw new IllegalArgumentException("Unsupported Flow status: " + status);
        }
    }
}<|MERGE_RESOLUTION|>--- conflicted
+++ resolved
@@ -129,10 +129,7 @@
                 .periodicPings(flow.isPeriodicPings())
                 .forwardPath(forward ? flowPath : null)
                 .reversePath(forward ? null : flowPath)
-<<<<<<< HEAD
-=======
                 .encapsulationType(FlowEncapsulationType.TRANSIT_VLAN)
->>>>>>> fa4fb2e7
                 .build();
 
         TransitVlan transitVlan = TransitVlan.builder()
