/* Copyright 2018 Telstra Open Source
 *
 *   Licensed under the Apache License, Version 2.0 (the "License");
 *   you may not use this file except in compliance with the License.
 *   You may obtain a copy of the License at
 *
 *       http://www.apache.org/licenses/LICENSE-2.0
 *
 *   Unless required by applicable law or agreed to in writing, software
 *   distributed under the License is distributed on an "AS IS" BASIS,
 *   WITHOUT WARRANTIES OR CONDITIONS OF ANY KIND, either express or implied.
 *   See the License for the specific language governing permissions and
 *   limitations under the License.
 */

package org.openkilda.wfm.topology.flow.bolts;

import static java.lang.String.format;
import static org.openkilda.messaging.Utils.MAPPER;

import org.openkilda.messaging.Destination;
import org.openkilda.messaging.Message;
import org.openkilda.messaging.Utils;
import org.openkilda.messaging.command.BatchCommandsRequest;
import org.openkilda.messaging.command.CommandData;
import org.openkilda.messaging.command.CommandGroup;
import org.openkilda.messaging.command.CommandMessage;
import org.openkilda.messaging.command.flow.DeallocateFlowResourcesRequest;
import org.openkilda.messaging.command.flow.FlowCreateRequest;
import org.openkilda.messaging.command.flow.FlowRerouteRequest;
import org.openkilda.messaging.command.flow.FlowUpdateRequest;
import org.openkilda.messaging.command.flow.MeterModifyCommandRequest;
import org.openkilda.messaging.command.flow.UpdateFlowPathStatusRequest;
import org.openkilda.messaging.ctrl.AbstractDumpState;
import org.openkilda.messaging.ctrl.state.CrudBoltState;
import org.openkilda.messaging.error.CacheException;
import org.openkilda.messaging.error.ClientErrorMessage;
import org.openkilda.messaging.error.ErrorData;
import org.openkilda.messaging.error.ErrorMessage;
import org.openkilda.messaging.error.ErrorType;
import org.openkilda.messaging.error.MessageException;
import org.openkilda.messaging.info.ChunkedInfoMessage;
import org.openkilda.messaging.info.InfoMessage;
import org.openkilda.messaging.info.event.PathInfoData;
import org.openkilda.messaging.info.flow.FlowInfoData;
import org.openkilda.messaging.info.flow.FlowOperation;
import org.openkilda.messaging.info.flow.FlowReadResponse;
import org.openkilda.messaging.info.flow.FlowRerouteResponse;
import org.openkilda.messaging.info.flow.FlowResponse;
import org.openkilda.messaging.info.flow.FlowStatusResponse;
import org.openkilda.messaging.model.BidirectionalFlowDto;
import org.openkilda.messaging.model.FlowDto;
import org.openkilda.messaging.payload.flow.FlowIdStatusPayload;
import org.openkilda.messaging.payload.flow.FlowState;
import org.openkilda.model.Cookie;
import org.openkilda.model.FlowPair;
import org.openkilda.model.FlowStatus;
import org.openkilda.model.SwitchId;
import org.openkilda.model.UnidirectionalFlow;
import org.openkilda.model.history.FlowDump;
import org.openkilda.model.history.FlowEvent;
import org.openkilda.model.history.FlowHistory;
import org.openkilda.pce.AvailableNetworkFactory;
import org.openkilda.pce.PathComputerConfig;
import org.openkilda.pce.PathComputerFactory;
import org.openkilda.pce.exception.UnroutableFlowException;
import org.openkilda.persistence.PersistenceManager;
import org.openkilda.persistence.repositories.RepositoryFactory;
import org.openkilda.wfm.ctrl.CtrlAction;
import org.openkilda.wfm.ctrl.ICtrlBolt;
import org.openkilda.wfm.error.ClientException;
import org.openkilda.wfm.error.FlowNotFoundException;
import org.openkilda.wfm.share.bolt.HistoryBolt;
import org.openkilda.wfm.share.flow.resources.FlowResourcesConfig;
import org.openkilda.wfm.share.flow.resources.FlowResourcesManager;
import org.openkilda.wfm.share.mappers.FlowMapper;
import org.openkilda.wfm.share.mappers.FlowPathMapper;
import org.openkilda.wfm.topology.AbstractTopology;
import org.openkilda.wfm.topology.flow.ComponentType;
import org.openkilda.wfm.topology.flow.FlowTopology;
import org.openkilda.wfm.topology.flow.StreamType;
import org.openkilda.wfm.topology.flow.model.ReroutedFlow;
import org.openkilda.wfm.topology.flow.service.FeatureToggle;
import org.openkilda.wfm.topology.flow.service.FeatureTogglesService;
import org.openkilda.wfm.topology.flow.service.FlowAlreadyExistException;
import org.openkilda.wfm.topology.flow.service.FlowCommandFactory;
import org.openkilda.wfm.topology.flow.service.FlowCommandSender;
import org.openkilda.wfm.topology.flow.service.FlowService;
import org.openkilda.wfm.topology.flow.validation.FlowValidationException;
import org.openkilda.wfm.topology.flow.validation.FlowValidator;
import org.openkilda.wfm.topology.flow.validation.SwitchValidationException;

import com.fasterxml.jackson.core.JsonProcessingException;
import com.fasterxml.jackson.databind.ObjectMapper;
import com.google.common.annotations.VisibleForTesting;
import lombok.NonNull;
import org.apache.storm.task.OutputCollector;
import org.apache.storm.task.TopologyContext;
import org.apache.storm.topology.OutputFieldsDeclarer;
import org.apache.storm.topology.base.BaseRichBolt;
import org.apache.storm.tuple.Tuple;
import org.apache.storm.tuple.Values;
import org.slf4j.Logger;
import org.slf4j.LoggerFactory;

import java.time.Instant;
import java.util.List;
import java.util.Map;
import java.util.Optional;
import java.util.stream.Collectors;

public class CrudBolt extends BaseRichBolt implements ICtrlBolt {

    private static final String STREAM_ID_CTRL = "ctrl";

    private static final Logger logger = LoggerFactory.getLogger(CrudBolt.class);

    private final PersistenceManager persistenceManager;

    private final PathComputerConfig pathComputerConfig;

    private final FlowResourcesConfig flowResourcesConfig;

    private transient RepositoryFactory repositoryFactory;

    private transient FlowService flowService;

    private transient FeatureTogglesService featureTogglesService;

    private transient FlowCommandFactory commandFactory;

    private transient PathComputerFactory pathComputerFactory;

    private transient FlowResourcesManager flowResourcesManager;

    private transient FlowValidator flowValidator;

    private transient TopologyContext context;
    private transient OutputCollector outputCollector;

    public CrudBolt(PersistenceManager persistenceManager, PathComputerConfig pathComputerConfig,
                    FlowResourcesConfig flowResourcesConfig) {
        this.persistenceManager = persistenceManager;
        this.pathComputerConfig = pathComputerConfig;
        this.flowResourcesConfig = flowResourcesConfig;
    }

    /**
     * {@inheritDoc}
     */
    @Override
    public void declareOutputFields(OutputFieldsDeclarer outputFieldsDeclarer) {
        outputFieldsDeclarer.declareStream(StreamType.CREATE.toString(), FlowTopology.fieldsMessageFlowId);
        outputFieldsDeclarer.declareStream(StreamType.UPDATE.toString(), FlowTopology.fieldsMessageFlowId);
        outputFieldsDeclarer.declareStream(StreamType.DELETE.toString(), FlowTopology.fieldsMessageFlowId);
        outputFieldsDeclarer.declareStream(StreamType.METER_MODE.toString(), AbstractTopology.fieldMessage);
        outputFieldsDeclarer.declareStream(StreamType.RESPONSE.toString(), AbstractTopology.fieldMessage);
        outputFieldsDeclarer.declareStream(StreamType.ERROR.toString(), FlowTopology.fieldsMessageErrorType);
        outputFieldsDeclarer.declareStream(StreamType.HISTORY.toString(), HistoryBolt.FIELDS_HISTORY);
        // FIXME(dbogun): use proper tuple format
        outputFieldsDeclarer.declareStream(STREAM_ID_CTRL, AbstractTopology.fieldMessage);
    }

    /**
     * {@inheritDoc}
     */
    @Override
    public void prepare(Map map, TopologyContext topologyContext, OutputCollector outputCollector) {
        this.context = topologyContext;
        this.outputCollector = outputCollector;

        repositoryFactory = persistenceManager.getRepositoryFactory();
        flowValidator = new FlowValidator(repositoryFactory);
        AvailableNetworkFactory availableNetworkFactory =
                new AvailableNetworkFactory(pathComputerConfig, repositoryFactory);
        pathComputerFactory = new PathComputerFactory(pathComputerConfig, availableNetworkFactory);
        commandFactory = new FlowCommandFactory();

        flowResourcesManager = new FlowResourcesManager(persistenceManager, flowResourcesConfig);
        flowService = new FlowService(persistenceManager, pathComputerFactory, flowResourcesManager,
                flowValidator, commandFactory);
        featureTogglesService = new FeatureTogglesService(persistenceManager.getRepositoryFactory());
    }

    /**
     * {@inheritDoc}
     */
    @Override
    public void execute(Tuple tuple) {
        if (CtrlAction.boltHandlerEntrance(this, tuple)) {
            return;
        }

        logger.debug("Request tuple={}", tuple);

        ComponentType componentId = ComponentType.valueOf(tuple.getSourceComponent());
        // FIXME(surabujin): do not use any "default" correlation id
        String correlationId = Utils.DEFAULT_CORRELATION_ID;
        StreamType streamId = StreamType.valueOf(tuple.getSourceStreamId());
        String flowId = tuple.getStringByField(Utils.FLOW_ID);

        boolean isRecoverable = false;
        try {
            switch (componentId) {
                case SPLITTER_BOLT:
                    Message msg = (Message) tuple.getValueByField(AbstractTopology.MESSAGE_FIELD);
                    correlationId = msg.getCorrelationId();

                    CommandMessage cmsg = (msg instanceof CommandMessage) ? (CommandMessage) msg : null;
                    InfoMessage imsg = (msg instanceof InfoMessage) ? (InfoMessage) msg : null;

                    logger.info("Flow request: {}={}, {}={}, component={}, stream={}",
                            Utils.CORRELATION_ID, correlationId, Utils.FLOW_ID, flowId, componentId, streamId);

                    switch (streamId) {
                        case CREATE:
                            handleCreateRequest(cmsg, tuple);
                            break;
                        case UPDATE:
                            handleUpdateRequest(cmsg, tuple);
                            break;
                        case DELETE:
                            handleDeleteRequest(flowId, cmsg, tuple);
                            break;
                        case PUSH:
                            handlePushRequest(flowId, imsg, tuple);
                            break;
                        case UNPUSH:
                            handleUnpushRequest(flowId, imsg, tuple);
                            break;
                        case REROUTE:
                            handleRerouteRequest(cmsg, tuple);
                            break;
                        case READ:
                            handleReadRequest(flowId, cmsg, tuple);
                            break;
                        case DUMP:
                            handleDumpRequest(cmsg, tuple);
                            break;
                        case METER_MODE:
                            handleMeterModeRequest(cmsg, tuple, flowId);
                            break;
                        case DEALLOCATE_RESOURCES:
                            handleDeallocateResourcesRequest(cmsg, tuple);
                            break;
                        case STATUS:
                            handleUpdateFlowPathStatusRequest(cmsg, tuple);
                            break;
                        default:
                            logger.error("Unexpected stream: {} in {}", streamId, tuple);
                            break;
                    }
                    break;

                default:
                    logger.error("Unexpected component: {} in {}", componentId, tuple);
                    break;
            }
            //} catch (RecoverableException e) {
            // FIXME(surabujin): implement retry limit
            // logger.error(
            // "Recoverable error (do not try to recoverable it until retry limit will be implemented): {}", e);
            // isRecoverable = true;
        } catch (ClientException exception) {
            emitError(tuple, correlationId, exception, true);
        } catch (CacheException exception) {
            emitError(tuple, correlationId, exception, false);

        } catch (Exception e) {
            logger.error("Unhandled exception", e);
        } finally {
            logger.debug("Command message ack: {}", tuple);

            if (isRecoverable) {
                outputCollector.fail(tuple);
            } else {
                outputCollector.ack(tuple);
            }
        }
    }

    private void emitError(Tuple tuple, String correlationId, CacheException exception, boolean isWarning) {
        String logMessage = format("%s: %s", exception.getErrorMessage(), exception.getErrorDescription());
        ErrorData errorData = new ErrorData(exception.getErrorType(), logMessage, exception.getErrorDescription());
        ErrorMessage errorMessage;

        if (isWarning) {
            logger.warn(logMessage, exception);
            errorMessage = buildClientErrorMessage(correlationId, errorData);
        } else {
            logger.error(logMessage, exception);
            errorMessage = buildErrorMessage(correlationId, errorData);
        }

        Values error = new Values(errorMessage, exception.getErrorType());
        outputCollector.emit(StreamType.ERROR.toString(), tuple, error);
    }

    private void handlePushRequest(String flowId, InfoMessage message, Tuple tuple) {
        final String errorType = "Can not push flow";

        try {
            featureTogglesService.checkFeatureToggleEnabled(FeatureToggle.PUSH_FLOW);

            logger.info("PUSH flow: {} :: {}", flowId, message);
            FlowInfoData fid = (FlowInfoData) message.getData();
            FlowPair flow = FlowMapper.INSTANCE.map(fid.getPayload());

            FlowStatus flowStatus = (fid.getOperation() == FlowOperation.PUSH_PROPAGATE)
                    ? FlowStatus.IN_PROGRESS : FlowStatus.UP;
            flow.setStatus(flowStatus);

            flowService.saveFlow(flow,
                    new FlowCommandSenderImpl(message.getCorrelationId(), tuple, StreamType.CREATE) {
                        @Override
                        public void sendFlowCommands(String flowId, List<CommandGroup> commandGroups,
                                                     List<? extends CommandData> onSuccessCommands,
                                                     List<? extends CommandData> onFailureCommands) {
                            if (fid.getOperation() == FlowOperation.PUSH_PROPAGATE) {
                                super.sendFlowCommands(flowId, commandGroups, onSuccessCommands, onFailureCommands);
                            }
                        }
                    });

            logger.info("PUSHed the flow: {}", flow);

            Values values = new Values(new InfoMessage(
                    new FlowStatusResponse(new FlowIdStatusPayload(flowId, FlowMapper.INSTANCE.map(flowStatus))),
                    message.getTimestamp(), message.getCorrelationId(), Destination.NORTHBOUND, null));
            outputCollector.emit(StreamType.RESPONSE.toString(), tuple, values);
        } catch (FlowAlreadyExistException e) {
            throw new MessageException(message.getCorrelationId(), System.currentTimeMillis(),
                    ErrorType.ALREADY_EXISTS, errorType, e.getMessage());
        } catch (Exception e) {
            throw new MessageException(message.getCorrelationId(), System.currentTimeMillis(),
                    ErrorType.CREATION_FAILURE, errorType, e.getMessage());
        }
    }

    private void handleUnpushRequest(String flowId, InfoMessage message, Tuple tuple) {
        final String errorType = "Can not unpush flow";

        try {
            featureTogglesService.checkFeatureToggleEnabled(FeatureToggle.UNPUSH_FLOW);

            logger.info("UNPUSH flow: {} :: {}", flowId, message);

            FlowInfoData fid = (FlowInfoData) message.getData();

            UnidirectionalFlow deletedFlow = flowService.deleteFlow(flowId,
                    new FlowCommandSenderImpl(message.getCorrelationId(), tuple, StreamType.DELETE) {
                        public void sendFlowCommands(String flowId, List<CommandGroup> commandGroups,
                                                     List<? extends CommandData> onSuccessCommands,
                                                     List<? extends CommandData> onFailureCommands) {
                            if (fid.getOperation() == FlowOperation.UNPUSH_PROPAGATE) {
                                super.sendFlowCommands(flowId, commandGroups, onSuccessCommands, onFailureCommands);
                            }
                        }
                    });

            logger.info("UNPUSHed the flow: {}", deletedFlow);

            Values values = new Values(new InfoMessage(
                    new FlowStatusResponse(new FlowIdStatusPayload(flowId, FlowState.DOWN)),
                    message.getTimestamp(), message.getCorrelationId(), Destination.NORTHBOUND, null));
            outputCollector.emit(StreamType.RESPONSE.toString(), tuple, values);
        } catch (FlowNotFoundException e) {
            throw new MessageException(message.getCorrelationId(), System.currentTimeMillis(),
                    ErrorType.NOT_FOUND, errorType, e.getMessage());
        } catch (Exception e) {
            throw new MessageException(message.getCorrelationId(), System.currentTimeMillis(),
                    ErrorType.DELETION_FAILURE, errorType, e.getMessage());
        }
    }

    private void handleDeleteRequest(String flowId, CommandMessage message, Tuple tuple) {
        final String errorType = "Can not delete flow";

        try {
            featureTogglesService.checkFeatureToggleEnabled(FeatureToggle.DELETE_FLOW);

            UnidirectionalFlow deletedFlow = flowService.deleteFlow(flowId,
                    new FlowCommandSenderImpl(message.getCorrelationId(), tuple, StreamType.DELETE));

            logger.info("Deleted the flow: {}", deletedFlow);

            Values values = new Values(new InfoMessage(buildFlowResponse(deletedFlow),
                    message.getTimestamp(), message.getCorrelationId(), Destination.NORTHBOUND, null));
            outputCollector.emit(StreamType.RESPONSE.toString(), tuple, values);
        } catch (FlowNotFoundException e) {
            throw new MessageException(message.getCorrelationId(), System.currentTimeMillis(),
                    ErrorType.NOT_FOUND, errorType, e.getMessage());
        } catch (Exception e) {
            logger.error("Unexpected error", e);
            throw new MessageException(message.getCorrelationId(), System.currentTimeMillis(),
                    ErrorType.DELETION_FAILURE, errorType, e.getMessage());
        }
    }

    private void handleCreateRequest(CommandMessage message, Tuple tuple) {
        final String errorType = "Could not create flow";

        try {
            featureTogglesService.checkFeatureToggleEnabled(FeatureToggle.CREATE_FLOW);

            FlowCreateRequest request = (FlowCreateRequest) message.getData();
            UnidirectionalFlow flow = FlowMapper.INSTANCE.map(request.getPayload());
            saveHistory("Flow creating", flow.getFlowId(), "", message.getCorrelationId(), tuple);

            FlowPair createdFlow = flowService.createFlow(flow.getFlowEntity(),
                    request.getDiverseFlowId(),
                    new FlowCommandSenderImpl(message.getCorrelationId(), tuple, StreamType.CREATE));

            logger.info("Created the flow: {}", createdFlow);
            saveHistory("Created the flow", "", message.getCorrelationId(), tuple);
            saveHistory(createdFlow, "stateAfter", message.getCorrelationId(), tuple);

            Values values = new Values(new InfoMessage(buildFlowResponse(createdFlow.getForward()),
                    message.getTimestamp(), message.getCorrelationId(), Destination.NORTHBOUND, null));
            outputCollector.emit(StreamType.RESPONSE.toString(), tuple, values);
        } catch (FlowValidationException e) {
            throw new MessageException(message.getCorrelationId(), System.currentTimeMillis(),
                    e.getType(), errorType, e.getMessage());
        } catch (SwitchValidationException e) {
            throw new MessageException(message.getCorrelationId(), System.currentTimeMillis(),
                    ErrorType.DATA_INVALID, errorType, e.getMessage());
        } catch (FlowAlreadyExistException e) {
            throw new MessageException(message.getCorrelationId(), System.currentTimeMillis(),
                    ErrorType.ALREADY_EXISTS, errorType, e.getMessage());
        } catch (UnroutableFlowException e) {
            throw new MessageException(message.getCorrelationId(), System.currentTimeMillis(),
                    ErrorType.NOT_FOUND, errorType, "Not enough bandwidth found or path not found : " + e.getMessage());
        } catch (FlowNotFoundException e) {
            throw new MessageException(message.getCorrelationId(), System.currentTimeMillis(),
                    ErrorType.NOT_FOUND, errorType, "The flow not found :  " + e.getMessage());
        } catch (Exception e) {
            logger.error("Unexpected error", e);
            throw new MessageException(message.getCorrelationId(), System.currentTimeMillis(),
                    ErrorType.CREATION_FAILURE, errorType, e.getMessage());
        }
    }

    private void saveHistory(String action, String flowId, String details, String correlationId, Tuple tuple) {
        FlowEvent flowEvent = FlowEvent.builder()
                .action(action)
                .actor("NB")
                .flowId(flowId)
                .details(details)
                .taskId(correlationId)
                .timestamp(Instant.now())
                .build();
        outputCollector.emit(StreamType.HISTORY.toString(), tuple, new Values(flowEvent));
    }

    private void saveHistory(String action, String details, String correlationId, Tuple tuple) {
        FlowHistory flowHistory = FlowHistory.builder()
                .action(action)
                .details(details)
                .taskId(correlationId)
                .timestamp(Instant.now())
                .build();
        outputCollector.emit(StreamType.HISTORY.toString(), tuple, new Values(flowHistory));
    }

    private void saveHistory(Optional<FlowPair> optionalFlowPair, String type, String correlationId, Tuple tuple)
            throws JsonProcessingException {
        if (optionalFlowPair.isPresent()) {
            saveHistory(optionalFlowPair.get(), type, correlationId, tuple);
        }
    }

    private void saveHistory(FlowPair flowPair, String type, String correlationId, Tuple tuple)
            throws JsonProcessingException {
        ObjectMapper objectMapper = new ObjectMapper();

        FlowDump flowDump = FlowDump.builder()
                .taskId(correlationId)
                .flowId(flowPair.forward.getFlowId())
                .type(type)
                .bandwidth(flowPair.forward.getBandwidth())
                .ignoreBandwidth(flowPair.forward.isIgnoreBandwidth())
                .forwardCookie(flowPair.forward.getCookie())
                .reverseCookie(flowPair.reverse.getCookie())
                .sourceSwitch(flowPair.forward.getSrcSwitch().getSwitchId())
                .destinationSwitch(flowPair.forward.getDestSwitch().getSwitchId())
                .sourcePort(flowPair.forward.getSrcPort())
                .destinationPort(flowPair.forward.getDestPort())
                .sourceVlan(flowPair.forward.getSrcVlan())
                .destinationVlan(flowPair.forward.getDestVlan())
                .forwardMeterId(flowPair.forward.getMeterId())
                .reverseMeterId(flowPair.reverse.getMeterId())
                .forwardPath(
                        objectMapper.writeValueAsString(
                                FlowPathMapper.INSTANCE.mapToPathNodes(flowPair.forward)))
                .reversePath(
                        objectMapper.writeValueAsString(
                                FlowPathMapper.INSTANCE.mapToPathNodes(flowPair.reverse)))
                .forwardStatus(flowPair.forward.getStatus())
                .reverseStatus(flowPair.reverse.getStatus())
                .build();
        outputCollector.emit(StreamType.HISTORY.toString(), tuple, new Values(flowDump));
    }

    private void handleRerouteRequest(CommandMessage message, Tuple tuple) {
        FlowRerouteRequest request = (FlowRerouteRequest) message.getData();
        final String flowId = request.getFlowId();
        final String errorType = "Could not reroute flow";

        try {
            ReroutedFlow reroutedFlow = flowService.rerouteFlow(flowId, request.isForce(),
                    new FlowCommandSenderImpl(message.getCorrelationId(), tuple, StreamType.UPDATE));

            if (reroutedFlow.getNewFlow() != null) {
                logger.warn("Rerouted flow: {}", reroutedFlow);
            } else {
                // There's no new path found, but the current flow may still be active.
                logger.warn("Reroute {} is unsuccessful: can't find new path.", flowId);
            }

            PathInfoData currentPath = FlowPathMapper.INSTANCE.map(reroutedFlow.getOldFlow().getFlowPath());
            PathInfoData resultPath = Optional.ofNullable(reroutedFlow.getNewFlow())
                    .map(flow -> FlowPathMapper.INSTANCE.map(flow.getFlowPath()))
                    .orElse(currentPath);

            FlowRerouteResponse response = new FlowRerouteResponse(resultPath, !resultPath.equals(currentPath));
            Values values = new Values(new InfoMessage(response, message.getTimestamp(),
                    message.getCorrelationId(), Destination.NORTHBOUND, null));
            outputCollector.emit(StreamType.RESPONSE.toString(), tuple, values);
        } catch (FlowNotFoundException e) {
            throw new MessageException(message.getCorrelationId(), System.currentTimeMillis(),
                    ErrorType.NOT_FOUND, errorType, e.getMessage());
        } catch (UnroutableFlowException e) {
            logger.warn("There is no path available for the flow {}", flowId);
            flowService.updateFlowStatus(flowId, FlowStatus.DOWN);
            throw new MessageException(message.getCorrelationId(), System.currentTimeMillis(),
                    ErrorType.NOT_FOUND, errorType, "Path was not found");
        } catch (Exception e) {
            logger.error("Unexpected error", e);
            throw new MessageException(message.getCorrelationId(), System.currentTimeMillis(),
                    ErrorType.UPDATE_FAILURE, errorType, e.getMessage());
        }
    }

    private void handleUpdateRequest(CommandMessage message, Tuple tuple) {
        final String errorType = "Could not update flow";

        try {
            featureTogglesService.checkFeatureToggleEnabled(FeatureToggle.UPDATE_FLOW);

            FlowUpdateRequest request = (FlowUpdateRequest) message.getData();
            UnidirectionalFlow flow = FlowMapper.INSTANCE.map(request.getPayload());
            saveHistory("Flow updating", flow.getFlowId(), "", message.getCorrelationId(), tuple);
            saveHistory(flowService.getFlowPair(flow.getFlowId()), "stateBefore", message.getCorrelationId(), tuple);

            FlowPair updatedFlow = flowService.updateFlow(flow.getFlowEntity(),
                    request.getDiverseFlowId(),
                    new FlowCommandSenderImpl(message.getCorrelationId(), tuple, StreamType.UPDATE));

            logger.info("Updated the flow: {}", updatedFlow);
            saveHistory("Updated the flow", "", message.getCorrelationId(), tuple);
            saveHistory(updatedFlow, "stateAfter", message.getCorrelationId(), tuple);

            Values values = new Values(new InfoMessage(buildFlowResponse(updatedFlow.getForward()),
                    message.getTimestamp(), message.getCorrelationId(), Destination.NORTHBOUND, null));
            outputCollector.emit(StreamType.RESPONSE.toString(), tuple, values);
        } catch (FlowValidationException e) {
            throw new MessageException(message.getCorrelationId(), System.currentTimeMillis(),
                    e.getType(), errorType, e.getMessage());
        } catch (SwitchValidationException e) {
            throw new MessageException(message.getCorrelationId(), System.currentTimeMillis(),
                    ErrorType.DATA_INVALID, errorType, e.getMessage());
        } catch (FlowNotFoundException e) {
            throw new MessageException(message.getCorrelationId(), System.currentTimeMillis(),
                    ErrorType.NOT_FOUND, errorType, e.getMessage());
        } catch (UnroutableFlowException e) {
            throw new MessageException(message.getCorrelationId(), System.currentTimeMillis(),
                    ErrorType.NOT_FOUND, errorType, "Not enough bandwidth found or path not found");
        } catch (Exception e) {
            logger.error("Unexpected error", e);
            throw new MessageException(message.getCorrelationId(), System.currentTimeMillis(),
                    ErrorType.UPDATE_FAILURE, errorType, e.getMessage());
        }
    }

    private void handleDumpRequest(CommandMessage message, Tuple tuple) {
        List<BidirectionalFlowDto> flows = flowService.getFlows().stream()
                .map(x -> new BidirectionalFlowDto(FlowMapper.INSTANCE.map(x)))
                .collect(Collectors.toList());

        logger.debug("Dump flows: found {} items", flows.size());

        String requestId = message.getCorrelationId();
        if (flows.isEmpty()) {
            Message response = new ChunkedInfoMessage(null, System.currentTimeMillis(), requestId, requestId,
                    flows.size());
            outputCollector.emit(StreamType.RESPONSE.toString(), tuple, new Values(response));
        } else {
            int i = 0;
            for (BidirectionalFlowDto flow : flows) {
                Message response = new ChunkedInfoMessage(new FlowReadResponse(flow), System.currentTimeMillis(),
                        requestId, i++, flows.size());

                outputCollector.emit(StreamType.RESPONSE.toString(), tuple, new Values(response));
            }
        }
    }

    private void handleReadRequest(String flowId, CommandMessage message, Tuple tuple) {
        FlowPair flowPair = flowService.getFlowPair(flowId)
                .orElseThrow(() -> new ClientException(message.getCorrelationId(), System.currentTimeMillis(),
                        ErrorType.NOT_FOUND, "Can not get flow", String.format("Flow %s not found", flowId)));

        BidirectionalFlowDto flow =
                new BidirectionalFlowDto(FlowMapper.INSTANCE.map(flowPair));
        logger.debug("Got bidirectional flow: {}, correlationId {}", flow, message.getCorrelationId());

        Values values = new Values(new InfoMessage(new FlowReadResponse(flow),
                message.getTimestamp(), message.getCorrelationId(), Destination.NORTHBOUND, null));
        outputCollector.emit(StreamType.RESPONSE.toString(), tuple, values);
    }

    private void handleMeterModeRequest(CommandMessage inMessage, Tuple tuple, final String flowId) {
        FlowPair flowPair = flowService.getFlowPair(flowId)
                .orElseThrow(() -> new MessageException(inMessage.getCorrelationId(), System.currentTimeMillis(),
                        ErrorType.NOT_FOUND, "Can not get flow", String.format("Flow %s not found", flowId)));

        SwitchId fwdSwitchId = flowPair.getForward().getSrcSwitch().getSwitchId();
        SwitchId rvsSwitchId = flowPair.getReverse().getSrcSwitch().getSwitchId();
        long bandwidth = flowPair.getForward().getBandwidth();
        Long fwdMeterId = flowPair.getForward().getMeterId();
        Long rvsMeterId = flowPair.getReverse().getMeterId();
<<<<<<< HEAD
=======

        if (fwdMeterId == null || rvsMeterId == null) {
            throw new MessageException(inMessage.getCorrelationId(), System.currentTimeMillis(),
                    ErrorType.REQUEST_INVALID, "Can't update meter", String.format("Flow '%s' is unmetered", flowId));
        }
>>>>>>> 4cea8bca

        MeterModifyCommandRequest request = new MeterModifyCommandRequest(fwdSwitchId, fwdMeterId,
                rvsSwitchId, rvsMeterId, bandwidth);
        CommandMessage message = new CommandMessage(request, System.currentTimeMillis(), inMessage.getCorrelationId());

        try {
            outputCollector.emit(StreamType.METER_MODE.toString(), tuple,
                    new Values(MAPPER.writeValueAsString(message)));
        } catch (JsonProcessingException e) {
            logger.error("Unable to serialize {}", message);
        }
    }

    private void handleDeallocateResourcesRequest(CommandMessage message, Tuple tuple) {
        try {
            DeallocateFlowResourcesRequest request = (DeallocateFlowResourcesRequest) message.getData();
            flowService.deallocateResources(request.getPathId(),
                    request.getUnmaskedCookie(), request.getEncapsulationType());

            logger.info("Flow resources deallocated: {}", request);

        } catch (Exception e) {
            logger.error("Unexpected error", e);
            throw new MessageException(message.getCorrelationId(), System.currentTimeMillis(),
                    ErrorType.DELETION_FAILURE, "Could not deallocate flow resources", e.getMessage());
        }
    }

    private void handleUpdateFlowPathStatusRequest(CommandMessage message, Tuple tuple) {
        try {
            UpdateFlowPathStatusRequest request = (UpdateFlowPathStatusRequest) message.getData();
            flowService.updateFlowPathStatus(request.getFlowId(), request.getPathId(), request.getFlowPathStatus());

            logger.info("Flow status updated: {}", request);

        } catch (Exception e) {
            logger.error("Unexpected error", e);
            throw new MessageException(message.getCorrelationId(), System.currentTimeMillis(),
                    ErrorType.UPDATE_FAILURE, "Could not update flow status", e.getMessage());
        }
    }

    /**
     * Builds flow response entity.
     *
     * @param flow a flow for payload
     * @return flow response entity
     */
    private FlowResponse buildFlowResponse(UnidirectionalFlow flow) {
        FlowDto flowDto = FlowMapper.INSTANCE.map(flow);
        flowDto.setCookie(flow.getCookie() & Cookie.FLOW_COOKIE_VALUE_MASK);
        return new FlowResponse(flowDto);
    }

    private ErrorMessage buildErrorMessage(String correlationId, ErrorData errorData) {
        return new ErrorMessage(errorData, System.currentTimeMillis(), correlationId, Destination.NORTHBOUND);
    }

    private ErrorMessage buildClientErrorMessage(String correlationId, ErrorData errorData) {
        return new ClientErrorMessage(errorData, System.currentTimeMillis(), correlationId, Destination.NORTHBOUND);
    }

    @Override
    public AbstractDumpState dumpState() {
        // Not implemented
        return new CrudBoltState();
    }

    @VisibleForTesting
    @Override
    public void clearState() {
        logger.info("State clear request from test");
    }

    @Override
    public AbstractDumpState dumpStateBySwitchId(SwitchId switchId) {
        // Not implemented
        return new CrudBoltState();
    }

    @Override
    public String getCtrlStreamId() {
        return STREAM_ID_CTRL;
    }

    @Override
    public TopologyContext getContext() {
        return context;
    }

    @Override
    public OutputCollector getOutput() {
        return outputCollector;
    }

    @Override
    public Optional<AbstractDumpState> dumpResorceCacheState() {
        return Optional.empty();
    }

    class FlowCommandSenderImpl implements FlowCommandSender {
        private final String correlationId;
        private final Tuple tuple;
        private final StreamType stream;

        FlowCommandSenderImpl(String correlationId, Tuple tuple, StreamType stream) {
            this.correlationId = correlationId;
            this.tuple = tuple;
            this.stream = stream;
        }

        @Override
        public void sendFlowCommands(@NonNull String flowId, @NonNull List<CommandGroup> commandGroups,
                                     @NonNull List<? extends CommandData> onSuccessCommands,
                                     @NonNull List<? extends CommandData> onFailureCommands) {
            CommandMessage message = new CommandMessage(
                    new BatchCommandsRequest(commandGroups, onSuccessCommands, onFailureCommands),
                    System.currentTimeMillis(), correlationId);
            outputCollector.emit(stream.toString(), tuple, new Values(message, flowId));
        }
    }
}<|MERGE_RESOLUTION|>--- conflicted
+++ resolved
@@ -629,14 +629,11 @@
         long bandwidth = flowPair.getForward().getBandwidth();
         Long fwdMeterId = flowPair.getForward().getMeterId();
         Long rvsMeterId = flowPair.getReverse().getMeterId();
-<<<<<<< HEAD
-=======
 
         if (fwdMeterId == null || rvsMeterId == null) {
             throw new MessageException(inMessage.getCorrelationId(), System.currentTimeMillis(),
                     ErrorType.REQUEST_INVALID, "Can't update meter", String.format("Flow '%s' is unmetered", flowId));
         }
->>>>>>> 4cea8bca
 
         MeterModifyCommandRequest request = new MeterModifyCommandRequest(fwdSwitchId, fwdMeterId,
                 rvsSwitchId, rvsMeterId, bandwidth);
