--- conflicted
+++ resolved
@@ -20,19 +20,6 @@
 import static org.openkilda.messaging.info.flow.FlowOperation.DELETE;
 import static org.openkilda.messaging.info.flow.FlowOperation.UPDATE;
 
-<<<<<<< HEAD
-import com.fasterxml.jackson.core.JsonProcessingException;
-import com.google.common.annotations.VisibleForTesting;
-import org.apache.storm.state.InMemoryKeyValueState;
-import org.apache.storm.task.OutputCollector;
-import org.apache.storm.task.TopologyContext;
-import org.apache.storm.topology.OutputFieldsDeclarer;
-import org.apache.storm.topology.base.BaseStatefulBolt;
-import org.apache.storm.tuple.Tuple;
-import org.apache.storm.tuple.Values;
-import org.apache.commons.lang.StringUtils;
-=======
->>>>>>> 127df273
 import org.openkilda.messaging.Destination;
 import org.openkilda.messaging.Message;
 import org.openkilda.messaging.Utils;
@@ -793,12 +780,8 @@
      * It is currently called from 2 places - a failed update (set flow to DOWN), and a STATUS
      * update from the TransactionBolt.
      */
-<<<<<<< HEAD
-    private void handleStateRequest(String flowId, FlowState state, Tuple tuple, String correlationId) throws IOException {
-=======
     private void handleStateRequest(String flowId, FlowState state, Tuple tuple, String correlationId)
             throws IOException {
->>>>>>> 127df273
         ImmutablePair<Flow, Flow> flow = flowCache.getFlow(flowId);
         logger.info("State flow: {}={}", flowId, state);
         flow.getLeft().setState(state);
