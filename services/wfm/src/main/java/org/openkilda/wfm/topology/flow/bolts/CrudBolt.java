/* Copyright 2018 Telstra Open Source
 *
 *   Licensed under the Apache License, Version 2.0 (the "License");
 *   you may not use this file except in compliance with the License.
 *   You may obtain a copy of the License at
 *
 *       http://www.apache.org/licenses/LICENSE-2.0
 *
 *   Unless required by applicable law or agreed to in writing, software
 *   distributed under the License is distributed on an "AS IS" BASIS,
 *   WITHOUT WARRANTIES OR CONDITIONS OF ANY KIND, either express or implied.
 *   See the License for the specific language governing permissions and
 *   limitations under the License.
 */

package org.openkilda.wfm.topology.flow.bolts;

import static java.lang.String.format;
import static org.openkilda.messaging.Utils.MAPPER;
import static org.openkilda.messaging.info.flow.FlowOperation.UPDATE;

import org.openkilda.messaging.Destination;
import org.openkilda.messaging.Message;
import org.openkilda.messaging.Utils;
import org.openkilda.messaging.command.CommandMessage;
import org.openkilda.messaging.command.flow.BaseInstallFlow;
import org.openkilda.messaging.command.flow.FlowCacheSyncRequest;
import org.openkilda.messaging.command.flow.FlowCreateRequest;
import org.openkilda.messaging.command.flow.FlowRerouteRequest;
import org.openkilda.messaging.command.flow.FlowUpdateRequest;
import org.openkilda.messaging.command.flow.RemoveFlow;
import org.openkilda.messaging.command.flow.SynchronizeCacheAction;
import org.openkilda.messaging.ctrl.AbstractDumpState;
import org.openkilda.messaging.ctrl.state.CrudBoltState;
import org.openkilda.messaging.ctrl.state.FlowDump;
import org.openkilda.messaging.ctrl.state.ResorceCacheBoltState;
import org.openkilda.messaging.error.CacheException;
import org.openkilda.messaging.error.ErrorData;
import org.openkilda.messaging.error.ErrorMessage;
import org.openkilda.messaging.error.ErrorType;
import org.openkilda.messaging.error.MessageException;
import org.openkilda.messaging.info.ChunkedInfoMessage;
import org.openkilda.messaging.info.InfoMessage;
import org.openkilda.messaging.info.discovery.NetworkInfoData;
import org.openkilda.messaging.info.event.PathInfoData;
import org.openkilda.messaging.info.flow.FlowCacheSyncResponse;
import org.openkilda.messaging.info.flow.FlowInfoData;
import org.openkilda.messaging.info.flow.FlowOperation;
import org.openkilda.messaging.info.flow.FlowReadResponse;
import org.openkilda.messaging.info.flow.FlowRerouteResponse;
import org.openkilda.messaging.info.flow.FlowResponse;
import org.openkilda.messaging.info.flow.FlowStatusResponse;
import org.openkilda.messaging.model.BidirectionalFlow;
import org.openkilda.messaging.model.Flow;
import org.openkilda.messaging.model.FlowPair;
import org.openkilda.messaging.model.SwitchId;
import org.openkilda.messaging.payload.flow.FlowCacheSyncResults;
import org.openkilda.messaging.payload.flow.FlowIdStatusPayload;
import org.openkilda.messaging.payload.flow.FlowState;
import org.openkilda.pce.PathComputer;
import org.openkilda.pce.PathComputer.Strategy;
import org.openkilda.pce.PathPair;
import org.openkilda.pce.RecoverableException;
import org.openkilda.pce.UnroutableFlowException;
import org.openkilda.pce.cache.FlowCache;
import org.openkilda.pce.cache.ResourceCache;
<<<<<<< HEAD
import org.openkilda.pce.impl.PathComputerImpl;
import org.openkilda.persistence.PersistenceManager;
import org.openkilda.persistence.repositories.RepositoryFactory;
=======
import org.openkilda.pce.model.AvailableNetwork;
import org.openkilda.pce.provider.Auth;
import org.openkilda.pce.provider.FlowInfo;
import org.openkilda.pce.provider.PathComputer;
import org.openkilda.pce.provider.PathComputer.Strategy;
import org.openkilda.pce.provider.PathComputerAuth;
import org.openkilda.pce.provider.UnroutablePathException;
import org.openkilda.persistence.PersistenceManager;
>>>>>>> 317925b7
import org.openkilda.wfm.converter.FlowMapper;
import org.openkilda.wfm.ctrl.CtrlAction;
import org.openkilda.wfm.ctrl.ICtrlBolt;
import org.openkilda.wfm.share.mappers.PathMapper;
import org.openkilda.wfm.share.utils.BidirectionalFlowFetcher;
import org.openkilda.wfm.share.utils.FlowCollector;
import org.openkilda.wfm.topology.AbstractTopology;
import org.openkilda.wfm.topology.flow.ComponentType;
import org.openkilda.wfm.topology.flow.FlowTopology;
import org.openkilda.wfm.topology.flow.StreamType;
import org.openkilda.wfm.topology.flow.service.CommandService;
import org.openkilda.wfm.topology.flow.service.FlowService;
import org.openkilda.wfm.topology.flow.validation.FlowValidationException;
import org.openkilda.wfm.topology.flow.validation.FlowValidator;
import org.openkilda.wfm.topology.flow.validation.SwitchValidationException;

import com.fasterxml.jackson.core.JsonProcessingException;
import com.google.common.annotations.VisibleForTesting;
import org.apache.storm.state.InMemoryKeyValueState;
import org.apache.storm.task.OutputCollector;
import org.apache.storm.task.TopologyContext;
import org.apache.storm.topology.OutputFieldsDeclarer;
import org.apache.storm.topology.base.BaseStatefulBolt;
import org.apache.storm.tuple.Tuple;
import org.apache.storm.tuple.Values;
import org.mapstruct.factory.Mappers;
import org.slf4j.Logger;
import org.slf4j.LoggerFactory;

import java.io.IOException;
import java.util.ArrayList;
import java.util.Collection;
import java.util.HashMap;
import java.util.HashSet;
import java.util.Iterator;
import java.util.List;
import java.util.Map;
import java.util.Optional;
import java.util.Set;
import java.util.UUID;
import java.util.stream.Collectors;
import java.util.stream.Stream;
import javax.annotation.Nullable;

public class CrudBolt
        extends BaseStatefulBolt<InMemoryKeyValueState<String, FlowCache>>
        implements ICtrlBolt {

    public static final String STREAM_ID_CTRL = "ctrl";

    /**
     * The logger.
     */
    private static final Logger logger = LoggerFactory.getLogger(CrudBolt.class);

    /**
     * Flow cache key.
     */
    private static final String FLOW_CACHE = "flow";

<<<<<<< HEAD
    private final PersistenceManager persistenceManager;

    private transient RepositoryFactory repositoryFactory;

    private static final FlowMapper FLOW_MAPPER = Mappers.getMapper(FlowMapper.class);

    private transient FlowService flowService;

    private transient CommandService commandService;
=======
    private static final FlowMapper FLOW_MAPPER = Mappers.getMapper(FlowMapper.class);

>>>>>>> 317925b7
    /**
     * Path computation instance.
     */
    private transient PathComputer pathComputer;

    /**
     * Flows state.
     */
    private InMemoryKeyValueState<String, FlowCache> caches;

    private TopologyContext context;
    private OutputCollector outputCollector;

    /**
     * Flow cache.
     */
    private FlowCache flowCache;

    private FlowValidator flowValidator;

<<<<<<< HEAD
    public CrudBolt(PersistenceManager persistenceManager) {
=======
    private PersistenceManager persistenceManager;

    private transient FlowService flowService;

    private transient CommandService commandService;

    /**
     * Instance constructor.
     *
     * @param pathComputerAuth {@link Auth} instance
     */
    public CrudBolt(PathComputerAuth pathComputerAuth, PersistenceManager persistenceManager) {
        this.pathComputerAuth = pathComputerAuth;
>>>>>>> 317925b7
        this.persistenceManager = persistenceManager;
    }


    /**
     * {@inheritDoc}
     */
    @Override
    public void initState(InMemoryKeyValueState<String, FlowCache> state) {
        this.caches = state;

        // TODO - do we have to use InMemoryKeyValue, or is there some other InMemory option?
        //  The reason for the qestion .. we are only putting in one object.
        flowCache = state.get(FLOW_CACHE);
        if (flowCache == null) {
            flowCache = new FlowCache();
            this.caches.put(FLOW_CACHE, flowCache);
        }
        initFlowCache();

        flowValidator = new FlowValidator(flowCache, repositoryFactory.createSwitchRepository());
    }

    /**
     * {@inheritDoc}
     */
    @Override
    public void declareOutputFields(OutputFieldsDeclarer outputFieldsDeclarer) {
        outputFieldsDeclarer.declareStream(
                StreamType.CREATE.toString(),
                FlowTopology.fieldsMessageSwitchIdFlowIdTransactionId
        );
        outputFieldsDeclarer.declareStream(
                StreamType.DELETE.toString(),
                FlowTopology.fieldsMessageSwitchIdFlowIdTransactionId
        );
        outputFieldsDeclarer.declareStream(StreamType.RESPONSE.toString(), AbstractTopology.fieldMessage);
        outputFieldsDeclarer.declareStream(StreamType.ERROR.toString(), FlowTopology.fieldsMessageErrorType);
        // FIXME(dbogun): use proper tuple format
        outputFieldsDeclarer.declareStream(STREAM_ID_CTRL, AbstractTopology.fieldMessage);
    }

    /**
     * {@inheritDoc}
     */
    @Override
    public void prepare(Map map, TopologyContext topologyContext, OutputCollector outputCollector) {
        this.context = topologyContext;
        this.outputCollector = outputCollector;

<<<<<<< HEAD
        repositoryFactory = persistenceManager.getRepositoryFactory();

        pathComputer = new PathComputerImpl(repositoryFactory.createIslRepository());
=======
        pathComputer = pathComputerAuth.getPathComputer();
>>>>>>> 317925b7
        flowService = new FlowService(persistenceManager);
        commandService = new CommandService(persistenceManager);
    }

    /**
     * {@inheritDoc}
     */
    @Override
    public void execute(Tuple tuple) {

        if (CtrlAction.boltHandlerEntrance(this, tuple)) {
            return;
        }

        ComponentType componentId = ComponentType.valueOf(tuple.getSourceComponent());
        String correlationId = Utils.DEFAULT_CORRELATION_ID;

        StreamType streamId = null;
        String flowId = null;
        if (!componentId.equals(ComponentType.LCM_FLOW_SYNC_BOLT)) {
            streamId = StreamType.valueOf(tuple.getSourceStreamId());
            flowId = tuple.getStringByField(Utils.FLOW_ID);
        }

        boolean isRecoverable = false;
        try {
            logger.debug("Request tuple={}", tuple);

            switch (componentId) {
                case SPLITTER_BOLT:
                    Message msg = (Message) tuple.getValueByField(AbstractTopology.MESSAGE_FIELD);
                    correlationId = msg.getCorrelationId();

                    CommandMessage cmsg = (msg instanceof CommandMessage) ? (CommandMessage) msg : null;
                    InfoMessage imsg = (msg instanceof InfoMessage) ? (InfoMessage) msg : null;

                    logger.info("Flow request: {}={}, {}={}, component={}, stream={}",
                            Utils.CORRELATION_ID, correlationId, Utils.FLOW_ID, flowId, componentId, streamId);

                    switch (streamId) {
                        case CREATE:
                            handleCreateRequest(cmsg, tuple);
                            break;
                        case UPDATE:
                            handleUpdateRequest(cmsg, tuple);
                            break;
                        case DELETE:
                            handleDeleteRequest(flowId, cmsg, tuple);
                            break;
                        case PUSH:
                            handlePushRequest(flowId, imsg, tuple);
                            break;
                        case UNPUSH:
                            handleUnpushRequest(flowId, imsg, tuple);
                            break;
                        case REROUTE:
                            handleRerouteRequest(cmsg, tuple);
                            break;
                        case CACHE_SYNC:
                            handleCacheSyncRequest(cmsg, tuple);
                            break;
                        case READ:
                            handleReadRequest(flowId, cmsg, tuple);
                            break;
                        case DUMP:
                            handleDumpRequest(cmsg, tuple);
                            break;
                        default:

                            logger.debug("Unexpected stream: component={}, stream={}", componentId, streamId);
                            break;
                    }
                    break;
                case LCM_FLOW_SYNC_BOLT:
                    logger.debug("Got network dump from TE");

                    NetworkInfoData networkDump = (NetworkInfoData) tuple.getValueByField(
                            LcmFlowCacheSyncBolt.FIELD_ID_NETWORK_DUMP);
                    handleFlowSync(networkDump);
                    break;

                default:
                    logger.debug("Unexpected component: {}", componentId);
                    break;
            }
        } catch (RecoverableException e) {
            // FIXME(surabujin): implement retry limit
            logger.error(
                    "Recoverable error (do not try to recoverable it until retry limit will be implemented): {}", e);
            // isRecoverable = true;

        } catch (CacheException exception) {
            String logMessage = format("%s: %s", exception.getErrorMessage(), exception.getErrorDescription());
            logger.error("{}, {}={}, {}={}, component={}, stream={}", logMessage, Utils.CORRELATION_ID,
                    correlationId, Utils.FLOW_ID, flowId, componentId, streamId, exception);

            ErrorMessage errorMessage = buildErrorMessage(correlationId, exception.getErrorType(),
                    logMessage, componentId.toString().toLowerCase());

            Values error = new Values(errorMessage, exception.getErrorType());
            outputCollector.emit(StreamType.ERROR.toString(), tuple, error);

        } catch (IOException exception) {
            logger.error("Could not deserialize message {}", tuple, exception);

        } catch (Exception e) {
            logger.error(String.format("Unhandled exception in %s", getClass().getName()), e);

        } finally {
            outputCollector.ack(tuple);

            logger.debug("Command message ack: component={}, stream={}, tuple={}",
                    tuple.getSourceComponent(), tuple.getSourceStreamId(), tuple);

            if (isRecoverable) {
                outputCollector.fail(tuple);
            } else {
                outputCollector.ack(tuple);
            }
        }
    }

    // TODO(tdurakov): need to be deleted
    private void handleCacheSyncRequest(CommandMessage message, Tuple tuple) {
        logger.debug("CACHE SYNCE: {}", message);

        // NB: This is going to be a "bulky" operation - get all flows from DB, and synchronize with the cache.

        List<String> droppedFlows = new ArrayList<>();
        List<String> addedFlows = new ArrayList<>();
        List<String> modifiedFlowChanges = new ArrayList<>();
        List<String> modifiedFlowIds = new ArrayList<>();
        List<String> unchangedFlows = new ArrayList<>();

        Collection<org.openkilda.model.Flow> flowInfos = repositoryFactory.createFlowRepository().findAll();

        // Instead of determining left/right .. store based on flowid_& cookie
        HashMap<String, org.openkilda.model.Flow> flowToInfo = new HashMap<>();
        for (org.openkilda.model.Flow fi : flowInfos) {
            flowToInfo.put(fi.getFlowId() + fi.getCookie(), fi);
        }

        // We first look at comparing what is in the DB to what is in the Cache
        for (org.openkilda.model.Flow fi : flowInfos) {
            String flowid = fi.getFlowId();
            if (flowCache.cacheContainsFlow(flowid)) {
                // TODO: better, more holistic comparison
                // TODO: if the flow is modified, then just leverage drop / add primitives.
                // TODO: Ensure that the DB is always the source of truth - cache and db ops part of transaction.
                // Need to compare both sides
                FlowPair<Flow, Flow> fc = flowCache.getFlow(flowid);

                final int count = modifiedFlowChanges.size();
                if (fi.getCookie() != fc.left.getCookie() && fi.getCookie() != fc.right.getCookie()) {
                    modifiedFlowChanges
                            .add("cookie: " + flowid + ":" + fi.getCookie() + ":" + fc.left.getCookie() + ":" + fc.right
                                    .getCookie());
                }
                if (fi.getMeterId() != fc.left.getMeterId() && fi.getMeterId() != fc.right.getMeterId()) {
                    modifiedFlowChanges
                            .add("meter: " + flowid + ":" + fi.getMeterId() + ":" + fc.left.getMeterId() + ":"
                                    + fc.right.getMeterId());
                }
                if (fi.getTransitVlan() != fc.left.getTransitVlan() && fi.getTransitVlan() != fc.right
                        .getTransitVlan()) {
                    modifiedFlowChanges
                            .add("transit: " + flowid + ":" + fi.getTransitVlan() + ":" + fc.left.getTransitVlan()
                                    + ":" + fc.right.getTransitVlan());
                }
                if (!fi.getSrcSwitchId().equals(fc.left.getSourceSwitch()) && !fi.getSrcSwitchId()
                        .equals(fc.right.getSourceSwitch())) {
                    modifiedFlowChanges
                            .add("switch: " + flowid + "|" + fi.getSrcSwitchId() + "|" + fc.left.getSourceSwitch() + "|"
                                    + fc.right.getSourceSwitch());
                }

                if (count == modifiedFlowChanges.size()) {
                    unchangedFlows.add(flowid);
                } else {
                    modifiedFlowIds.add(flowid);
                }
            } else {
                // TODO: need to get the flow from the DB and add it properly
                addedFlows.add(flowid);

            }
        }

        // Now we see if the cache holds things not in the DB
        for (FlowPair<Flow, Flow> flow : flowCache.dumpFlows()) {
            String key = flow.left.getFlowId() + flow.left.getCookie();
            // compare the left .. if it is in, then check the right .. o/w remove it (no need to check right
            if (!flowToInfo.containsKey(key)) {
                droppedFlows.add(flow.left.getFlowId());
            } else {
                key = flow.right.getFlowId() + flow.right.getCookie();
                if (!flowToInfo.containsKey(key)) {
                    droppedFlows.add(flow.right.getFlowId());
                }
            }
        }

        FlowCacheSyncRequest request = (FlowCacheSyncRequest) message.getData();
        if (request.getSynchronizeCache() == SynchronizeCacheAction.SYNCHRONIZE_CACHE) {
            synchronizeCache(addedFlows, modifiedFlowIds, droppedFlows, tuple, message.getCorrelationId());
        } else if (request.getSynchronizeCache() == SynchronizeCacheAction.INVALIDATE_CACHE) {
            invalidateCache(addedFlows, modifiedFlowIds, droppedFlows, tuple, message.getCorrelationId());
        }

        FlowCacheSyncResults results = new FlowCacheSyncResults(
                droppedFlows, addedFlows, modifiedFlowChanges, unchangedFlows);
        Values northbound = new Values(new InfoMessage(new FlowCacheSyncResponse(results),
                message.getTimestamp(), message.getCorrelationId(), Destination.NORTHBOUND));
        outputCollector.emit(StreamType.RESPONSE.toString(), tuple, northbound);
    }

    /**
     * Synchronize the cache, propagate updates further (i.e. emit FlowOperation.CACHE)
     */
    private void synchronizeCache(List<String> addedFlowIds, List<String> modifiedFlowIds, List<String> droppedFlowIds,
                                  Tuple tuple, String correlationId) {
        logger.info("Synchronizing the flow cache data: {} dropped, {} added, {} modified.",
                droppedFlowIds.size(), addedFlowIds.size(), modifiedFlowIds.size());

        deleteFromCache(droppedFlowIds, tuple, correlationId);

        // override added/modified flows in the cache
        Stream.concat(addedFlowIds.stream(), modifiedFlowIds.stream())
                .map(repositoryFactory.createFlowRepository()::findById)
                .map(flows -> {
                    FlowCollector flowPair = new FlowCollector();
                    flows.forEach(flow -> flowPair.add(FlowMapper.INSTANCE.flowToDto(flow)));
                    return flowPair;
                })
                .forEach(flowPair -> {
                    final BidirectionalFlow bidirectionalFlow = flowPair.make();
                    final FlowPair<Flow, Flow> flow = new FlowPair<>(
                            bidirectionalFlow.getForward(), bidirectionalFlow.getReverse());
                    final String flowId = flow.getLeft().getFlowId();
                    logger.debug("Refresh the flow: {}", flowId);

                    flowCache.pushFlow(flow);

                    // propagate updates further
                    emitCacheSyncInfoMessage(flowId, flow, tuple, correlationId);
                });
    }

    /**
     * Purge and re-initialize the cache, propagate updates further (i.e. emit FlowOperation.CACHE)
     */
    private void invalidateCache(List<String> addedFlowIds, List<String> modifiedFlowIds, List<String> droppedFlowIds,
                                 Tuple tuple, String correlationId) {
        logger.info("Invalidating the flow cache data: {} dropped, {} added, {} modified.",
                droppedFlowIds.size(), addedFlowIds.size(), modifiedFlowIds.size());

        deleteFromCache(droppedFlowIds, tuple, correlationId);

        initFlowCache();

        // propagate updates further
        flowCache.dumpFlows()
                .forEach(flow -> {
                    final String flowId = flow.getLeft().getFlowId();
                    logger.debug("Refresh the flow: {}", flowId);

                    emitCacheSyncInfoMessage(flowId, flow, tuple, correlationId);
                });
    }

    /**
     * Remove the flows from the cache and propagate changes further (i.e. emit FlowOperation.DELETE)
     */
    private void deleteFromCache(List<String> droppedFlowIds, Tuple tuple, String correlationId) {
        droppedFlowIds.forEach(flowId -> {
            logger.debug("Delete the flow: {}", flowId);

            flowCache.removeFlow(flowId);

            emitCacheSyncInfoMessage(flowId, null, tuple, correlationId);
        });
    }

    private void emitCacheSyncInfoMessage(String flowId, @Nullable FlowPair<Flow, Flow> flow,
                                          Tuple tuple, String correlationId) {
        String subCorrelationId = format("%s-%s", correlationId, flowId);
        FlowInfoData data = new FlowInfoData(flowId, flow, FlowOperation.CACHE, subCorrelationId);
        InfoMessage infoMessage = new InfoMessage(data, System.currentTimeMillis(), subCorrelationId);

        try {
            Values topology = new Values(MAPPER.writeValueAsString(infoMessage));
            outputCollector.emit(StreamType.CACHE_SYNC.toString(), tuple, topology);
        } catch (JsonProcessingException e) {
            logger.error("Unable to serialize the message: {}", infoMessage);
        }
    }

    private void handlePushRequest(String flowId, InfoMessage message, Tuple tuple) throws IOException {
        logger.info("PUSH flow: {} :: {}", flowId, message);
        FlowInfoData fid = (FlowInfoData) message.getData();
        FlowPair<Flow, Flow> flow = fid.getPayload();

        flowCache.pushFlow(flow);

        // Update Cache
        FlowInfoData data = new FlowInfoData(flow.getLeft().getFlowId(), flow, FlowOperation.PUSH,
                message.getCorrelationId());
        InfoMessage infoMessage = new InfoMessage(data, System.currentTimeMillis(), message.getCorrelationId());
        Values topology = new Values(MAPPER.writeValueAsString(infoMessage));
        outputCollector.emit(StreamType.CREATE.toString(), tuple, topology);

        Values northbound = new Values(new InfoMessage(new FlowStatusResponse(
                new FlowIdStatusPayload(flowId, FlowState.UP)), message.getTimestamp(),
                message.getCorrelationId(), Destination.NORTHBOUND));
        outputCollector.emit(StreamType.RESPONSE.toString(), tuple, northbound);
    }

    private void handleUnpushRequest(String flowId, InfoMessage message, Tuple tuple) throws IOException {
        logger.info("UNPUSH flow: {} :: {}", flowId, message);

        FlowPair<Flow, Flow> flow = flowCache.deleteFlow(flowId);

        // Update Cache
        FlowInfoData data = new FlowInfoData(flowId, flow, FlowOperation.UNPUSH, message.getCorrelationId());
        InfoMessage infoMessage = new InfoMessage(data, System.currentTimeMillis(), message.getCorrelationId());
        Values topology = new Values(MAPPER.writeValueAsString(infoMessage));
        outputCollector.emit(StreamType.DELETE.toString(), tuple, topology);


        Values northbound = new Values(new InfoMessage(new FlowStatusResponse(
                new FlowIdStatusPayload(flowId, FlowState.DOWN)),
                message.getTimestamp(), message.getCorrelationId(), Destination.NORTHBOUND));
        outputCollector.emit(StreamType.RESPONSE.toString(), tuple, northbound);
    }


    private void handleDeleteRequest(String flowId, CommandMessage message, Tuple tuple) throws IOException {
        FlowPair<Flow, Flow> flow = flowCache.deleteFlow(flowId);

        logger.info("Deleted flow: {}", flowId);
<<<<<<< HEAD

=======
>>>>>>> 317925b7
        processDeleteFlow(message.getCorrelationId(), tuple, flow.getLeft());
        processDeleteFlow(message.getCorrelationId(), tuple, flow.getRight());
        flowService.deleteFlow(flowId);

        Values northbound = new Values(new InfoMessage(new FlowResponse(buildFlowResponse(flow)),
                message.getTimestamp(), message.getCorrelationId(), Destination.NORTHBOUND));
        outputCollector.emit(StreamType.RESPONSE.toString(), tuple, northbound);
    }

    private void processDeleteFlow(String correlationId, Tuple tuple, Flow flow) {
        try {
            List<RemoveFlow> rules = commandService.getDeleteRulesForFlow(flow);
            for (int i = rules.size() - 1; i >= 0; i--) {
                try {
                    RemoveFlow rule = rules.get(i);
                    CommandMessage message = new CommandMessage(rules.get(i),
                            System.currentTimeMillis(), correlationId);
                    message.setDestination(Destination.CONTROLLER);
                    Values values = new Values(MAPPER.writeValueAsString(message), rule.getSwitchId(), flow.getFlowId(),
                            rule.getTransactionId());
                    outputCollector.emit(StreamType.CREATE.toString(), tuple, values);
                } catch (Exception e) {
                    logger.error(String.format("Unhandled exception in %s", getClass().getName()), e);
                }

            }
        } catch (Exception e) {
            InfoMessage msg = (InfoMessage) tuple.getValueByField(AbstractTopology.MESSAGE_FIELD);
            String flowId = flow.getFlowId();
            logger.error("Flow error message: {}={}, {}={}, message={}",
                    Utils.CORRELATION_ID, correlationId, Utils.FLOW_ID,
                    flowId, msg.getData());
            ErrorData payload = new ErrorData(ErrorType.DELETION_FAILURE, e.getMessage(), e.getMessage());
            Values values = new Values(payload, flowId);
            outputCollector.emit(StreamType.STATUS.toString(), tuple, values);
        }
    }

    private void handleCreateRequest(CommandMessage message, Tuple tuple) throws IOException, RecoverableException {
        Flow requestedFlow = ((FlowCreateRequest) message.getData()).getPayload();

        PathPair pathPair;
        final String errorType = "Could not create flow";
        try {
            flowValidator.validate(requestedFlow);


            pathPair = pathComputer.getPath(FlowMapper.INSTANCE.flowFromDto(requestedFlow), Strategy.COST);
            logger.info("Creating flow {}. Found path: {}, correlationId: {}", requestedFlow.getFlowId(), pathPair,
                    message.getCorrelationId());
        } catch (FlowValidationException e) {
            throw new MessageException(message.getCorrelationId(), System.currentTimeMillis(),
                    e.getType(), errorType, e.getMessage());
        } catch (SwitchValidationException e) {
            throw new MessageException(message.getCorrelationId(), System.currentTimeMillis(),
                    ErrorType.DATA_INVALID, errorType, e.getMessage());
        } catch (UnroutableFlowException e) {
            throw new MessageException(message.getCorrelationId(), System.currentTimeMillis(),
                    ErrorType.NOT_FOUND, errorType,
                    "Not enough bandwidth found or path not found");
        }

        FlowPair<PathInfoData, PathInfoData> pathInfoPair = new FlowPair<>(
                PathMapper.INSTANCE.map(pathPair.getForward()),
                PathMapper.INSTANCE.map(pathPair.getReverse()));

<<<<<<< HEAD
        FlowPair<Flow, Flow> flow = flowCache.createFlow(requestedFlow, pathInfoPair);
        logger.info("Created flow: {}, correlationId: {}", flow, message.getCorrelationId());

=======
>>>>>>> 317925b7
        flowService.createFlow(FLOW_MAPPER.flowPairFromDto(flow));
        processCreateFlow(message.getCorrelationId(), tuple, flow.getLeft());
        processCreateFlow(message.getCorrelationId(), tuple, flow.getRight());
        Values northbound = new Values(new InfoMessage(new FlowResponse(buildFlowResponse(flow)),
                message.getTimestamp(), message.getCorrelationId(), Destination.NORTHBOUND));
        outputCollector.emit(StreamType.RESPONSE.toString(), tuple, northbound);
    }

    private void processCreateFlow(String correlationId, Tuple tuple, Flow flow) {
        try {
            List<BaseInstallFlow> rules = commandService.getInstallRulesForFlow(flow);
            for (int i = rules.size() - 1; i >= 0; i--) {
                try {
                    BaseInstallFlow rule = rules.get(i);
                    CommandMessage message = new CommandMessage(rules.get(i),
                            System.currentTimeMillis(), correlationId);
                    message.setDestination(Destination.CONTROLLER);
                    Values values = new Values(MAPPER.writeValueAsString(message), rule.getSwitchId(), flow.getFlowId(),
                            rule.getTransactionId());
                    outputCollector.emit(StreamType.CREATE.toString(), tuple, values);
                } catch (Exception e) {
                    logger.error(String.format("Unhandled exception in %s", getClass().getName()), e);
                }

            }
        } catch (Exception e) {
            String flowId = flow.getFlowId();
            flowService.deleteFlow(flowId);
            InfoMessage msg = (InfoMessage) tuple.getValueByField(AbstractTopology.MESSAGE_FIELD);
            logger.error("Flow error message: {}={}, {}={}, message={}",
                    Utils.CORRELATION_ID, correlationId, Utils.FLOW_ID,
                    flowId, msg.getData());
            ErrorData payload = new ErrorData(ErrorType.CREATION_FAILURE, e.getMessage(), e.getMessage());
            Values values = new Values(payload, flowId);
            outputCollector.emit(StreamType.STATUS.toString(), tuple, values);
        }
    }

    private void handleRerouteRequest(CommandMessage message, Tuple tuple) throws IOException, RecoverableException {
        FlowRerouteRequest request = (FlowRerouteRequest) message.getData();
        final String flowId = request.getFlowId();
        final String correlationId = message.getCorrelationId();
        logger.warn("Handling reroute request with correlationId {}", correlationId);

        FlowPair<Flow, Flow> flow = flowCache.getFlow(flowId);
        switch (request.getOperation()) {
            case UPDATE:
                final Flow flowForward = flow.getLeft();

                try {
                    logger.warn("Origin flow {} path: {} correlationId {}", flowId, flowForward.getFlowPath(),
                            correlationId);
                    PathPair pathPair = pathComputer.getPath(FlowMapper.INSTANCE.flowFromDto(flow.getLeft()),
                            Strategy.COST, true);
                    logger.warn("Potential New Path for flow {} with LEFT path: {}, RIGHT path: {} correlationId {}",
                            flowId, pathPair.getForward(), pathPair.getReverse(), correlationId);
                    FlowPair<PathInfoData, PathInfoData> pathInfoPair = new FlowPair<>(
                            PathMapper.INSTANCE.map(pathPair.getForward()),
                            PathMapper.INSTANCE.map(pathPair.getReverse()));

                    boolean isFoundNewPath = (
                            !pathInfoPair.getLeft().equals(flow.getLeft().getFlowPath())
                                    || !pathInfoPair.getRight().equals(flow.getRight().getFlowPath())
                                    || !isFlowActive(flow));
                    //no need to emit changes if path wasn't changed and flow is active.
                    //force means to update flow even if path is not changed.
                    if (isFoundNewPath || request.isForce()) {
                        flow.getLeft().setState(FlowState.DOWN);
                        flow.getRight().setState(FlowState.DOWN);

                        flow = flowCache.updateFlow(flow.getLeft(), pathInfoPair);
                        logger.warn("Rerouted flow with new path: {}, correlationId {}", flow, correlationId);

                        FlowInfoData data = new FlowInfoData(flowId, flow, UPDATE, correlationId);
                        InfoMessage infoMessage = new InfoMessage(data, System.currentTimeMillis(), correlationId);
                        Values topology = new Values(MAPPER.writeValueAsString(infoMessage));
                        outputCollector.emit(StreamType.UPDATE.toString(), tuple, topology);
                    } else {
                        logger.warn("Reroute {} is unsuccessful: can't find new path. CorrelationId: {}",
                                flowId, correlationId);
                    }

                    logger.debug("Sending response to NB. Correlation id {}", correlationId);
                    FlowRerouteResponse response = new FlowRerouteResponse(flow.left.getFlowPath(), isFoundNewPath);
                    Values values = new Values(new InfoMessage(response, message.getTimestamp(),
                            correlationId, Destination.NORTHBOUND));
                    outputCollector.emit(StreamType.RESPONSE.toString(), tuple, values);
                } catch (UnroutableFlowException e) {
                    logger.warn("There is no path available for the flow {}, correlationId: {}", flowId,
                            correlationId);
                    flow.getLeft().setState(FlowState.DOWN);
                    flow.getRight().setState(FlowState.DOWN);
                    throw new MessageException(correlationId, System.currentTimeMillis(),
                            ErrorType.NOT_FOUND, "Could not reroute flow", "Path was not found");
                }
                break;

            case CREATE:
                logger.warn("State flow: {}={}, correlationId: {}", flowId, FlowState.UP, correlationId);
                flow.getLeft().setState(FlowState.UP);
                flow.getRight().setState(FlowState.UP);
                break;

            case DELETE:
                logger.warn("State flow: {}={}, correlationId: {}", flowId, FlowState.DOWN, correlationId);
                flow.getLeft().setState(FlowState.DOWN);
                flow.getRight().setState(FlowState.DOWN);
                break;

            default:
                logger.warn("Flow {} undefined reroute operation", request.getOperation());
                break;
        }
    }

    private void handleUpdateRequest(CommandMessage message, Tuple tuple) throws IOException, RecoverableException {
        Flow requestedFlow = ((FlowUpdateRequest) message.getData()).getPayload();
        String correlationId = message.getCorrelationId();

        PathPair pathPair;
        final String errorType = "Could not update flow";
        try {
            flowValidator.validate(requestedFlow);

            pathPair = pathComputer.getPath(FlowMapper.INSTANCE.flowFromDto(requestedFlow),
                    Strategy.COST, true);

            logger.info("Updated flow path: {}, correlationId {}", pathPair, correlationId);

        } catch (FlowValidationException e) {
            throw new MessageException(message.getCorrelationId(), System.currentTimeMillis(),
                    ErrorType.ALREADY_EXISTS, errorType, e.getMessage());
        } catch (SwitchValidationException e) {
            throw new MessageException(message.getCorrelationId(), System.currentTimeMillis(),
                    ErrorType.DATA_INVALID, errorType, e.getMessage());
        } catch (UnroutableFlowException e) {
            throw new MessageException(message.getCorrelationId(), System.currentTimeMillis(),
                    ErrorType.NOT_FOUND, errorType, "Path was not found");
        }

<<<<<<< HEAD
        FlowPair<PathInfoData, PathInfoData> pathInfoPair = new FlowPair<>(
                PathMapper.INSTANCE.map(pathPair.getForward()),
                PathMapper.INSTANCE.map(pathPair.getReverse()));

        FlowPair<Flow, Flow> flow = flowCache.updateFlow(requestedFlow, pathInfoPair);
=======
>>>>>>> 317925b7
        FlowPair<Flow, Flow> currentFlowState = FLOW_MAPPER.flowPairToDto(
                flowService.getFlowPair(requestedFlow.getFlowId()));
        processDeleteFlow(message.getCorrelationId(), tuple, currentFlowState.getLeft());
        processDeleteFlow(message.getCorrelationId(), tuple, currentFlowState.getRight());
<<<<<<< HEAD
=======
        FlowPair<Flow, Flow> flow = flowCache.updateFlow(requestedFlow, path);
>>>>>>> 317925b7
        logger.info("Updated flow: {}, correlationId {}", flow, correlationId);
        flowService.updateFlow(FLOW_MAPPER.flowPairFromDto(flow));


        processCreateFlow(message.getCorrelationId(), tuple, flow.getLeft());
        processCreateFlow(message.getCorrelationId(), tuple, flow.getRight());

        Values northbound = new Values(new InfoMessage(new FlowResponse(buildFlowResponse(flow)),
                message.getTimestamp(), message.getCorrelationId(), Destination.NORTHBOUND));
        outputCollector.emit(StreamType.RESPONSE.toString(), tuple, northbound);
    }

    private void handleDumpRequest(CommandMessage message, Tuple tuple) {
        List<BidirectionalFlow> flows = (List<BidirectionalFlow>) flowService.getFlows().stream().map(x -> {
            return new BidirectionalFlow(FLOW_MAPPER.flowPairToDto(x));
        }).collect(Collectors.toList());

        logger.debug("Dump flows: found {} items", flows.size());

        String requestId = message.getCorrelationId();
        if (flows.isEmpty()) {
            Message response = new ChunkedInfoMessage(null, System.currentTimeMillis(), requestId, null);
            outputCollector.emit(StreamType.RESPONSE.toString(), tuple, new Values(response));
        } else {
            Iterator<BidirectionalFlow> iterator = flows.iterator();
            do {
                BidirectionalFlow flow = iterator.next();
                String nextRequestId = iterator.hasNext() ? UUID.randomUUID().toString() : null;

                Message response = new ChunkedInfoMessage(
                        new FlowReadResponse(flow), System.currentTimeMillis(), requestId, nextRequestId);
                outputCollector.emit(StreamType.RESPONSE.toString(), tuple, new Values(response));
                requestId = nextRequestId;
            } while (iterator.hasNext());
        }
    }

    private void handleReadRequest(String flowId, CommandMessage message, Tuple tuple) {
        try {
            BidirectionalFlow flow = new BidirectionalFlow(FLOW_MAPPER.flowPairToDto(flowService.getFlowPair(flowId)));
            logger.debug("Got bidirectional flow: {}, correlationId {}", flow, message.getCorrelationId());

            Values northbound = new Values(
                    new InfoMessage(
                            new FlowReadResponse(flow),
                            message.getTimestamp(),
                            message.getCorrelationId(),
                            Destination.NORTHBOUND));
            outputCollector.emit(StreamType.RESPONSE.toString(), tuple, northbound);
        } catch (NullPointerException e) {
            throw new CacheException(ErrorType.NOT_FOUND, "Can not get flow",
                    String.format("Flow %s not found", flowId));
<<<<<<< HEAD
        }


    }

    /**
     * This method changes the state of the Flow. It sets the state of both left and right to the same state. It is
     * currently called from 2 places - a failed update (set flow to DOWN), and a STATUS update from the
     * TransactionBolt.
     */
    private void handleStateRequest(String flowId, FlowState state, Tuple tuple, String correlationId)
            throws IOException {
        FlowPair<Flow, Flow> flow = flowCache.getFlow(flowId);
        logger.info("State flow: {}={}", flowId, state);
        flow.getLeft().setState(state);
        flow.getRight().setState(state);

        FlowInfoData data = new FlowInfoData(flowId, flow, FlowOperation.STATE, correlationId);
        InfoMessage infoMessage = new InfoMessage(data, System.currentTimeMillis(), correlationId);

        Values topology = new Values(Utils.MAPPER.writeValueAsString(infoMessage));
        outputCollector.emit(StreamType.STATUS.toString(), tuple, topology);

    }

    private void handleErrorRequest(String flowId, ErrorMessage message, Tuple tuple) throws IOException {
        ErrorType errorType = message.getData().getErrorType();
        message.getData().setErrorDescription("topology-engine internal error");

        logger.info("Flow {} {} failure", errorType, flowId);

        switch (errorType) {
            case CREATION_FAILURE:
                flowCache.removeFlow(flowId);
                break;

            case UPDATE_FAILURE:
                handleStateRequest(flowId, FlowState.DOWN, tuple, message.getCorrelationId());
                break;

            case DELETION_FAILURE:
                break;

            case INTERNAL_ERROR:
                break;

            default:
                logger.warn("Flow {} undefined failure", flowId);

=======
>>>>>>> 317925b7
        }


    }

    private void handleFlowSync(NetworkInfoData networkDump) {
        Set<FlowPair<Flow, Flow>> flows = networkDump.getFlows();

        logger.info("Load flows {}", flows.size());
        flows.forEach(flowCache::putFlow);
    }

    /**
     * Builds response flow.
     *
     * @param flow cache flow
     * @return response flow model
     */
    private Flow buildFlowResponse(FlowPair<Flow, Flow> flow) {
        Flow response = new Flow(flow.left);
        response.setCookie(response.getCookie() & ResourceCache.FLOW_COOKIE_VALUE_MASK);
        return response;
    }

    private ErrorMessage buildErrorMessage(String correlationId, ErrorType type, String message, String description) {
        return new ErrorMessage(new ErrorData(type, message, description),
                System.currentTimeMillis(), correlationId, Destination.NORTHBOUND);
    }

    private boolean isFlowActive(FlowPair<Flow, Flow> flowPair) {
        return flowPair.getLeft().getState().isActive() && flowPair.getRight().getState().isActive();
    }

    private void initFlowCache() {
        BidirectionalFlowFetcher flowFetcher = new BidirectionalFlowFetcher(repositoryFactory.createFlowRepository());

        for (BidirectionalFlow bidirectionalFlow : flowFetcher.getFlows()) {
            FlowPair<Flow, Flow> flowPair = new FlowPair<>(
                    bidirectionalFlow.getForward(), bidirectionalFlow.getReverse());
            flowCache.pushFlow(flowPair);
        }
    }

    @Override
    public AbstractDumpState dumpState() {
        FlowDump flowDump = new FlowDump(flowCache.dumpFlows());
        return new CrudBoltState(flowDump);
    }

    @VisibleForTesting
    @Override
    public void clearState() {
        logger.info("State clear request from test");
        initState(new InMemoryKeyValueState<>());
    }

    @Override
    public AbstractDumpState dumpStateBySwitchId(SwitchId switchId) {
        // Not implemented
        return new CrudBoltState(new FlowDump(new HashSet<>()));
    }


    @Override
    public String getCtrlStreamId() {
        return STREAM_ID_CTRL;
    }

    @Override
    public TopologyContext getContext() {
        return context;
    }

    @Override
    public OutputCollector getOutput() {
        return outputCollector;
    }

    @Override
    public Optional<AbstractDumpState> dumpResorceCacheState() {
        return Optional.of(new ResorceCacheBoltState(
                flowCache.getAllocatedMeters(),
                flowCache.getAllocatedVlans(),
                flowCache.getAllocatedCookies()));
    }
}<|MERGE_RESOLUTION|>--- conflicted
+++ resolved
@@ -64,20 +64,9 @@
 import org.openkilda.pce.UnroutableFlowException;
 import org.openkilda.pce.cache.FlowCache;
 import org.openkilda.pce.cache.ResourceCache;
-<<<<<<< HEAD
 import org.openkilda.pce.impl.PathComputerImpl;
 import org.openkilda.persistence.PersistenceManager;
 import org.openkilda.persistence.repositories.RepositoryFactory;
-=======
-import org.openkilda.pce.model.AvailableNetwork;
-import org.openkilda.pce.provider.Auth;
-import org.openkilda.pce.provider.FlowInfo;
-import org.openkilda.pce.provider.PathComputer;
-import org.openkilda.pce.provider.PathComputer.Strategy;
-import org.openkilda.pce.provider.PathComputerAuth;
-import org.openkilda.pce.provider.UnroutablePathException;
-import org.openkilda.persistence.PersistenceManager;
->>>>>>> 317925b7
 import org.openkilda.wfm.converter.FlowMapper;
 import org.openkilda.wfm.ctrl.CtrlAction;
 import org.openkilda.wfm.ctrl.ICtrlBolt;
@@ -138,7 +127,6 @@
      */
     private static final String FLOW_CACHE = "flow";
 
-<<<<<<< HEAD
     private final PersistenceManager persistenceManager;
 
     private transient RepositoryFactory repositoryFactory;
@@ -148,10 +136,7 @@
     private transient FlowService flowService;
 
     private transient CommandService commandService;
-=======
-    private static final FlowMapper FLOW_MAPPER = Mappers.getMapper(FlowMapper.class);
-
->>>>>>> 317925b7
+
     /**
      * Path computation instance.
      */
@@ -172,23 +157,7 @@
 
     private FlowValidator flowValidator;
 
-<<<<<<< HEAD
     public CrudBolt(PersistenceManager persistenceManager) {
-=======
-    private PersistenceManager persistenceManager;
-
-    private transient FlowService flowService;
-
-    private transient CommandService commandService;
-
-    /**
-     * Instance constructor.
-     *
-     * @param pathComputerAuth {@link Auth} instance
-     */
-    public CrudBolt(PathComputerAuth pathComputerAuth, PersistenceManager persistenceManager) {
-        this.pathComputerAuth = pathComputerAuth;
->>>>>>> 317925b7
         this.persistenceManager = persistenceManager;
     }
 
@@ -239,13 +208,9 @@
         this.context = topologyContext;
         this.outputCollector = outputCollector;
 
-<<<<<<< HEAD
         repositoryFactory = persistenceManager.getRepositoryFactory();
 
         pathComputer = new PathComputerImpl(repositoryFactory.createIslRepository());
-=======
-        pathComputer = pathComputerAuth.getPathComputer();
->>>>>>> 317925b7
         flowService = new FlowService(persistenceManager);
         commandService = new CommandService(persistenceManager);
     }
@@ -586,10 +551,6 @@
         FlowPair<Flow, Flow> flow = flowCache.deleteFlow(flowId);
 
         logger.info("Deleted flow: {}", flowId);
-<<<<<<< HEAD
-
-=======
->>>>>>> 317925b7
         processDeleteFlow(message.getCorrelationId(), tuple, flow.getLeft());
         processDeleteFlow(message.getCorrelationId(), tuple, flow.getRight());
         flowService.deleteFlow(flowId);
@@ -656,12 +617,9 @@
                 PathMapper.INSTANCE.map(pathPair.getForward()),
                 PathMapper.INSTANCE.map(pathPair.getReverse()));
 
-<<<<<<< HEAD
         FlowPair<Flow, Flow> flow = flowCache.createFlow(requestedFlow, pathInfoPair);
         logger.info("Created flow: {}, correlationId: {}", flow, message.getCorrelationId());
 
-=======
->>>>>>> 317925b7
         flowService.createFlow(FLOW_MAPPER.flowPairFromDto(flow));
         processCreateFlow(message.getCorrelationId(), tuple, flow.getLeft());
         processCreateFlow(message.getCorrelationId(), tuple, flow.getRight());
@@ -802,22 +760,15 @@
                     ErrorType.NOT_FOUND, errorType, "Path was not found");
         }
 
-<<<<<<< HEAD
         FlowPair<PathInfoData, PathInfoData> pathInfoPair = new FlowPair<>(
                 PathMapper.INSTANCE.map(pathPair.getForward()),
                 PathMapper.INSTANCE.map(pathPair.getReverse()));
 
         FlowPair<Flow, Flow> flow = flowCache.updateFlow(requestedFlow, pathInfoPair);
-=======
->>>>>>> 317925b7
         FlowPair<Flow, Flow> currentFlowState = FLOW_MAPPER.flowPairToDto(
                 flowService.getFlowPair(requestedFlow.getFlowId()));
         processDeleteFlow(message.getCorrelationId(), tuple, currentFlowState.getLeft());
         processDeleteFlow(message.getCorrelationId(), tuple, currentFlowState.getRight());
-<<<<<<< HEAD
-=======
-        FlowPair<Flow, Flow> flow = flowCache.updateFlow(requestedFlow, path);
->>>>>>> 317925b7
         logger.info("Updated flow: {}, correlationId {}", flow, correlationId);
         flowService.updateFlow(FLOW_MAPPER.flowPairFromDto(flow));
 
@@ -870,10 +821,7 @@
         } catch (NullPointerException e) {
             throw new CacheException(ErrorType.NOT_FOUND, "Can not get flow",
                     String.format("Flow %s not found", flowId));
-<<<<<<< HEAD
-        }
-
-
+        }
     }
 
     /**
@@ -919,12 +867,7 @@
 
             default:
                 logger.warn("Flow {} undefined failure", flowId);
-
-=======
->>>>>>> 317925b7
-        }
-
-
+        }
     }
 
     private void handleFlowSync(NetworkInfoData networkDump) {
