--- conflicted
+++ resolved
@@ -31,11 +31,7 @@
 @Slf4j
 public class BaseFlowService {
     protected TransactionManager transactionManager;
-<<<<<<< HEAD
-    protected FlowPairRepository flowPairRepository;
-=======
     private FlowPairRepository flowPairRepository;
->>>>>>> 5a046d34
 
     public BaseFlowService(PersistenceManager persistenceManager) {
         transactionManager = persistenceManager.getTransactionManager();
@@ -48,17 +44,11 @@
     }
 
     public Optional<FlowPair> getFlowPair(String flowId) {
-<<<<<<< HEAD
-        return flowPairRepository.findFlowPairById(flowId);
-=======
         return flowPairRepository.findById(flowId);
->>>>>>> 5a046d34
     }
 
     public Collection<FlowPair> getFlows() {
         return flowPairRepository.findAll();
-<<<<<<< HEAD
-=======
     }
 
     protected Optional<FlowPathPairWithEncapsulation> getFlowPathPairWithEncapsulation(String flowId) {
@@ -70,7 +60,6 @@
                         .forwardTransitVlan(flowPair.getForwardTransitVlanEntity())
                         .reverseTransitVlan(flowPair.getReverseTransitVlanEntity())
                         .build());
->>>>>>> 5a046d34
     }
 
     /**
@@ -80,21 +69,11 @@
      * @param status the status to set.
      */
     public void updateFlowStatus(String flowId, FlowStatus status) {
-<<<<<<< HEAD
-        transactionManager.doInTransaction(() -> {
-            flowPairRepository.findFlowPairById(flowId)
-                    .ifPresent(flow -> {
-                        flow.setStatus(status);
-                        flowPairRepository.createOrUpdate(flow);
-                    });
-        });
-=======
         transactionManager.doInTransaction(() ->
                 flowPairRepository.findById(flowId)
                         .ifPresent(flow -> {
                             flow.setStatus(status);
                             flowPairRepository.createOrUpdate(flow);
                         }));
->>>>>>> 5a046d34
     }
 }