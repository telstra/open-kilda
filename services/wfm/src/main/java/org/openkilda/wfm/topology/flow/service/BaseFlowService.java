--- conflicted
+++ resolved
@@ -21,10 +21,7 @@
 import org.openkilda.persistence.TransactionManager;
 import org.openkilda.persistence.repositories.FlowPairRepository;
 import org.openkilda.persistence.repositories.RepositoryFactory;
-<<<<<<< HEAD
-=======
 import org.openkilda.wfm.share.flow.resources.transitvlan.TransitVlanEncapsulation;
->>>>>>> b9f04c10
 import org.openkilda.wfm.topology.flow.model.FlowPathPairWithEncapsulation;
 
 import lombok.extern.slf4j.Slf4j;
@@ -61,10 +58,6 @@
                         .flow(flowPair.getFlowEntity())
                         .forwardPath(flowPair.getForward().getFlowPath())
                         .reversePath(flowPair.getReverse().getFlowPath())
-<<<<<<< HEAD
-                        .forwardTransitVlan(flowPair.getForwardTransitVlanEntity())
-                        .reverseTransitVlan(flowPair.getReverseTransitVlanEntity())
-=======
                         //TODO: hard-coded encapsulation will be removed in Flow H&S
                         .forwardEncapsulation(TransitVlanEncapsulation.builder()
                                 .transitVlan(flowPair.getForwardTransitVlanEntity())
@@ -72,7 +65,6 @@
                         .reverseEncapsulation(TransitVlanEncapsulation.builder()
                                 .transitVlan(flowPair.getReverseTransitVlanEntity())
                                 .build())
->>>>>>> b9f04c10
                         .build());
     }
 
