--- conflicted
+++ resolved
@@ -77,15 +77,9 @@
      */
     @Override
     public void init() {
-<<<<<<< HEAD
         this.linkOperationsService = new LinkOperationsService(this, repositoryFactory, transactionManager,
                 islCostWhenUnderMaintenance);
-        this.flowOperationsService = new FlowOperationsService(repositoryFactory);
-=======
-        this.linkOperationsService =
-                new LinkOperationsService(repositoryFactory, transactionManager, islCostWhenUnderMaintenance);
         this.flowOperationsService = new FlowOperationsService(repositoryFactory, transactionManager);
->>>>>>> a0996b39
     }
 
     @Override
