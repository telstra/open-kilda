/* Copyright 2019 Telstra Open Source
 *
 *   Licensed under the Apache License, Version 2.0 (the "License");
 *   you may not use this file except in compliance with the License.
 *   You may obtain a copy of the License at
 *
 *       http://www.apache.org/licenses/LICENSE-2.0
 *
 *   Unless required by applicable law or agreed to in writing, software
 *   distributed under the License is distributed on an "AS IS" BASIS,
 *   WITHOUT WARRANTIES OR CONDITIONS OF ANY KIND, either express or implied.
 *   See the License for the specific language governing permissions and
 *   limitations under the License.
 */

package org.openkilda.wfm.topology.switchmanager.service.impl;

import org.openkilda.messaging.info.meter.MeterEntry;
import org.openkilda.messaging.info.switches.MeterInfoEntry;
import org.openkilda.messaging.info.switches.MeterMisconfiguredInfoEntry;
import org.openkilda.model.Cookie;
<<<<<<< HEAD
import org.openkilda.model.Flow;
import org.openkilda.model.FlowPath;
import org.openkilda.model.SwitchId;
import org.openkilda.persistence.PersistenceManager;
import org.openkilda.persistence.repositories.FlowPathRepository;
import org.openkilda.persistence.repositories.FlowRepository;
=======
import org.openkilda.model.FlowPath;
import org.openkilda.model.Meter;
import org.openkilda.model.MeterId;
import org.openkilda.model.SwitchId;
import org.openkilda.persistence.PersistenceManager;
import org.openkilda.persistence.repositories.FlowPathRepository;
import org.openkilda.wfm.topology.switchmanager.model.ValidateMetersResult;
>>>>>>> 5a046d34
import org.openkilda.wfm.topology.switchmanager.model.ValidateRulesResult;
import org.openkilda.wfm.topology.switchmanager.service.ValidationService;

import com.google.common.collect.ImmutableList;
import lombok.extern.slf4j.Slf4j;

import java.util.ArrayList;
import java.util.Arrays;
import java.util.Collection;
import java.util.HashSet;
import java.util.List;
import java.util.Set;
import java.util.stream.Collectors;

@Slf4j
public class ValidationServiceImpl implements ValidationService {
<<<<<<< HEAD
    private FlowRepository flowRepository;
    private FlowPathRepository flowPathRepository;

    public ValidationServiceImpl(PersistenceManager persistenceManager) {
        this.flowRepository = persistenceManager.getRepositoryFactory().createFlowRepository();
=======
    private static final int METER_BURST_SIZE_EQUALS_EPS = 1;

    private FlowPathRepository flowPathRepository;

    public ValidationServiceImpl(PersistenceManager persistenceManager) {
>>>>>>> 5a046d34
        this.flowPathRepository = persistenceManager.getRepositoryFactory().createFlowPathRepository();
    }

    @Override
    public ValidateRulesResult validateRules(SwitchId switchId, Set<Long> presentCookies) {
        log.debug("Validating rules on switch {}", switchId);

<<<<<<< HEAD
        Set<Long> expectedCookies = flowPathRepository.findBySegmentDestSwitchId(switchId).stream()
=======
        Set<Long> expectedCookies = flowPathRepository.findBySegmentDestSwitch(switchId).stream()
>>>>>>> 5a046d34
                .map(FlowPath::getCookie)
                .map(Cookie::getValue)
                .collect(Collectors.toSet());

<<<<<<< HEAD
        flowRepository.findBySrcSwitchId(switchId).stream()
                .map(Flow::getFlowId)
                .flatMap(flowId -> flowPathRepository.findByFlowId(flowId).stream())
=======
        flowPathRepository.findByEndpointSwitch(switchId).stream()
>>>>>>> 5a046d34
                .map(FlowPath::getCookie)
                .map(Cookie::getValue)
                .forEach(expectedCookies::add);

        presentCookies.removeIf(Cookie::isDefaultRule);

        return makeRulesResponse(expectedCookies, presentCookies, switchId);
    }

    private ValidateRulesResult makeRulesResponse(Set<Long> expectedCookies,
                                                  Set<Long> presentCookies,
                                                  SwitchId switchId) {
        Set<Long> missingRules = new HashSet<>(expectedCookies);
        missingRules.removeAll(presentCookies);
        if (!missingRules.isEmpty() && log.isErrorEnabled()) {
            log.error("On switch {} the following rules are missed: {}", switchId,
                    cookiesIntoLogRepresentation(missingRules));
        }

        Set<Long> properRules = new HashSet<>(expectedCookies);
        properRules.retainAll(presentCookies);

        Set<Long> excessRules = new HashSet<>(presentCookies);
        excessRules.removeAll(expectedCookies);
        if (!excessRules.isEmpty() && log.isWarnEnabled()) {
            log.warn("On switch {} the following rules are excessive: {}", switchId,
                    cookiesIntoLogRepresentation(excessRules));
        }

        return new ValidateRulesResult(
                ImmutableList.copyOf(missingRules),
                ImmutableList.copyOf(properRules),
                ImmutableList.copyOf(excessRules)
        );
    }

    private static String cookiesIntoLogRepresentation(Collection<Long> rules) {
        return rules.stream().map(Cookie::toString).collect(Collectors.joining(", ", "[", "]"));
    }

    @Override
    public ValidateMetersResult validateMeters(SwitchId switchId, List<MeterEntry> presentMeters,
                                               long flowMeterMinBurstSizeInKbits, double flowMeterBurstCoefficient) {
        presentMeters.removeIf(meterEntry -> MeterId.isMeterIdOfDefaultRule(meterEntry.getMeterId()));
        log.debug("Validating meters on switch {}", switchId);
        List<Long> presentMeterIds = presentMeters.stream()
                .map(MeterEntry::getMeterId)
                .collect(Collectors.toList());

        List<MeterInfoEntry> missingMeters = new ArrayList<>();
        List<MeterInfoEntry> misconfiguredMeters = new ArrayList<>();
        List<MeterInfoEntry> properMeters = new ArrayList<>();
        List<MeterInfoEntry> excessMeters = new ArrayList<>();

        Collection<FlowPath> paths = flowPathRepository.findBySrcSwitch(switchId).stream()
                .filter(path -> path.getMeterId() != null)
                .collect(Collectors.toList());

        for (FlowPath path : paths) {
            long calculatedBurstSize = Meter.calculateBurstSize(path.getBandwidth(), flowMeterMinBurstSizeInKbits,
                    flowMeterBurstCoefficient, path.getSrcSwitch().getDescription());

            if (!presentMeterIds.contains(path.getMeterId().getValue())) {
                missingMeters.add(MeterInfoEntry.builder()
                        .meterId(path.getMeterId().getValue())
                        .cookie(path.getCookie().getValue())
                        .flowId(path.getFlowId())
                        .rate(path.getBandwidth())
                        .burstSize(calculatedBurstSize)
                        .flags(Meter.getMeterFlags())
                        .build());
            }

            for (MeterEntry meter : presentMeters) {
                if (meter.getMeterId() == path.getMeterId().getValue()) {
                    if (meter.getRate() == path.getBandwidth()
                            && equalsBurstSize(meter.getBurstSize(), calculatedBurstSize)
                            && Arrays.equals(meter.getFlags(), Meter.getMeterFlags())) {
                        properMeters.add(MeterInfoEntry.builder()
                                .meterId(meter.getMeterId())
                                .cookie(path.getCookie().getValue())
                                .flowId(path.getFlowId())
                                .rate(meter.getRate())
                                .burstSize(meter.getBurstSize())
                                .flags(meter.getFlags())
                                .build());
                    } else {
                        MeterMisconfiguredInfoEntry actual = new MeterMisconfiguredInfoEntry();
                        MeterMisconfiguredInfoEntry expected = new MeterMisconfiguredInfoEntry();

                        if (meter.getRate() != path.getBandwidth()) {
                            actual.setRate(meter.getRate());
                            expected.setRate(path.getBandwidth());
                        }
                        if (!equalsBurstSize(meter.getBurstSize(), calculatedBurstSize)) {
                            actual.setBurstSize(meter.getBurstSize());
                            expected.setBurstSize(calculatedBurstSize);
                        }
                        if (!Arrays.equals(meter.getFlags(), Meter.getMeterFlags())) {
                            actual.setFlags(meter.getFlags());
                            expected.setFlags(Meter.getMeterFlags());
                        }

                        misconfiguredMeters.add(MeterInfoEntry.builder()
                                .meterId(meter.getMeterId())
                                .cookie(path.getCookie().getValue())
                                .flowId(path.getFlowId())
                                .rate(meter.getRate())
                                .burstSize(meter.getBurstSize())
                                .flags(meter.getFlags())
                                .actual(actual)
                                .expected(expected)
                                .build());
                    }
                }

            }
        }

        List<Long> expectedMeterIds = paths.stream()
                .map(FlowPath::getMeterId)
                .map(MeterId::getValue)
                .collect(Collectors.toList());

        for (MeterEntry meterEntry : presentMeters) {
            if (!expectedMeterIds.contains(meterEntry.getMeterId())) {
                excessMeters.add(MeterInfoEntry.builder()
                        .meterId(meterEntry.getMeterId())
                        .rate(meterEntry.getRate())
                        .burstSize(meterEntry.getBurstSize())
                        .flags(meterEntry.getFlags())
                        .build());
            }
        }

        return new ValidateMetersResult(missingMeters, misconfiguredMeters, properMeters, excessMeters);
    }

    private boolean equalsBurstSize(long actual, long expected) {
        return Math.abs(actual - expected) <= METER_BURST_SIZE_EQUALS_EPS;
    }
}<|MERGE_RESOLUTION|>--- conflicted
+++ resolved
@@ -19,14 +19,6 @@
 import org.openkilda.messaging.info.switches.MeterInfoEntry;
 import org.openkilda.messaging.info.switches.MeterMisconfiguredInfoEntry;
 import org.openkilda.model.Cookie;
-<<<<<<< HEAD
-import org.openkilda.model.Flow;
-import org.openkilda.model.FlowPath;
-import org.openkilda.model.SwitchId;
-import org.openkilda.persistence.PersistenceManager;
-import org.openkilda.persistence.repositories.FlowPathRepository;
-import org.openkilda.persistence.repositories.FlowRepository;
-=======
 import org.openkilda.model.FlowPath;
 import org.openkilda.model.Meter;
 import org.openkilda.model.MeterId;
@@ -34,7 +26,6 @@
 import org.openkilda.persistence.PersistenceManager;
 import org.openkilda.persistence.repositories.FlowPathRepository;
 import org.openkilda.wfm.topology.switchmanager.model.ValidateMetersResult;
->>>>>>> 5a046d34
 import org.openkilda.wfm.topology.switchmanager.model.ValidateRulesResult;
 import org.openkilda.wfm.topology.switchmanager.service.ValidationService;
 
@@ -51,19 +42,11 @@
 
 @Slf4j
 public class ValidationServiceImpl implements ValidationService {
-<<<<<<< HEAD
-    private FlowRepository flowRepository;
+    private static final int METER_BURST_SIZE_EQUALS_EPS = 1;
+
     private FlowPathRepository flowPathRepository;
 
     public ValidationServiceImpl(PersistenceManager persistenceManager) {
-        this.flowRepository = persistenceManager.getRepositoryFactory().createFlowRepository();
-=======
-    private static final int METER_BURST_SIZE_EQUALS_EPS = 1;
-
-    private FlowPathRepository flowPathRepository;
-
-    public ValidationServiceImpl(PersistenceManager persistenceManager) {
->>>>>>> 5a046d34
         this.flowPathRepository = persistenceManager.getRepositoryFactory().createFlowPathRepository();
     }
 
@@ -71,22 +54,12 @@
     public ValidateRulesResult validateRules(SwitchId switchId, Set<Long> presentCookies) {
         log.debug("Validating rules on switch {}", switchId);
 
-<<<<<<< HEAD
-        Set<Long> expectedCookies = flowPathRepository.findBySegmentDestSwitchId(switchId).stream()
-=======
         Set<Long> expectedCookies = flowPathRepository.findBySegmentDestSwitch(switchId).stream()
->>>>>>> 5a046d34
                 .map(FlowPath::getCookie)
                 .map(Cookie::getValue)
                 .collect(Collectors.toSet());
 
-<<<<<<< HEAD
-        flowRepository.findBySrcSwitchId(switchId).stream()
-                .map(Flow::getFlowId)
-                .flatMap(flowId -> flowPathRepository.findByFlowId(flowId).stream())
-=======
         flowPathRepository.findByEndpointSwitch(switchId).stream()
->>>>>>> 5a046d34
                 .map(FlowPath::getCookie)
                 .map(Cookie::getValue)
                 .forEach(expectedCookies::add);
