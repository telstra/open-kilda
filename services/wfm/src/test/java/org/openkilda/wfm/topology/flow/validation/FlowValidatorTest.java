/* Copyright 2018 Telstra Open Source
 *
 *   Licensed under the Apache License, Version 2.0 (the "License");
 *   you may not use this file except in compliance with the License.
 *   You may obtain a copy of the License at
 *
 *       http://www.apache.org/licenses/LICENSE-2.0
 *
 *   Unless required by applicable law or agreed to in writing, software
 *   distributed under the License is distributed on an "AS IS" BASIS,
 *   WITHOUT WARRANTIES OR CONDITIONS OF ANY KIND, either express or implied.
 *   See the License for the specific language governing permissions and
 *   limitations under the License.
 */

package org.openkilda.wfm.topology.flow.validation;

import static java.util.Collections.singletonList;
import static org.mockito.ArgumentMatchers.eq;
import static org.mockito.Mockito.mock;
import static org.mockito.Mockito.when;

import org.openkilda.model.FlowPair;
import org.openkilda.model.Switch;
import org.openkilda.model.SwitchId;
import org.openkilda.persistence.repositories.FlowPairRepository;
import org.openkilda.persistence.repositories.RepositoryFactory;
import org.openkilda.persistence.repositories.SwitchRepository;

import org.junit.Rule;
import org.junit.Test;
import org.junit.rules.ExpectedException;

import java.util.Optional;

public class FlowValidatorTest {
    private FlowValidator target;

    private static final SwitchId SRC_SWITCH_ID = new SwitchId("00:00:00:00:00:00:00:01");
    private static final int SRC_PORT = 1;
    private static final int SRC_VLAN = 1;
    private static final SwitchId DST_SWITCH_ID = new SwitchId("00:00:00:00:00:00:00:02");
    private static final int DST_PORT = 5;
    private static final int DST_VLAN = 5;
    private static final SwitchId FAIL_SRC_SWITCH_ID = new SwitchId("00:00:00:00:00:00:00:03");
    private static final SwitchId FAIL_DST_SWITCH_ID = new SwitchId("00:00:00:00:00:00:00:04");
    private static final String FLOW_ID = "test_flow";
    private static final String ANOTHER_FLOW_ID = "another_test_flow";

    @Rule
    public ExpectedException thrown = ExpectedException.none();

    private void defaultSetUp(SwitchId srcSwitchId, int srtPort, int srcVlan,
                              SwitchId dstSwitchId, int dstPort, int dstVlan, String flowId) {
        SwitchRepository switchRepository = mock(SwitchRepository.class);
        Switch srcSwitch = Switch.builder().switchId(srcSwitchId).build();
        Switch dstSwitch = Switch.builder().switchId(dstSwitchId).build();
        when(switchRepository.findById(eq(srcSwitchId))).thenReturn(
                Optional.of(srcSwitch));
        when(switchRepository.findById(eq(dstSwitchId))).thenReturn(
                Optional.of(dstSwitch));

<<<<<<< HEAD
        FlowPair flowPair = new FlowPair(flowId, srcSwitch, srtPort, srcVlan, dstSwitch, dstPort, dstVlan);

        FlowPairRepository flowPairRepository = mock(FlowPairRepository.class);
        when(flowPairRepository.findFlowIdsByEndpoint(eq(srcSwitchId), eq(srtPort)))
                .thenReturn(singletonList(flowPair));
        when(flowPairRepository.findFlowIdsByEndpoint(eq(dstSwitchId), eq(dstPort)))
                .thenReturn(singletonList(flowPair));
=======
        FlowPair flowPair = new FlowPair(flowId, srcSwitch, srtPort, srcVlan, dstSwitch, dstPort, dstVlan, 1);

        FlowRepository flowRepository = mock(FlowRepository.class);
        when(flowRepository.findByEndpoint(eq(srcSwitchId), eq(srtPort)))
                .thenReturn(singletonList(flowPair.getFlowEntity()));
        when(flowRepository.findByEndpoint(eq(dstSwitchId), eq(dstPort)))
                .thenReturn(singletonList(flowPair.getFlowEntity()));
>>>>>>> 5a046d34

        RepositoryFactory repositoryFactory = mock(RepositoryFactory.class);
        when(repositoryFactory.createSwitchRepository()).thenReturn(switchRepository);
        when(repositoryFactory.createFlowPairRepository()).thenReturn(flowPairRepository);

        target = new FlowValidator(repositoryFactory);
    }

    private void setUpWithValidateSwitch(SwitchId srcSwitchId, SwitchId dstSwitchId) {
        SwitchRepository switchRepository = mock(SwitchRepository.class);
        when(switchRepository.exists(eq(srcSwitchId))).thenReturn(true);
        when(switchRepository.exists(eq(dstSwitchId))).thenReturn(true);

        RepositoryFactory repositoryFactory = mock(RepositoryFactory.class);
        when(repositoryFactory.createSwitchRepository()).thenReturn(switchRepository);
        target = new FlowValidator(repositoryFactory);
    }

    @Test(expected = FlowValidationException.class)
    public void shouldFailIfSourceVlanIsZeroAndPortIsOccupied() throws FlowValidationException {
        defaultSetUp(SRC_SWITCH_ID, SRC_PORT, 0, DST_SWITCH_ID, DST_PORT, DST_VLAN, FLOW_ID);

        Switch srcSwitch = Switch.builder().switchId(SRC_SWITCH_ID).build();
        Switch dstSwitch = Switch.builder().switchId(new SwitchId("de:ad:be:af:de:ad:be:af")).build();

<<<<<<< HEAD
        FlowPair flowPair = new FlowPair(ANOTHER_FLOW_ID, srcSwitch, SRC_PORT, SRC_VLAN, dstSwitch, 0, 0);
        target.checkFlowForEndpointConflicts(flowPair.getForward());
=======
        FlowPair flowPair = new FlowPair(ANOTHER_FLOW_ID, srcSwitch, SRC_PORT, SRC_VLAN, dstSwitch, 0, 0, 1);
        target.checkFlowForEndpointConflicts(flowPair.getFlowEntity());
>>>>>>> 5a046d34
    }

    @Test(expected = FlowValidationException.class)
    public void shouldFailIfSourceVlanIsAlreadyOccupied() throws FlowValidationException {
        defaultSetUp(SRC_SWITCH_ID, SRC_PORT, SRC_VLAN, DST_SWITCH_ID, DST_PORT, DST_VLAN, FLOW_ID);

        Switch srcSwitch = Switch.builder().switchId(SRC_SWITCH_ID).build();
        Switch dstSwitch = Switch.builder().switchId(new SwitchId("de:ad:be:af:de:ad:be:af")).build();

<<<<<<< HEAD
        FlowPair flowPair = new FlowPair(ANOTHER_FLOW_ID, srcSwitch, SRC_PORT, SRC_VLAN, dstSwitch, 0, 0);
        target.checkFlowForEndpointConflicts(flowPair.getForward());
=======
        FlowPair flowPair = new FlowPair(ANOTHER_FLOW_ID, srcSwitch, SRC_PORT, SRC_VLAN, dstSwitch, 0, 0, 1);
        target.checkFlowForEndpointConflicts(flowPair.getFlowEntity());
>>>>>>> 5a046d34
    }

    @Test(expected = FlowValidationException.class)
    public void shouldFailIfSourceVlanIsAlreadyOccupiedAndRequestedSrcVlanIsZero() throws FlowValidationException {
        defaultSetUp(SRC_SWITCH_ID, SRC_PORT, SRC_VLAN, DST_SWITCH_ID, DST_PORT, 10, FLOW_ID);

        Switch srcSwitch = Switch.builder().switchId(SRC_SWITCH_ID).build();
        Switch dstSwitch = Switch.builder().switchId(new SwitchId("de:ad:be:af:de:ad:be:af")).build();

<<<<<<< HEAD
        FlowPair flowPair = new FlowPair(ANOTHER_FLOW_ID, srcSwitch, SRC_PORT, 0, dstSwitch, 0, 0);
        target.checkFlowForEndpointConflicts(flowPair.getForward());
=======
        FlowPair flowPair = new FlowPair(ANOTHER_FLOW_ID, srcSwitch, SRC_PORT, 0, dstSwitch, 0, 0, 1);
        target.checkFlowForEndpointConflicts(flowPair.getFlowEntity());
>>>>>>> 5a046d34
    }

    @Test
    public void shouldNotFailIfSourceVlanIsNotOccupied() throws FlowValidationException {
        defaultSetUp(SRC_SWITCH_ID, SRC_PORT, SRC_VLAN, DST_SWITCH_ID, DST_PORT, DST_VLAN, FLOW_ID);

        Switch srcSwitch = Switch.builder().switchId(SRC_SWITCH_ID).build();
        Switch dstSwitch = Switch.builder().switchId(DST_SWITCH_ID).build();

        FlowPair flowPair = new FlowPair(ANOTHER_FLOW_ID, srcSwitch, SRC_PORT, SRC_VLAN + 1,
<<<<<<< HEAD
                dstSwitch, DST_PORT, DST_VLAN + 1);
        target.checkFlowForEndpointConflicts(flowPair.getForward());
=======
                dstSwitch, DST_PORT, DST_VLAN + 1, 1);
        target.checkFlowForEndpointConflicts(flowPair.getFlowEntity());
>>>>>>> 5a046d34
    }

    @Test(expected = FlowValidationException.class)
    public void shouldFailIfDestinationVlanIsZeroAndPortIsOccupied() throws FlowValidationException {
        defaultSetUp(SRC_SWITCH_ID, SRC_PORT, SRC_VLAN, DST_SWITCH_ID, DST_PORT, 0, FLOW_ID);

        Switch srcSwitch = Switch.builder().switchId(SRC_SWITCH_ID).build();
        Switch dstSwitch = Switch.builder().switchId(DST_SWITCH_ID).build();

        FlowPair flowPair = new FlowPair(ANOTHER_FLOW_ID, srcSwitch, SRC_PORT, SRC_VLAN + 1,
<<<<<<< HEAD
                dstSwitch, DST_PORT, DST_VLAN);
        target.checkFlowForEndpointConflicts(flowPair.getForward());
=======
                dstSwitch, DST_PORT, DST_VLAN, 1);
        target.checkFlowForEndpointConflicts(flowPair.getFlowEntity());
>>>>>>> 5a046d34
    }

    @Test(expected = FlowValidationException.class)
    public void shouldFailIfDestinationVlanIsAlreadyOccupied() throws FlowValidationException {
        defaultSetUp(SRC_SWITCH_ID, SRC_PORT, SRC_VLAN, DST_SWITCH_ID, DST_PORT, DST_VLAN, FLOW_ID);

        Switch srcSwitch = Switch.builder().switchId(SRC_SWITCH_ID).build();
        Switch dstSwitch = Switch.builder().switchId(DST_SWITCH_ID).build();

        FlowPair flowPair = new FlowPair(ANOTHER_FLOW_ID, srcSwitch, SRC_PORT, SRC_VLAN + 1,
<<<<<<< HEAD
                dstSwitch, DST_PORT, DST_VLAN);
        target.checkFlowForEndpointConflicts(flowPair.getForward());
=======
                dstSwitch, DST_PORT, DST_VLAN, 1);
        target.checkFlowForEndpointConflicts(flowPair.getFlowEntity());
>>>>>>> 5a046d34
    }

    @Test
    public void shouldNotFailIfDestinationVlanIsNotOccupied() throws FlowValidationException {
        defaultSetUp(SRC_SWITCH_ID, SRC_PORT, SRC_VLAN, DST_SWITCH_ID, DST_PORT, DST_VLAN, FLOW_ID);

        Switch srcSwitch = Switch.builder().switchId(SRC_SWITCH_ID).build();
        Switch dstSwitch = Switch.builder().switchId(DST_SWITCH_ID).build();

        FlowPair flowPair = new FlowPair(ANOTHER_FLOW_ID, srcSwitch, SRC_PORT, SRC_VLAN + 1,
<<<<<<< HEAD
                dstSwitch, DST_PORT, DST_VLAN + 1);
        target.checkFlowForEndpointConflicts(flowPair.getForward());
=======
                dstSwitch, DST_PORT, DST_VLAN + 1, 1);
        target.checkFlowForEndpointConflicts(flowPair.getFlowEntity());
>>>>>>> 5a046d34
    }

    @Test(expected = FlowValidationException.class)
    public void shouldFailForNegativeBandwidth() throws FlowValidationException {
        defaultSetUp(SRC_SWITCH_ID, SRC_PORT, SRC_VLAN, DST_SWITCH_ID, DST_PORT, DST_VLAN, FLOW_ID);

        Switch srcSwitch = Switch.builder().switchId(SRC_SWITCH_ID).build();
        Switch dstSwitch = Switch.builder().switchId(DST_SWITCH_ID).build();

<<<<<<< HEAD
        FlowPair flowPair = new FlowPair(ANOTHER_FLOW_ID, srcSwitch, 0, 0, dstSwitch, 0, 0);
        flowPair.getForward().setBandwidth(-1);
        target.checkBandwidth(flowPair.getForward());
=======
        FlowPair flowPair = new FlowPair(ANOTHER_FLOW_ID, srcSwitch, 0, 0, dstSwitch, 0, 0, 1);
        flowPair.getForward().setBandwidth(-1);
        target.checkBandwidth(flowPair.getFlowEntity());
>>>>>>> 5a046d34
    }

    @Test
    public void shouldNotFailOnCheckSwitches() throws SwitchValidationException {
        setUpWithValidateSwitch(SRC_SWITCH_ID, DST_SWITCH_ID);

        Switch srcSwitch = Switch.builder().switchId(SRC_SWITCH_ID).build();
        Switch dstSwitch = Switch.builder().switchId(DST_SWITCH_ID).build();

<<<<<<< HEAD
        FlowPair flowPair = new FlowPair(ANOTHER_FLOW_ID, srcSwitch, 0, 0, dstSwitch, 0, 0);
        target.checkSwitchesExists(flowPair.getForward());
=======
        FlowPair flowPair = new FlowPair(ANOTHER_FLOW_ID, srcSwitch, 0, 0, dstSwitch, 0, 0, 1);
        target.checkSwitchesExists(flowPair.getFlowEntity());
>>>>>>> 5a046d34
    }

    @Test
    public void shouldNotFailOnSingleSwitchCheck() throws SwitchValidationException {
        setUpWithValidateSwitch(SRC_SWITCH_ID, SRC_SWITCH_ID);

        Switch srcSwitch = Switch.builder().switchId(SRC_SWITCH_ID).build();

<<<<<<< HEAD
        FlowPair flowPair = new FlowPair(ANOTHER_FLOW_ID, srcSwitch, 0, 0, srcSwitch, 0, 0);
        target.checkSwitchesExists(flowPair.getForward());
=======
        FlowPair flowPair = new FlowPair(ANOTHER_FLOW_ID, srcSwitch, 0, 0, srcSwitch, 0, 0, 1);
        target.checkSwitchesExists(flowPair.getFlowEntity());
>>>>>>> 5a046d34
    }

    @Test
    public void shouldFailOnSourceSwitchCheck() throws SwitchValidationException {
        setUpWithValidateSwitch(SRC_SWITCH_ID, DST_SWITCH_ID);

        Switch failSrcSwitch = Switch.builder().switchId(FAIL_SRC_SWITCH_ID).build();
        Switch dstSwitch = Switch.builder().switchId(DST_SWITCH_ID).build();

<<<<<<< HEAD
        FlowPair flowPair = new FlowPair(ANOTHER_FLOW_ID, failSrcSwitch, 0, 0, dstSwitch, 0, 0);
=======
        FlowPair flowPair = new FlowPair(ANOTHER_FLOW_ID, failSrcSwitch, 0, 0, dstSwitch, 0, 0, 1);
>>>>>>> 5a046d34

        String expectedMessage = String.format("Source switch %s is not connected to the controller",
                FAIL_SRC_SWITCH_ID);

        thrown.expect(SwitchValidationException.class);
        thrown.expectMessage(expectedMessage);
<<<<<<< HEAD
        target.checkSwitchesExists(flowPair.getForward());
=======
        target.checkSwitchesExists(flowPair.getFlowEntity());
>>>>>>> 5a046d34
    }

    @Test
    public void shouldFailOnDestinationSwitchCheck() throws SwitchValidationException {
        setUpWithValidateSwitch(SRC_SWITCH_ID, DST_SWITCH_ID);

        Switch srcSwitch = Switch.builder().switchId(SRC_SWITCH_ID).build();
        Switch failDestSwitch = Switch.builder().switchId(FAIL_DST_SWITCH_ID).build();

<<<<<<< HEAD
        FlowPair flowPair = new FlowPair(ANOTHER_FLOW_ID, srcSwitch, 0, 0, failDestSwitch, 0, 0);
=======
        FlowPair flowPair = new FlowPair(ANOTHER_FLOW_ID, srcSwitch, 0, 0, failDestSwitch, 0, 0, 1);
>>>>>>> 5a046d34

        String expectedMessage =
                String.format("Destination switch %s is not connected to the controller", FAIL_DST_SWITCH_ID);

        thrown.expect(SwitchValidationException.class);
        thrown.expectMessage(expectedMessage);

<<<<<<< HEAD
        target.checkSwitchesExists(flowPair.getForward());
=======
        target.checkSwitchesExists(flowPair.getFlowEntity());
>>>>>>> 5a046d34
    }

    @Test
    public void shouldFailOnSourceAndDestinationSwitchCheck() throws SwitchValidationException {
        setUpWithValidateSwitch(SRC_SWITCH_ID, DST_SWITCH_ID);

        Switch failSrcSwitch = Switch.builder().switchId(FAIL_SRC_SWITCH_ID).build();
        Switch failDestSwitch = Switch.builder().switchId(FAIL_DST_SWITCH_ID).build();

<<<<<<< HEAD
        FlowPair flowPair = new FlowPair(ANOTHER_FLOW_ID, failSrcSwitch, 0, 0, failDestSwitch, 0, 0);
=======
        FlowPair flowPair = new FlowPair(ANOTHER_FLOW_ID, failSrcSwitch, 0, 0, failDestSwitch, 0, 0, 1);
>>>>>>> 5a046d34

        String expectedMessage =
                String.format("Source switch %s and Destination switch %s are not connected to the controller",
                        FAIL_SRC_SWITCH_ID, FAIL_DST_SWITCH_ID);

        thrown.expect(SwitchValidationException.class);
        thrown.expectMessage(expectedMessage);

<<<<<<< HEAD
        target.checkSwitchesExists(flowPair.getForward());
=======
        target.checkSwitchesExists(flowPair.getFlowEntity());
>>>>>>> 5a046d34
    }

    @Test
    public void shouldFailOnOneSwitchFlowWithEqualPortsAndVlans() throws SwitchValidationException {
        RepositoryFactory repositoryFactory = mock(RepositoryFactory.class);
        target = new FlowValidator(repositoryFactory);

        Switch srcSwitch = Switch.builder().switchId(SRC_SWITCH_ID).build();

<<<<<<< HEAD
        FlowPair flowPair = new FlowPair(FLOW_ID, srcSwitch, SRC_PORT, SRC_VLAN, srcSwitch, SRC_PORT, SRC_VLAN);
=======
        FlowPair flowPair = new FlowPair(FLOW_ID, srcSwitch, SRC_PORT, SRC_VLAN, srcSwitch, SRC_PORT, SRC_VLAN, 1);
>>>>>>> 5a046d34

        String expectedMessage = "It is not allowed to create one-switch flow for the same ports and vlans";

        thrown.expect(SwitchValidationException.class);
        thrown.expectMessage(expectedMessage);

<<<<<<< HEAD
        target.checkOneSwitchFlowHasNoConflicts(flowPair.getForward());
=======
        target.checkOneSwitchFlowHasNoConflicts(flowPair.getFlowEntity());
>>>>>>> 5a046d34
    }

    @Test
    public void shouldNotFailOnOneSwitchFlowWithEqualPortsButDifferentVlans() throws SwitchValidationException {
        RepositoryFactory repositoryFactory = mock(RepositoryFactory.class);
        target = new FlowValidator(repositoryFactory);

        Switch srcSwitch = Switch.builder().switchId(SRC_SWITCH_ID).build();

<<<<<<< HEAD
        FlowPair flowPair = new FlowPair(FLOW_ID, srcSwitch, SRC_PORT, SRC_VLAN, srcSwitch, SRC_PORT, DST_VLAN);

        target.checkOneSwitchFlowHasNoConflicts(flowPair.getForward());
=======
        FlowPair flowPair = new FlowPair(FLOW_ID, srcSwitch, SRC_PORT, SRC_VLAN, srcSwitch, SRC_PORT, DST_VLAN, 1);

        target.checkOneSwitchFlowHasNoConflicts(flowPair.getFlowEntity());
>>>>>>> 5a046d34
    }

    @Test
    public void shouldNotFailOnOneSwitchFlowWithEqualVlansButDifferentPorts() throws SwitchValidationException {
        RepositoryFactory repositoryFactory = mock(RepositoryFactory.class);
        target = new FlowValidator(repositoryFactory);

        Switch srcSwitch = Switch.builder().switchId(SRC_SWITCH_ID).build();

<<<<<<< HEAD
        FlowPair flowPair = new FlowPair(FLOW_ID, srcSwitch, SRC_PORT, DST_PORT, srcSwitch, SRC_PORT, SRC_VLAN);

        target.checkOneSwitchFlowHasNoConflicts(flowPair.getForward());
=======
        FlowPair flowPair = new FlowPair(FLOW_ID, srcSwitch, SRC_PORT, DST_PORT, srcSwitch, SRC_PORT, SRC_VLAN, 1);

        target.checkOneSwitchFlowHasNoConflicts(flowPair.getFlowEntity());
>>>>>>> 5a046d34
    }
}<|MERGE_RESOLUTION|>--- conflicted
+++ resolved
@@ -23,7 +23,7 @@
 import org.openkilda.model.FlowPair;
 import org.openkilda.model.Switch;
 import org.openkilda.model.SwitchId;
-import org.openkilda.persistence.repositories.FlowPairRepository;
+import org.openkilda.persistence.repositories.FlowRepository;
 import org.openkilda.persistence.repositories.RepositoryFactory;
 import org.openkilda.persistence.repositories.SwitchRepository;
 
@@ -60,15 +60,6 @@
         when(switchRepository.findById(eq(dstSwitchId))).thenReturn(
                 Optional.of(dstSwitch));
 
-<<<<<<< HEAD
-        FlowPair flowPair = new FlowPair(flowId, srcSwitch, srtPort, srcVlan, dstSwitch, dstPort, dstVlan);
-
-        FlowPairRepository flowPairRepository = mock(FlowPairRepository.class);
-        when(flowPairRepository.findFlowIdsByEndpoint(eq(srcSwitchId), eq(srtPort)))
-                .thenReturn(singletonList(flowPair));
-        when(flowPairRepository.findFlowIdsByEndpoint(eq(dstSwitchId), eq(dstPort)))
-                .thenReturn(singletonList(flowPair));
-=======
         FlowPair flowPair = new FlowPair(flowId, srcSwitch, srtPort, srcVlan, dstSwitch, dstPort, dstVlan, 1);
 
         FlowRepository flowRepository = mock(FlowRepository.class);
@@ -76,11 +67,10 @@
                 .thenReturn(singletonList(flowPair.getFlowEntity()));
         when(flowRepository.findByEndpoint(eq(dstSwitchId), eq(dstPort)))
                 .thenReturn(singletonList(flowPair.getFlowEntity()));
->>>>>>> 5a046d34
 
         RepositoryFactory repositoryFactory = mock(RepositoryFactory.class);
         when(repositoryFactory.createSwitchRepository()).thenReturn(switchRepository);
-        when(repositoryFactory.createFlowPairRepository()).thenReturn(flowPairRepository);
+        when(repositoryFactory.createFlowRepository()).thenReturn(flowRepository);
 
         target = new FlowValidator(repositoryFactory);
     }
@@ -102,13 +92,8 @@
         Switch srcSwitch = Switch.builder().switchId(SRC_SWITCH_ID).build();
         Switch dstSwitch = Switch.builder().switchId(new SwitchId("de:ad:be:af:de:ad:be:af")).build();
 
-<<<<<<< HEAD
-        FlowPair flowPair = new FlowPair(ANOTHER_FLOW_ID, srcSwitch, SRC_PORT, SRC_VLAN, dstSwitch, 0, 0);
-        target.checkFlowForEndpointConflicts(flowPair.getForward());
-=======
         FlowPair flowPair = new FlowPair(ANOTHER_FLOW_ID, srcSwitch, SRC_PORT, SRC_VLAN, dstSwitch, 0, 0, 1);
         target.checkFlowForEndpointConflicts(flowPair.getFlowEntity());
->>>>>>> 5a046d34
     }
 
     @Test(expected = FlowValidationException.class)
@@ -118,13 +103,8 @@
         Switch srcSwitch = Switch.builder().switchId(SRC_SWITCH_ID).build();
         Switch dstSwitch = Switch.builder().switchId(new SwitchId("de:ad:be:af:de:ad:be:af")).build();
 
-<<<<<<< HEAD
-        FlowPair flowPair = new FlowPair(ANOTHER_FLOW_ID, srcSwitch, SRC_PORT, SRC_VLAN, dstSwitch, 0, 0);
-        target.checkFlowForEndpointConflicts(flowPair.getForward());
-=======
         FlowPair flowPair = new FlowPair(ANOTHER_FLOW_ID, srcSwitch, SRC_PORT, SRC_VLAN, dstSwitch, 0, 0, 1);
         target.checkFlowForEndpointConflicts(flowPair.getFlowEntity());
->>>>>>> 5a046d34
     }
 
     @Test(expected = FlowValidationException.class)
@@ -134,13 +114,8 @@
         Switch srcSwitch = Switch.builder().switchId(SRC_SWITCH_ID).build();
         Switch dstSwitch = Switch.builder().switchId(new SwitchId("de:ad:be:af:de:ad:be:af")).build();
 
-<<<<<<< HEAD
-        FlowPair flowPair = new FlowPair(ANOTHER_FLOW_ID, srcSwitch, SRC_PORT, 0, dstSwitch, 0, 0);
-        target.checkFlowForEndpointConflicts(flowPair.getForward());
-=======
         FlowPair flowPair = new FlowPair(ANOTHER_FLOW_ID, srcSwitch, SRC_PORT, 0, dstSwitch, 0, 0, 1);
         target.checkFlowForEndpointConflicts(flowPair.getFlowEntity());
->>>>>>> 5a046d34
     }
 
     @Test
@@ -151,13 +126,8 @@
         Switch dstSwitch = Switch.builder().switchId(DST_SWITCH_ID).build();
 
         FlowPair flowPair = new FlowPair(ANOTHER_FLOW_ID, srcSwitch, SRC_PORT, SRC_VLAN + 1,
-<<<<<<< HEAD
-                dstSwitch, DST_PORT, DST_VLAN + 1);
-        target.checkFlowForEndpointConflicts(flowPair.getForward());
-=======
                 dstSwitch, DST_PORT, DST_VLAN + 1, 1);
         target.checkFlowForEndpointConflicts(flowPair.getFlowEntity());
->>>>>>> 5a046d34
     }
 
     @Test(expected = FlowValidationException.class)
@@ -168,13 +138,8 @@
         Switch dstSwitch = Switch.builder().switchId(DST_SWITCH_ID).build();
 
         FlowPair flowPair = new FlowPair(ANOTHER_FLOW_ID, srcSwitch, SRC_PORT, SRC_VLAN + 1,
-<<<<<<< HEAD
-                dstSwitch, DST_PORT, DST_VLAN);
-        target.checkFlowForEndpointConflicts(flowPair.getForward());
-=======
                 dstSwitch, DST_PORT, DST_VLAN, 1);
         target.checkFlowForEndpointConflicts(flowPair.getFlowEntity());
->>>>>>> 5a046d34
     }
 
     @Test(expected = FlowValidationException.class)
@@ -185,13 +150,8 @@
         Switch dstSwitch = Switch.builder().switchId(DST_SWITCH_ID).build();
 
         FlowPair flowPair = new FlowPair(ANOTHER_FLOW_ID, srcSwitch, SRC_PORT, SRC_VLAN + 1,
-<<<<<<< HEAD
-                dstSwitch, DST_PORT, DST_VLAN);
-        target.checkFlowForEndpointConflicts(flowPair.getForward());
-=======
                 dstSwitch, DST_PORT, DST_VLAN, 1);
         target.checkFlowForEndpointConflicts(flowPair.getFlowEntity());
->>>>>>> 5a046d34
     }
 
     @Test
@@ -202,13 +162,8 @@
         Switch dstSwitch = Switch.builder().switchId(DST_SWITCH_ID).build();
 
         FlowPair flowPair = new FlowPair(ANOTHER_FLOW_ID, srcSwitch, SRC_PORT, SRC_VLAN + 1,
-<<<<<<< HEAD
-                dstSwitch, DST_PORT, DST_VLAN + 1);
-        target.checkFlowForEndpointConflicts(flowPair.getForward());
-=======
                 dstSwitch, DST_PORT, DST_VLAN + 1, 1);
         target.checkFlowForEndpointConflicts(flowPair.getFlowEntity());
->>>>>>> 5a046d34
     }
 
     @Test(expected = FlowValidationException.class)
@@ -218,15 +173,9 @@
         Switch srcSwitch = Switch.builder().switchId(SRC_SWITCH_ID).build();
         Switch dstSwitch = Switch.builder().switchId(DST_SWITCH_ID).build();
 
-<<<<<<< HEAD
-        FlowPair flowPair = new FlowPair(ANOTHER_FLOW_ID, srcSwitch, 0, 0, dstSwitch, 0, 0);
-        flowPair.getForward().setBandwidth(-1);
-        target.checkBandwidth(flowPair.getForward());
-=======
         FlowPair flowPair = new FlowPair(ANOTHER_FLOW_ID, srcSwitch, 0, 0, dstSwitch, 0, 0, 1);
         flowPair.getForward().setBandwidth(-1);
         target.checkBandwidth(flowPair.getFlowEntity());
->>>>>>> 5a046d34
     }
 
     @Test
@@ -236,13 +185,8 @@
         Switch srcSwitch = Switch.builder().switchId(SRC_SWITCH_ID).build();
         Switch dstSwitch = Switch.builder().switchId(DST_SWITCH_ID).build();
 
-<<<<<<< HEAD
-        FlowPair flowPair = new FlowPair(ANOTHER_FLOW_ID, srcSwitch, 0, 0, dstSwitch, 0, 0);
-        target.checkSwitchesExists(flowPair.getForward());
-=======
         FlowPair flowPair = new FlowPair(ANOTHER_FLOW_ID, srcSwitch, 0, 0, dstSwitch, 0, 0, 1);
         target.checkSwitchesExists(flowPair.getFlowEntity());
->>>>>>> 5a046d34
     }
 
     @Test
@@ -251,13 +195,8 @@
 
         Switch srcSwitch = Switch.builder().switchId(SRC_SWITCH_ID).build();
 
-<<<<<<< HEAD
-        FlowPair flowPair = new FlowPair(ANOTHER_FLOW_ID, srcSwitch, 0, 0, srcSwitch, 0, 0);
-        target.checkSwitchesExists(flowPair.getForward());
-=======
         FlowPair flowPair = new FlowPair(ANOTHER_FLOW_ID, srcSwitch, 0, 0, srcSwitch, 0, 0, 1);
         target.checkSwitchesExists(flowPair.getFlowEntity());
->>>>>>> 5a046d34
     }
 
     @Test
@@ -267,22 +206,14 @@
         Switch failSrcSwitch = Switch.builder().switchId(FAIL_SRC_SWITCH_ID).build();
         Switch dstSwitch = Switch.builder().switchId(DST_SWITCH_ID).build();
 
-<<<<<<< HEAD
-        FlowPair flowPair = new FlowPair(ANOTHER_FLOW_ID, failSrcSwitch, 0, 0, dstSwitch, 0, 0);
-=======
         FlowPair flowPair = new FlowPair(ANOTHER_FLOW_ID, failSrcSwitch, 0, 0, dstSwitch, 0, 0, 1);
->>>>>>> 5a046d34
 
         String expectedMessage = String.format("Source switch %s is not connected to the controller",
                 FAIL_SRC_SWITCH_ID);
 
         thrown.expect(SwitchValidationException.class);
         thrown.expectMessage(expectedMessage);
-<<<<<<< HEAD
-        target.checkSwitchesExists(flowPair.getForward());
-=======
-        target.checkSwitchesExists(flowPair.getFlowEntity());
->>>>>>> 5a046d34
+        target.checkSwitchesExists(flowPair.getFlowEntity());
     }
 
     @Test
@@ -292,11 +223,7 @@
         Switch srcSwitch = Switch.builder().switchId(SRC_SWITCH_ID).build();
         Switch failDestSwitch = Switch.builder().switchId(FAIL_DST_SWITCH_ID).build();
 
-<<<<<<< HEAD
-        FlowPair flowPair = new FlowPair(ANOTHER_FLOW_ID, srcSwitch, 0, 0, failDestSwitch, 0, 0);
-=======
         FlowPair flowPair = new FlowPair(ANOTHER_FLOW_ID, srcSwitch, 0, 0, failDestSwitch, 0, 0, 1);
->>>>>>> 5a046d34
 
         String expectedMessage =
                 String.format("Destination switch %s is not connected to the controller", FAIL_DST_SWITCH_ID);
@@ -304,11 +231,7 @@
         thrown.expect(SwitchValidationException.class);
         thrown.expectMessage(expectedMessage);
 
-<<<<<<< HEAD
-        target.checkSwitchesExists(flowPair.getForward());
-=======
-        target.checkSwitchesExists(flowPair.getFlowEntity());
->>>>>>> 5a046d34
+        target.checkSwitchesExists(flowPair.getFlowEntity());
     }
 
     @Test
@@ -318,11 +241,7 @@
         Switch failSrcSwitch = Switch.builder().switchId(FAIL_SRC_SWITCH_ID).build();
         Switch failDestSwitch = Switch.builder().switchId(FAIL_DST_SWITCH_ID).build();
 
-<<<<<<< HEAD
-        FlowPair flowPair = new FlowPair(ANOTHER_FLOW_ID, failSrcSwitch, 0, 0, failDestSwitch, 0, 0);
-=======
         FlowPair flowPair = new FlowPair(ANOTHER_FLOW_ID, failSrcSwitch, 0, 0, failDestSwitch, 0, 0, 1);
->>>>>>> 5a046d34
 
         String expectedMessage =
                 String.format("Source switch %s and Destination switch %s are not connected to the controller",
@@ -331,11 +250,7 @@
         thrown.expect(SwitchValidationException.class);
         thrown.expectMessage(expectedMessage);
 
-<<<<<<< HEAD
-        target.checkSwitchesExists(flowPair.getForward());
-=======
-        target.checkSwitchesExists(flowPair.getFlowEntity());
->>>>>>> 5a046d34
+        target.checkSwitchesExists(flowPair.getFlowEntity());
     }
 
     @Test
@@ -345,22 +260,14 @@
 
         Switch srcSwitch = Switch.builder().switchId(SRC_SWITCH_ID).build();
 
-<<<<<<< HEAD
-        FlowPair flowPair = new FlowPair(FLOW_ID, srcSwitch, SRC_PORT, SRC_VLAN, srcSwitch, SRC_PORT, SRC_VLAN);
-=======
         FlowPair flowPair = new FlowPair(FLOW_ID, srcSwitch, SRC_PORT, SRC_VLAN, srcSwitch, SRC_PORT, SRC_VLAN, 1);
->>>>>>> 5a046d34
 
         String expectedMessage = "It is not allowed to create one-switch flow for the same ports and vlans";
 
         thrown.expect(SwitchValidationException.class);
         thrown.expectMessage(expectedMessage);
 
-<<<<<<< HEAD
-        target.checkOneSwitchFlowHasNoConflicts(flowPair.getForward());
-=======
         target.checkOneSwitchFlowHasNoConflicts(flowPair.getFlowEntity());
->>>>>>> 5a046d34
     }
 
     @Test
@@ -370,15 +277,9 @@
 
         Switch srcSwitch = Switch.builder().switchId(SRC_SWITCH_ID).build();
 
-<<<<<<< HEAD
-        FlowPair flowPair = new FlowPair(FLOW_ID, srcSwitch, SRC_PORT, SRC_VLAN, srcSwitch, SRC_PORT, DST_VLAN);
-
-        target.checkOneSwitchFlowHasNoConflicts(flowPair.getForward());
-=======
         FlowPair flowPair = new FlowPair(FLOW_ID, srcSwitch, SRC_PORT, SRC_VLAN, srcSwitch, SRC_PORT, DST_VLAN, 1);
 
         target.checkOneSwitchFlowHasNoConflicts(flowPair.getFlowEntity());
->>>>>>> 5a046d34
     }
 
     @Test
@@ -388,14 +289,8 @@
 
         Switch srcSwitch = Switch.builder().switchId(SRC_SWITCH_ID).build();
 
-<<<<<<< HEAD
-        FlowPair flowPair = new FlowPair(FLOW_ID, srcSwitch, SRC_PORT, DST_PORT, srcSwitch, SRC_PORT, SRC_VLAN);
-
-        target.checkOneSwitchFlowHasNoConflicts(flowPair.getForward());
-=======
         FlowPair flowPair = new FlowPair(FLOW_ID, srcSwitch, SRC_PORT, DST_PORT, srcSwitch, SRC_PORT, SRC_VLAN, 1);
 
         target.checkOneSwitchFlowHasNoConflicts(flowPair.getFlowEntity());
->>>>>>> 5a046d34
     }
 }