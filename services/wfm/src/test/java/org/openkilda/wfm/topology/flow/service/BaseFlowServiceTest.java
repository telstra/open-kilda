/* Copyright 2018 Telstra Open Source
 *
 *   Licensed under the Apache License, Version 2.0 (the "License");
 *   you may not use this file except in compliance with the License.
 *   You may obtain a copy of the License at
 *
 *       http://www.apache.org/licenses/LICENSE-2.0
 *
 *   Unless required by applicable law or agreed to in writing, software
 *   distributed under the License is distributed on an "AS IS" BASIS,
 *   WITHOUT WARRANTIES OR CONDITIONS OF ANY KIND, either express or implied.
 *   See the License for the specific language governing permissions and
 *   limitations under the License.
 */

package org.openkilda.wfm.topology.flow.service;

import static org.junit.Assert.assertEquals;

import org.openkilda.model.FlowPair;
import org.openkilda.model.FlowStatus;
import org.openkilda.model.Switch;
import org.openkilda.model.SwitchId;
import org.openkilda.model.SwitchStatus;
import org.openkilda.persistence.repositories.FlowPairRepository;
import org.openkilda.persistence.repositories.SwitchRepository;
import org.openkilda.wfm.Neo4jBasedTest;

import org.junit.Test;

import java.util.Optional;

public class BaseFlowServiceTest extends Neo4jBasedTest {
    private static final SwitchId SWITCH_ID_1 = new SwitchId("00:00:00:00:00:00:00:01");
    private static final SwitchId SWITCH_ID_2 = new SwitchId("00:00:00:00:00:00:00:02");

    @Test
    public void shouldUpdateFlowStatus() {
        BaseFlowService flowService = new BaseFlowService(persistenceManager);
        FlowPairRepository flowPairRepository = persistenceManager.getRepositoryFactory().createFlowPairRepository();

        String flowId = "test-flow";
        FlowPair flowPair = new FlowPair(flowId,
                getOrCreateSwitch(SWITCH_ID_1), 1, 101,
<<<<<<< HEAD
                getOrCreateSwitch(SWITCH_ID_2), 2, 102);
=======
                getOrCreateSwitch(SWITCH_ID_2), 2, 102,
                1);
>>>>>>> 5a046d34
        flowPair.getForward().setBandwidth(0);
        flowPair.setStatus(FlowStatus.IN_PROGRESS);

        flowPairRepository.createOrUpdate(flowPair);

        flowService.updateFlowStatus(flowId, FlowStatus.UP);

<<<<<<< HEAD
        Optional<FlowPair> foundFlow = flowPairRepository.findFlowPairById(flowId);
=======
        Optional<FlowPair> foundFlow = flowPairRepository.findById(flowId);
>>>>>>> 5a046d34
        assertEquals(FlowStatus.UP, foundFlow.get().getForward().getStatus());
    }

    private Switch getOrCreateSwitch(SwitchId switchId) {
        SwitchRepository switchRepository = persistenceManager.getRepositoryFactory().createSwitchRepository();
        return switchRepository.findById(switchId).orElseGet(() -> {
            Switch sw = Switch.builder().switchId(switchId).status(SwitchStatus.ACTIVE).build();
            switchRepository.createOrUpdate(sw);
            return sw;
        });
    }
}<|MERGE_RESOLUTION|>--- conflicted
+++ resolved
@@ -42,12 +42,8 @@
         String flowId = "test-flow";
         FlowPair flowPair = new FlowPair(flowId,
                 getOrCreateSwitch(SWITCH_ID_1), 1, 101,
-<<<<<<< HEAD
-                getOrCreateSwitch(SWITCH_ID_2), 2, 102);
-=======
                 getOrCreateSwitch(SWITCH_ID_2), 2, 102,
                 1);
->>>>>>> 5a046d34
         flowPair.getForward().setBandwidth(0);
         flowPair.setStatus(FlowStatus.IN_PROGRESS);
 
@@ -55,11 +51,7 @@
 
         flowService.updateFlowStatus(flowId, FlowStatus.UP);
 
-<<<<<<< HEAD
-        Optional<FlowPair> foundFlow = flowPairRepository.findFlowPairById(flowId);
-=======
         Optional<FlowPair> foundFlow = flowPairRepository.findById(flowId);
->>>>>>> 5a046d34
         assertEquals(FlowStatus.UP, foundFlow.get().getForward().getStatus());
     }
 
