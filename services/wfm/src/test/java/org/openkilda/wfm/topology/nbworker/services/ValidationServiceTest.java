/* Copyright 2018 Telstra Open Source
 *
 *   Licensed under the Apache License, Version 2.0 (the "License");
 *   you may not use this file except in compliance with the License.
 *   You may obtain a copy of the License at
 *
 *       http://www.apache.org/licenses/LICENSE-2.0
 *
 *   Unless required by applicable law or agreed to in writing, software
 *   distributed under the License is distributed on an "AS IS" BASIS,
 *   WITHOUT WARRANTIES OR CONDITIONS OF ANY KIND, either express or implied.
 *   See the License for the specific language governing permissions and
 *   limitations under the License.
 */

package org.openkilda.wfm.topology.nbworker.services;

<<<<<<< HEAD
public class ValidationServiceTest {
    /*TODO: need to rewrite / adapt to wrappers
=======
import static org.junit.Assert.assertEquals;
import static org.junit.Assert.assertTrue;
import static org.mockito.ArgumentMatchers.any;
import static org.mockito.Mockito.mock;
import static org.mockito.Mockito.when;

import org.openkilda.messaging.info.rule.FlowEntry;
import org.openkilda.messaging.info.rule.SwitchFlowEntries;
import org.openkilda.messaging.info.switches.SyncRulesResponse;
import org.openkilda.model.Cookie;
import org.openkilda.model.FlowPath;
import org.openkilda.model.SwitchId;
import org.openkilda.persistence.repositories.FlowPathRepository;
import org.openkilda.persistence.repositories.RepositoryFactory;

import com.google.common.collect.ImmutableList;
import com.google.common.collect.ImmutableSet;
import org.junit.Test;

import java.util.ArrayList;
import java.util.HashSet;
import java.util.List;

public class ValidationServiceTest {

>>>>>>> 5a046d34
    @Test
    public void empty() {
        ValidationService validationService = new ValidationService(repositoryFactory().build());
        SyncRulesResponse response = validationService.validate(generateSwitchFlowEntries());
        assertTrue(response.getMissingRules().isEmpty());
        assertTrue(response.getProperRules().isEmpty());
        assertTrue(response.getExcessRules().isEmpty());
    }

    @Test
    public void simpleSegmentCookies() {
        ValidationService validationService =
                new ValidationService(repositoryFactory().withSegmentsCookies(2L, 3L).build());
        SyncRulesResponse response = validationService.validate(generateSwitchFlowEntries(1L, 2L));
        assertEquals(ImmutableList.of(3L), response.getMissingRules());
        assertEquals(ImmutableList.of(2L), response.getProperRules());
        assertEquals(ImmutableList.of(1L), response.getExcessRules());
    }

    @Test
    public void segmentAndIngressCookies() {
        ValidationService validationService =
                new ValidationService(repositoryFactory().withSegmentsCookies(2L).withIngressCookies(1L).build());
        SyncRulesResponse response = validationService.validate(generateSwitchFlowEntries(1L, 2L));
        assertTrue(response.getMissingRules().isEmpty());
        assertEquals(ImmutableSet.of(1L, 2L), new HashSet<>(response.getProperRules()));
        assertTrue(response.getExcessRules().isEmpty());
    }

    @Test
    public void ignoreDefaulRules() {
        ValidationService validationService = new ValidationService(repositoryFactory().build());
        SyncRulesResponse response = validationService.validate(generateSwitchFlowEntries(0x8000000000000002L));
        assertTrue(response.getMissingRules().isEmpty());
        assertTrue(response.getProperRules().isEmpty());
        assertTrue(response.getExcessRules().isEmpty());
    }

    private SwitchFlowEntries generateSwitchFlowEntries(long... cookies) {
        List<FlowEntry> flowEntryList = new ArrayList<>(cookies.length);
        for (long cookie : cookies) {
            flowEntryList.add(new FlowEntry(cookie, 0, 0, 0, 0, "", 0, 0, 0, 0, null, null, null));
        }
        return new SwitchFlowEntries(new SwitchId("00:10"), flowEntryList);
    }

    private RepositoryFactoryBuilder repositoryFactory() {
        return new RepositoryFactoryBuilder();
    }

    private static class RepositoryFactoryBuilder {
        private FlowPathRepository flowPathRepository = mock(FlowPathRepository.class);

        private long[] segmentsCookies = new long[0];
        private long[] ingressCookies = new long[0];

        private RepositoryFactoryBuilder withSegmentsCookies(long... cookies) {
            segmentsCookies = cookies;
            return this;
        }

        private RepositoryFactoryBuilder withIngressCookies(long... cookies) {
            ingressCookies = cookies;
            return this;
        }

        private RepositoryFactory build() {
            List<FlowPath> pathsBySegment = new ArrayList<>(segmentsCookies.length);
            for (long cookie : segmentsCookies) {
                FlowPath flowPath = mock(FlowPath.class);
                when(flowPath.getCookie()).thenReturn(new Cookie(cookie));
                pathsBySegment.add(flowPath);
            }
            List<FlowPath> flowPaths = new ArrayList<>(ingressCookies.length);
            for (long cookie : ingressCookies) {
                FlowPath flowPath = mock(FlowPath.class);
                when(flowPath.getCookie()).thenReturn(new Cookie(cookie));
                flowPaths.add(flowPath);
            }
<<<<<<< HEAD
            FlowPathRepository flowSegmentRepository = mock(FlowPathRepository.class);
            when(flowSegmentRepository.findByDestSwitchId(any())).thenReturn(flowSegments);
            FlowRepository flowRepository = mock(FlowRepository.class);
            when(flowRepository.findBySrcSwitchId(any())).thenReturn(flows);
=======
            when(flowPathRepository.findBySegmentDestSwitch(any())).thenReturn(pathsBySegment);
            when(flowPathRepository.findByEndpointSwitch(any())).thenReturn(flowPaths);

>>>>>>> 5a046d34
            RepositoryFactory repositoryFactory = mock(RepositoryFactory.class);
            when(repositoryFactory.createFlowPathRepository()).thenReturn(flowPathRepository);
            return repositoryFactory;
        }
    }*/
}<|MERGE_RESOLUTION|>--- conflicted
+++ resolved
@@ -15,10 +15,6 @@
 
 package org.openkilda.wfm.topology.nbworker.services;
 
-<<<<<<< HEAD
-public class ValidationServiceTest {
-    /*TODO: need to rewrite / adapt to wrappers
-=======
 import static org.junit.Assert.assertEquals;
 import static org.junit.Assert.assertTrue;
 import static org.mockito.ArgumentMatchers.any;
@@ -44,7 +40,6 @@
 
 public class ValidationServiceTest {
 
->>>>>>> 5a046d34
     @Test
     public void empty() {
         ValidationService validationService = new ValidationService(repositoryFactory().build());
@@ -124,19 +119,12 @@
                 when(flowPath.getCookie()).thenReturn(new Cookie(cookie));
                 flowPaths.add(flowPath);
             }
-<<<<<<< HEAD
-            FlowPathRepository flowSegmentRepository = mock(FlowPathRepository.class);
-            when(flowSegmentRepository.findByDestSwitchId(any())).thenReturn(flowSegments);
-            FlowRepository flowRepository = mock(FlowRepository.class);
-            when(flowRepository.findBySrcSwitchId(any())).thenReturn(flows);
-=======
             when(flowPathRepository.findBySegmentDestSwitch(any())).thenReturn(pathsBySegment);
             when(flowPathRepository.findByEndpointSwitch(any())).thenReturn(flowPaths);
 
->>>>>>> 5a046d34
             RepositoryFactory repositoryFactory = mock(RepositoryFactory.class);
             when(repositoryFactory.createFlowPathRepository()).thenReturn(flowPathRepository);
             return repositoryFactory;
         }
-    }*/
+    }
 }