/* Copyright 2017 Telstra Open Source
 *
 *   Licensed under the Apache License, Version 2.0 (the "License");
 *   you may not use this file except in compliance with the License.
 *   You may obtain a copy of the License at
 *
 *       http://www.apache.org/licenses/LICENSE-2.0
 *
 *   Unless required by applicable law or agreed to in writing, software
 *   distributed under the License is distributed on an "AS IS" BASIS,
 *   WITHOUT WARRANTIES OR CONDITIONS OF ANY KIND, either express or implied.
 *   See the License for the specific language governing permissions and
 *   limitations under the License.
 */

package org.openkilda.wfm.topology.flow;

import org.openkilda.messaging.info.event.PathInfoData;
import org.openkilda.messaging.model.Flow;
import org.openkilda.messaging.model.ImmutablePair;
import org.openkilda.pce.model.AvailableNetwork;
import org.openkilda.pce.provider.PathComputer;

import java.util.Collections;
import java.util.List;

public class PathComputerMock implements PathComputer {
    @Override
    public ImmutablePair<PathInfoData, PathInfoData> getPath(Flow flow, Strategy strategy) {
        return emptyPath();
    }

    @Override
    public ImmutablePair<PathInfoData, PathInfoData> getPath(Flow flow, AvailableNetwork network, Strategy strategy) {
        return emptyPath();
    }

    @Override
    public AvailableNetwork getAvailableNetwork(boolean ignoreBandwidth, int requestedBandwidth) {
        return new MockedAvailableNetwork();
    }

    private static ImmutablePair<PathInfoData, PathInfoData> emptyPath() {
        return new ImmutablePair<>(
                new PathInfoData(0L, Collections.emptyList()),
                new PathInfoData(0L, Collections.emptyList()));
    }

<<<<<<< HEAD
    @Override
    public List<Flow> getFlow(String flowId) {
        return Collections.emptyList();
=======
    private class MockedAvailableNetwork extends AvailableNetwork {
        MockedAvailableNetwork() {
            super(null);
        }

        @Override
        public void addIslsOccupiedByFlow(String flowId) {
        }
>>>>>>> 7df9d8dc
    }
}<|MERGE_RESOLUTION|>--- conflicted
+++ resolved
@@ -46,11 +46,11 @@
                 new PathInfoData(0L, Collections.emptyList()));
     }
 
-<<<<<<< HEAD
     @Override
     public List<Flow> getFlow(String flowId) {
         return Collections.emptyList();
-=======
+    }
+
     private class MockedAvailableNetwork extends AvailableNetwork {
         MockedAvailableNetwork() {
             super(null);
@@ -59,6 +59,5 @@
         @Override
         public void addIslsOccupiedByFlow(String flowId) {
         }
->>>>>>> 7df9d8dc
     }
 }