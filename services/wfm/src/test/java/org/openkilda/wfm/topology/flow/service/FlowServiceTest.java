--- conflicted
+++ resolved
@@ -41,18 +41,11 @@
 import org.openkilda.persistence.repositories.IslRepository;
 import org.openkilda.persistence.repositories.SwitchRepository;
 import org.openkilda.wfm.Neo4jBasedTest;
-<<<<<<< HEAD
-import org.openkilda.wfm.share.flow.resources.FlowResourcesConfig;
-import org.openkilda.wfm.share.flow.resources.FlowResourcesManager;
-import org.openkilda.wfm.share.flow.resources.ResourceAllocationException;
-import org.openkilda.wfm.topology.flow.service.FlowService.ReroutedFlow;
-=======
 import org.openkilda.wfm.error.FlowNotFoundException;
 import org.openkilda.wfm.share.flow.resources.FlowResourcesConfig;
 import org.openkilda.wfm.share.flow.resources.FlowResourcesManager;
 import org.openkilda.wfm.share.flow.resources.ResourceAllocationException;
 import org.openkilda.wfm.topology.flow.model.ReroutedFlow;
->>>>>>> 5a046d34
 import org.openkilda.wfm.topology.flow.validation.FlowValidationException;
 import org.openkilda.wfm.topology.flow.validation.FlowValidator;
 import org.openkilda.wfm.topology.flow.validation.SwitchValidationException;
@@ -156,49 +149,30 @@
 
         FlowResourcesConfig flowResourcesConfig = configurationProvider.getConfiguration(FlowResourcesConfig.class);
         FlowService flowService = new FlowService(persistenceManager,
-<<<<<<< HEAD
-                pathComputerFactory, new FlowResourcesManager(persistenceManager, flowResourcesConfig), flowValidator);
-=======
                 pathComputerFactory, new FlowResourcesManager(persistenceManager, flowResourcesConfig), flowValidator,
                 new FlowCommandFactory());
->>>>>>> 5a046d34
 
         String flowId = "test-flow";
         FlowPair flowPair = new FlowPair(flowId,
                 getOrCreateSwitch(SWITCH_ID_1), 1, 101,
-<<<<<<< HEAD
-                getOrCreateSwitch(SWITCH_ID_3), 2, 102);
-=======
                 getOrCreateSwitch(SWITCH_ID_3), 2, 102,
                 1);
->>>>>>> 5a046d34
         flowPair.getForward().setBandwidth(0);
         flowPair.setStatus(FlowStatus.IN_PROGRESS);
 
         when(pathComputer.getPath(any())).thenReturn(PATH_DIRECT_1_TO_3);
 
-<<<<<<< HEAD
-        flowService.createFlow(flowPair.getForward(), mock(FlowCommandSender.class));
-=======
         flowService.createFlow(flowPair.getFlowEntity(), null, mock(FlowCommandSender.class));
->>>>>>> 5a046d34
         flowService.updateFlowStatus(flowId, FlowStatus.UP);
 
         when(pathComputer.getPath(any(), eq(true))).thenReturn(PATH_1_TO_3_VIA_2);
 
         ReroutedFlow reroutedFlow = flowService.rerouteFlow(flowId, true, mock(FlowCommandSender.class));
         assertNotNull(reroutedFlow);
-<<<<<<< HEAD
-        checkSamePaths(PATH_1_TO_3_VIA_2.getForward(), reroutedFlow.getNewFlow().getForward().getFlowPath());
-
-        Optional<FlowPair> foundFlow = persistenceManager.getRepositoryFactory().createFlowPairRepository()
-                .findFlowPairById(flowId);
-=======
         checkSamePaths(PATH_1_TO_3_VIA_2.getForward(), reroutedFlow.getNewFlow().getFlowPath());
 
         Optional<FlowPair> foundFlow = persistenceManager.getRepositoryFactory().createFlowPairRepository()
                 .findById(flowId);
->>>>>>> 5a046d34
         assertEquals(flowPair.getForward().getFlowId(), foundFlow.get().getForward().getFlowId());
     }
 
