/* Copyright 2018 Telstra Open Source
 *
 *   Licensed under the Apache License, Version 2.0 (the "License");
 *   you may not use this file except in compliance with the License.
 *   You may obtain a copy of the License at
 *
 *       http://www.apache.org/licenses/LICENSE-2.0
 *
 *   Unless required by applicable law or agreed to in writing, software
 *   distributed under the License is distributed on an "AS IS" BASIS,
 *   WITHOUT WARRANTIES OR CONDITIONS OF ANY KIND, either express or implied.
 *   See the License for the specific language governing permissions and
 *   limitations under the License.
 */

package org.openkilda.wfm;

import org.openkilda.config.provider.PropertiesBasedConfigurationProvider;
import org.openkilda.persistence.PersistenceManager;
import org.openkilda.persistence.TransactionManager;
import org.openkilda.persistence.repositories.impl.Neo4jSessionFactory;
import org.openkilda.persistence.spi.PersistenceProvider;

import org.junit.After;
import org.junit.AfterClass;
import org.junit.BeforeClass;
import org.junit.ClassRule;
import org.junit.rules.TemporaryFolder;

import java.util.Properties;

public abstract class Neo4jBasedTest {

    private static EmbeddedNeo4jDatabase embeddedNeo4jDb;
    protected static TransactionManager txManager;
    protected static PersistenceManager persistenceManager;
    protected static PropertiesBasedConfigurationProvider configurationProvider;

    @ClassRule
    public static TemporaryFolder fsData = new TemporaryFolder();

    @BeforeClass
    public static void startEmbeddedNeo4j() {
        embeddedNeo4jDb = new EmbeddedNeo4jDatabase(fsData.getRoot());

        Properties configProps = new Properties();
        configProps.setProperty("neo4j.uri", embeddedNeo4jDb.getConnectionUri());
<<<<<<< HEAD
=======
        configProps.setProperty("neo4j.indexes.auto", "update"); // ask to create indexes/constraints if needed
>>>>>>> 5a046d34
        configurationProvider = new PropertiesBasedConfigurationProvider(configProps);

        persistenceManager =
                PersistenceProvider.getInstance().createPersistenceManager(configurationProvider);

        txManager = persistenceManager.getTransactionManager();
    }

    @AfterClass
    public static void stopEmbeddedNeo4j() {
        embeddedNeo4jDb.stop();
    }

    @After
    public void cleanUpNeo4j() {
        ((Neo4jSessionFactory) txManager).getSession().purgeDatabase();
    }
}<|MERGE_RESOLUTION|>--- conflicted
+++ resolved
@@ -45,10 +45,7 @@
 
         Properties configProps = new Properties();
         configProps.setProperty("neo4j.uri", embeddedNeo4jDb.getConnectionUri());
-<<<<<<< HEAD
-=======
         configProps.setProperty("neo4j.indexes.auto", "update"); // ask to create indexes/constraints if needed
->>>>>>> 5a046d34
         configurationProvider = new PropertiesBasedConfigurationProvider(configProps);
 
         persistenceManager =
