--- conflicted
+++ resolved
@@ -48,7 +48,6 @@
 import org.openkilda.model.Switch;
 import org.openkilda.model.SwitchId;
 import org.openkilda.model.SwitchProperties;
-import org.openkilda.model.SwitchStatus;
 import org.openkilda.model.TransitVlan;
 import org.openkilda.pce.Path;
 import org.openkilda.pce.Path.Segment;
@@ -107,15 +106,6 @@
 
         SwitchRepository switchRepository = mock(SwitchRepository.class);
         when(switchRepository.reload(any())).thenAnswer(invocation -> invocation.getArgument(0));
-<<<<<<< HEAD
-        when(switchRepository.findById(any(SwitchId.class))).thenAnswer((invocation) ->
-                Optional.of(Switch.builder()
-                        .switchId(invocation.getArgument(0))
-                        .status(SwitchStatus.ACTIVE)
-                        .features(Sets.newHashSet(SwitchFeature.METERS))
-                        .build()));
-=======
->>>>>>> 47b8eb15
         when(repositoryFactory.createSwitchRepository()).thenReturn(switchRepository);
 
         SwitchPropertiesRepository switchPropertiesRepository = mock(SwitchPropertiesRepository.class);
