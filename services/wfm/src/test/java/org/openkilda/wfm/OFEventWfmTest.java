--- conflicted
+++ resolved
@@ -218,50 +218,27 @@
         linkBolt.execute(tickTuple);
         linkBolt.execute(tickTuple);
 
-<<<<<<< HEAD
-        // 2 isls, 3 seconds interval, 9 seconds test duration == 6 discovery commands
-        // +2 discovery commands triggered by port up message
-        messagesExpected = 8;
-        messagesReceived = outputCollectorMock.getMessagesCount(config.getKafkaTopoDiscoTopic());
-        Assert.assertEquals(messagesExpected, messagesReceived);
-
-        // "isl discovered" x1, "discovery failed" x1
-        messagesExpected = 10;
-        messagesReceived = outputCollectorMock.getMessagesCount(config.getKafkaTopoDiscoTopic());
-=======
         // 1 isls, 3 seconds interval, 9 seconds test duration == 3 discovery commands
         // there is only 1 isl each cycle because of isl filter
         messagesExpected = 3;
-        messagesReceived = outputCollectorMock.getMessagesCount(config.getKafkaDiscoveryTopic());
+        messagesReceived = outputCollectorMock.getMessagesCount(config.getKafkaTopoDiscoTopic());
         Assert.assertEquals(messagesExpected, messagesReceived);
 
         // "isl discovered" x1
         messagesExpected = 1;
-        messagesReceived = outputCollectorMock.getMessagesCount(config.getKafkaOutputTopic());
->>>>>>> d3d7a1ed
-        Assert.assertEquals(messagesExpected, messagesReceived);
-
-        linkBolt.execute(tickTuple);
-
-<<<<<<< HEAD
-        // +2 discovery commands
-        messagesExpected = 12;
-        messagesReceived = outputCollectorMock.getMessagesCount(config.getKafkaTopoDiscoTopic());
-        Assert.assertEquals(messagesExpected, messagesReceived);
-
-        // +2 discovery fails
-        messagesExpected = 14;
-        messagesReceived = outputCollectorMock.getMessagesCount(config.getKafkaTopoDiscoTopic());
-=======
+        messagesReceived = outputCollectorMock.getMessagesCount(config.getKafkaTopoDiscoTopic());
+        Assert.assertEquals(messagesExpected, messagesReceived);
+
+        linkBolt.execute(tickTuple);
+
         // no new discovery commands
         messagesExpected = 3;
-        messagesReceived = outputCollectorMock.getMessagesCount(config.getKafkaDiscoveryTopic());
+        messagesReceived = outputCollectorMock.getMessagesCount(config.getKafkaTopoDiscoTopic());
         Assert.assertEquals(messagesExpected, messagesReceived);
 
         // +1 discovery fails
         messagesExpected = 2;
-        messagesReceived = outputCollectorMock.getMessagesCount(config.getKafkaOutputTopic());
->>>>>>> d3d7a1ed
+        messagesReceived = outputCollectorMock.getMessagesCount(config.getKafkaTopoDiscoTopic());
         Assert.assertEquals(messagesExpected, messagesReceived);
     }
 
