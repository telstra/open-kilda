<project xmlns="http://maven.apache.org/POM/4.0.0"
         xmlns:xsi="http://www.w3.org/2001/XMLSchema-instance"
         xsi:schemaLocation="http://maven.apache.org/POM/4.0.0 http://maven.apache.org/maven-v4_0_0.xsd">
    <modelVersion>4.0.0</modelVersion>
    <groupId>org.openkilda.wfm</groupId>
    <artifactId>WorkflowManager</artifactId>
    <packaging>jar</packaging>
    <version>1.0-SNAPSHOT</version>
    <name>WFM</name>
    <url>https://bitbucket.org/openkilda/controller/wiki/Home</url>

    <properties>
        <project.build.sourceEncoding>UTF-8</project.build.sourceEncoding>
        <project.reporting.outputEncoding>UTF-8</project.reporting.outputEncoding>
        <project.java.version>1.8</project.java.version>
        <maven.compiler.source>1.8</maven.compiler.source>
        <maven.compiler.target>1.8</maven.compiler.target>

        <openflowj.version>3.2.0-kilda-2</openflowj.version>
        <storm.version>1.1.0</storm.version>
        <messaging.version>1.0-SNAPSHOT</messaging.version>
        <pce.version>1.0-SNAPSHOT</pce.version>
        <jackson.version>2.8.8</jackson.version>
        <jersey.version>2.25.1</jersey.version>
        <kafka.version>0.10.2.1</kafka.version>
        <provided.scope>provided</provided.scope>
        <neo4j.version>3.3.3</neo4j.version>
        <neo4j.java.driver.version>1.5.1</neo4j.java.driver.version>
        <lombok.version>1.16.20</lombok.version>
        <aspectj.version>1.8.13</aspectj.version>
<<<<<<< HEAD

        <aspectj-maven-plugin.version>1.11</aspectj-maven-plugin.version>
        <maven-checkstyle-plugin.version>3.0.0</maven-checkstyle-plugin.version>
        <puppycrawl-tools-checkstyle.version>8.8</puppycrawl-tools-checkstyle.version>
=======
        <commons.collection.version>4.1</commons.collection.version>

        <aspectj-maven-plugin.version>1.11</aspectj-maven-plugin.version>
        <maven-checkstyle-plugin.version>3.0.0</maven-checkstyle-plugin.version>
        <puppycrawl-tools-checkstyle.version>8.10</puppycrawl-tools-checkstyle.version>
>>>>>>> 127df273
    </properties>

    <profiles>
        <profile>
            <id>local</id>
            <properties>
                    <provided.scope>compile</provided.scope>
            </properties>
        </profile>
        <profile>
            <id>remote</id>
            <properties>
                    <provided.scope>provided</provided.scope>
            </properties>
        </profile>
    </profiles>

    <dependencies>
        <dependency>
            <groupId>org.neo4j.driver</groupId>
            <artifactId>neo4j-java-driver</artifactId>
            <version>${neo4j.java.driver.version}</version>
        </dependency>
        <dependency>
            <groupId>org.openkilda</groupId>
            <artifactId>messaging</artifactId>
            <version>${messaging.version}</version>
        </dependency>
        <dependency>
            <groupId>org.openkilda</groupId>
            <artifactId>pce</artifactId>
            <version>${pce.version}</version>
            <exclusions>
                <exclusion>
                    <groupId>org.slf4j</groupId>
                    <artifactId>slf4j-log4j12</artifactId>
                </exclusion>
                <exclusion>
                    <groupId>org.glassfish.jersey.core</groupId>
                    <artifactId>jersey-client</artifactId>
                </exclusion>
                <exclusion>
                    <groupId>javax.ws.rs</groupId>
                    <artifactId>javax.ws.rs-api</artifactId>
                </exclusion>
            </exclusions>
        </dependency>
        <dependency>
            <groupId>org.projectfloodlight</groupId>
            <artifactId>openflowj</artifactId>
            <version>${openflowj.version}</version>
            <exclusions>
                <exclusion>
                    <groupId>ch.qos.logback</groupId>
                    <artifactId>logback-core</artifactId>
                </exclusion>
                <exclusion>
                    <groupId>ch.qos.logback</groupId>
                    <artifactId>logback-classic</artifactId>
                </exclusion>
            </exclusions>
        </dependency>

        <dependency>
            <groupId>org.apache.storm</groupId>
            <artifactId>storm-core</artifactId>
            <version>${storm.version}</version>
            <scope>${provided.scope}</scope>
        </dependency>
        <dependency>
            <groupId>org.apache.storm</groupId>
            <artifactId>storm-kafka-client</artifactId>
            <version>${storm.version}</version>
        </dependency>
        <dependency>
            <groupId>org.apache.storm</groupId>
            <artifactId>storm-opentsdb</artifactId>
            <version>${storm.version}</version>
            <exclusions>
                <exclusion>
                    <groupId>com.google.guava</groupId>
                    <artifactId>guava</artifactId>
                </exclusion>
                <exclusion>
                    <groupId>com.fasterxml.jackson.core</groupId>
                    <artifactId>jackson-databind</artifactId>
                </exclusion>
                <exclusion>
                    <groupId>com.fasterxml.jackson.core</groupId>
                    <artifactId>jackson-annotations</artifactId>
                </exclusion>
                <exclusion>
                    <groupId>com.fasterxml.jackson.core</groupId>
                    <artifactId>jackson-core</artifactId>
                </exclusion>
                <exclusion>
                    <groupId>org.glassfish.jersey.core</groupId>
                    <artifactId>jersey-client</artifactId>
                </exclusion>
                <exclusion>
                    <groupId>org.glassfish.jersey.connectors</groupId>
                    <artifactId>jersey-apache-connector</artifactId>
                </exclusion>
            </exclusions>
        </dependency>

        <dependency>
            <groupId>org.apache.commons</groupId>
            <artifactId>commons-lang3</artifactId>
            <version>3.7</version>
        </dependency>
        <dependency>
            <groupId>org.apache.commons</groupId>
            <artifactId>commons-collections4</artifactId>
            <version>${commons.collection.version}</version>
        </dependency>

        <dependency>
            <groupId>com.fasterxml.jackson.jaxrs</groupId>
            <artifactId>jackson-jaxrs-json-provider</artifactId>
            <version>${jackson.version}</version>
        </dependency>
        <dependency>
            <groupId>org.glassfish.jersey.media</groupId>
            <artifactId>jersey-media-json-jackson</artifactId>
            <version>${jersey.version}</version>
        </dependency>
        <dependency>
            <groupId>org.glassfish.jersey.core</groupId>
            <artifactId>jersey-client</artifactId>
            <version>${jersey.version}</version>
        </dependency>
        <dependency>
            <groupId>org.glassfish.jersey.connectors</groupId>
            <artifactId>jersey-apache-connector</artifactId>
            <version>${jersey.version}</version>
        </dependency>

        <dependency>
            <groupId>args4j</groupId>
            <artifactId>args4j</artifactId>
            <version>2.33</version>
        </dependency>

        <!-- TODO: kafka_2.10 holds the old clients, replace with kafka-clients -->
        <dependency>
            <groupId>org.apache.kafka</groupId>
            <artifactId>kafka-clients</artifactId>
            <version>${kafka.version}</version>
            <exclusions>
                <exclusion>
                    <groupId>org.slf4j</groupId>
                    <artifactId>slf4j-log4j12</artifactId>
                </exclusion>
                <exclusion>
                    <groupId>log4j</groupId>
                    <artifactId>log4j</artifactId>
                </exclusion>
            </exclusions>
        </dependency>

        <dependency>
            <groupId>org.apache.kafka</groupId>
            <artifactId>kafka_2.11</artifactId>
            <version>${kafka.version}</version>
            <exclusions>
                <exclusion>
                    <groupId>org.slf4j</groupId>
                    <artifactId>slf4j-log4j12</artifactId>
                </exclusion>
                <exclusion>
                    <groupId>log4j</groupId>
                    <artifactId>log4j</artifactId>
                </exclusion>
            </exclusions>
        </dependency>

        <!-- Add a dependency on the Flux framework -->
        <dependency>
            <groupId>org.apache.storm</groupId>
            <artifactId>flux-core</artifactId>
            <version>${storm.version}</version>
        </dependency>
        <!-- Flux Wrappers include -->
        <dependency>
            <groupId>org.apache.storm</groupId>
            <artifactId>flux-wrappers</artifactId>
            <version>${storm.version}</version>
        </dependency>

        <!-- ~~~~~~~ -->
        <!-- TESTING -->
        <!-- ~~~~~~~ -->

        <dependency>
            <groupId>junit</groupId>
            <artifactId>junit</artifactId>
            <version>4.12</version>
            <scope>test</scope>
        </dependency>
        <dependency>
            <groupId>org.apache.curator</groupId>
            <artifactId>curator-test</artifactId>
            <version>2.8.0</version>
            <scope>test</scope>
        </dependency>
        <dependency>
            <groupId>org.jetbrains</groupId>
            <artifactId>annotations</artifactId>
            <version>15.0</version>
        </dependency>
        <dependency>
            <groupId>org.jacoco</groupId>
            <artifactId>jacoco-maven-plugin</artifactId>
            <version>0.7.9</version>
        </dependency>
        <dependency>
            <groupId>org.mockito</groupId>
            <artifactId>mockito-core</artifactId>
            <version>2.8.47</version>
            <scope>test</scope>
        </dependency>
        <dependency>
            <groupId>org.mock-server</groupId>
            <artifactId>mockserver-netty</artifactId>
            <version>3.11</version>
            <scope>test</scope>
            <exclusions>
                <exclusion>
                    <groupId>io.netty</groupId>
                    <artifactId>*</artifactId>
                </exclusion>
                <exclusion>
                    <groupId>ch.qos.logback</groupId>
                    <artifactId>logback-core</artifactId>
                </exclusion>
                <exclusion>
                    <groupId>ch.qos.logback</groupId>
                    <artifactId>logback-classic</artifactId>
                </exclusion>
            </exclusions>
        </dependency>
        <dependency>
            <groupId>io.netty</groupId>
            <artifactId>netty-all</artifactId>
            <version>4.1.13.Final</version>
            <scope>test</scope>
        </dependency>
        <dependency>
            <groupId>org.projectlombok</groupId>
            <artifactId>lombok</artifactId>
            <version>${lombok.version}</version>
            <scope>provided</scope>
        </dependency>


        <dependency>
            <groupId>org.aspectj</groupId>
            <artifactId>aspectjrt</artifactId>
            <version>${aspectj.version}</version>
        </dependency>
        <dependency>
            <groupId>com.google.code.gson</groupId>
            <artifactId>gson</artifactId>
            <version>2.8.2</version>
        </dependency>
    </dependencies>


    <build>
        <pluginManagement>
            <plugins>
                <plugin>
                    <groupId>org.apache.maven.plugins</groupId>
                    <artifactId>maven-checkstyle-plugin</artifactId>
                    <version>${maven-checkstyle-plugin.version}</version>
                    <dependencies>
                        <dependency>
                            <groupId>com.puppycrawl.tools</groupId>
                            <artifactId>checkstyle</artifactId>
                            <version>${puppycrawl-tools-checkstyle.version}</version>
                        </dependency>
                    </dependencies>
                    <executions>
                        <execution>
                            <id>checkstyle-validation</id>
                            <phase>validate</phase>
                            <goals>
                                <goal>check</goal>
                            </goals>
                        </execution>
                    </executions>
                    <configuration>
                        <consoleOutput>true</consoleOutput>
                        <configLocation>src/checkstyle/checkstyle.xml</configLocation>
                        <headerLocation>src/checkstyle/checkstyle-header.txt</headerLocation>
                        <suppressionsLocation>src/checkstyle/checkstyle-suppress-known-issues.xml</suppressionsLocation>
                        <failOnViolation>true</failOnViolation>
                        <violationSeverity>warning</violationSeverity>
                        <includeTestSourceDirectory>true</includeTestSourceDirectory>
                    </configuration>
                </plugin>
            </plugins>
        </pluginManagement>

        <plugins>
            <plugin>
                <groupId>org.apache.maven.plugins</groupId>
                <artifactId>maven-compiler-plugin</artifactId>
                <version>3.6.1</version>
                <configuration>
                    <source>1.8</source>
                    <target>1.8</target>
                </configuration>
            </plugin>

            <plugin>
                <groupId>org.codehaus.mojo</groupId>
                <artifactId>exec-maven-plugin</artifactId>
                <version>1.6.0</version>
                <executions>
                    <execution>
                        <goals>
                            <goal>exec</goal>
                        </goals>
                    </execution>
                </executions>
                <configuration>
                    <executable>java</executable>
                    <includeProjectDependencies>true</includeProjectDependencies>
                    <includePluginDependencies>false</includePluginDependencies>
                    <classpathScope>compile</classpathScope>
                    <!-- storm.topology will be passed in during invocation -->
                    <mainClass>org.apache.storm.flux.Flux</mainClass>
                </configuration>
            </plugin>

            <plugin>
                <artifactId>maven-assembly-plugin</artifactId>
                <configuration>
                    <descriptorRefs>
                        <descriptorRef>jar-with-dependencies</descriptorRef>
                    </descriptorRefs>
                    <archive>
                        <manifest>
                            <mainClass>org.openkilda.wfm.topology.splitter.OFEventSplitterTopology</mainClass>
                        </manifest>
                    </archive>
                </configuration>
                <!--<dependencySets>-->
                    <!--<dependencySet>-->
                        <!--<excludes>-->
                            <!--<exclude>log4j:log4j</exclude>-->
                        <!--</excludes>-->
                    <!--</dependencySet>-->
                <!--</dependencySets>-->
            </plugin>

            <!-- build an uber jar -->
            <!--<plugin>-->
                <!--<groupId>org.apache.maven.plugins</groupId>-->
                <!--<artifactId>maven-shade-plugin</artifactId>-->
                <!--<version>2.3</version>-->
                <!--<configuration>-->
                    <!--<createDependencyReducedPom>true</createDependencyReducedPom>-->
                <!--</configuration>-->
                <!--<executions>-->
                    <!--<execution>-->
                        <!--<phase>package</phase>-->
                        <!--<goals>-->
                            <!--<goal>shade</goal>-->
                        <!--</goals>-->
                        <!--<configuration>-->
                            <!--<transformers>-->
                                <!--<transformer-->
                                        <!--implementation="org.apache.maven.plugins.shade.resource.ServicesResourceTransformer"/>-->
                                <!--<transformer-->
                                        <!--implementation="org.apache.maven.plugins.shade.resource.ManifestResourceTransformer">-->
                                    <!--<mainClass>org.apache.storm.flux.Flux</mainClass>-->
                                <!--</transformer>-->
                            <!--</transformers>-->
                        <!--</configuration>-->
                    <!--</execution>-->
                <!--</executions>-->
            <!--</plugin>-->


            <!--<plugin>-->
                <!--<groupId>org.apache.maven.plugins</groupId>-->
                <!--<artifactId>maven-shade-plugin</artifactId>-->
                <!--<version>2.3</version>-->
                <!--<configuration>-->
                    <!--<transformers>-->
                        <!--&lt;!&ndash; Keep us from getting a "can't overwrite file error" &ndash;&gt;-->
                        <!--<transformer-->
                                <!--implementation="org.apache.maven.plugins.shade.resource.ApacheLicenseResourceTransformer"/>-->
                        <!--<transformer-->
                                <!--implementation="org.apache.maven.plugins.shade.resource.ServicesResourceTransformer"/>-->
                        <!--&lt;!&ndash; We're using Flux, so refer to it as main &ndash;&gt;-->
                        <!--<transformer-->
                                <!--implementation="org.apache.maven.plugins.shade.resource.ManifestResourceTransformer">-->
                            <!--<mainClass>org.apache.storm.flux.Flux</mainClass>-->
                        <!--</transformer>-->
                    <!--</transformers>-->
                    <!--&lt;!&ndash; Keep us from getting a bad signature error &ndash;&gt;-->
                    <!--<filters>-->
                        <!--<filter>-->
                            <!--<artifact>*:*</artifact>-->
                            <!--<excludes>-->
                                <!--<exclude>META-INF/*.SF</exclude>-->
                                <!--<exclude>META-INF/*.DSA</exclude>-->
                                <!--<exclude>META-INF/*.RSA</exclude>-->
                            <!--</excludes>-->
                        <!--</filter>-->
                    <!--</filters>-->
                <!--</configuration>-->
                <!--<executions>-->
                    <!--<execution>-->
                        <!--<phase>package</phase>-->
                        <!--<goals>-->
                            <!--<goal>shade</goal>-->
                        <!--</goals>-->
                    <!--</execution>-->
                <!--</executions>-->
            <!--</plugin>-->
            <plugin>
                <groupId>org.jacoco</groupId>
                <artifactId>jacoco-maven-plugin</artifactId>
                <version>0.7.9</version>
                <configuration>
                    <outputDirectory>${project.build.directory}/jacoco</outputDirectory>
                    <destFile>${project.build.directory}/coverage-reports/jacoco-unit.exec</destFile>
                    <dataFile>${project.build.directory}/coverage-reports/jacoco-unit.exec</dataFile>
                </configuration>
                <executions>
                    <execution>
                        <id>pre-test</id>
                        <goals>
                            <goal>prepare-agent</goal>
                        </goals>
                    </execution>
                    <execution>
                        <id>post-test</id>
                        <phase>package</phase>
                        <goals>
                            <goal>report</goal>
                        </goals>
                    </execution>
                </executions>
            </plugin>
            <plugin>
                <groupId>org.apache.maven.plugins</groupId>
                <artifactId>maven-surefire-plugin</artifactId>
                <version>2.20</version>
                <configuration>
                    <redirectTestOutputToFile>true</redirectTestOutputToFile>
                    <reportsDirectory>${project.build.directory}/junit</reportsDirectory>
                    <runOrder>alphabetical</runOrder>
                </configuration>
            </plugin>
            <plugin>
                <groupId>org.apache.maven.plugins</groupId>
                <artifactId>maven-checkstyle-plugin</artifactId>
            </plugin>

            <plugin>
                <groupId>org.codehaus.mojo</groupId>
                <artifactId>aspectj-maven-plugin</artifactId>
                <version>${aspectj-maven-plugin.version}</version>
                <configuration>
                    <complianceLevel>1.8</complianceLevel>
                    <source>1.8</source>
                    <target>1.8</target>
                    <showWeaveInfo>true</showWeaveInfo>
                    <forceAjcCompile>true</forceAjcCompile>
                    <sources/>
                    <weaveDirectories>
                        <weaveDirectory>${project.build.directory}/classes</weaveDirectory>
                    </weaveDirectories>
                </configuration>
                <dependencies>
                    <dependency>
                        <groupId>org.aspectj</groupId>
                        <artifactId>aspectjrt</artifactId>
                        <version>${aspectj.version}</version>
                    </dependency>
                    <dependency>
                        <groupId>org.aspectj</groupId>
                        <artifactId>aspectjtools</artifactId>
                        <version>${aspectj.version}</version>
                    </dependency>
                </dependencies>
                <executions>
                    <execution>
                        <phase>process-classes</phase>
                        <goals>
                            <goal>compile</goal>
                            <goal>test-compile</goal>
                        </goals>
                    </execution>
                </executions>
            </plugin>
        </plugins>
    </build>

</project><|MERGE_RESOLUTION|>--- conflicted
+++ resolved
@@ -28,18 +28,11 @@
         <neo4j.java.driver.version>1.5.1</neo4j.java.driver.version>
         <lombok.version>1.16.20</lombok.version>
         <aspectj.version>1.8.13</aspectj.version>
-<<<<<<< HEAD
-
-        <aspectj-maven-plugin.version>1.11</aspectj-maven-plugin.version>
-        <maven-checkstyle-plugin.version>3.0.0</maven-checkstyle-plugin.version>
-        <puppycrawl-tools-checkstyle.version>8.8</puppycrawl-tools-checkstyle.version>
-=======
         <commons.collection.version>4.1</commons.collection.version>
 
         <aspectj-maven-plugin.version>1.11</aspectj-maven-plugin.version>
         <maven-checkstyle-plugin.version>3.0.0</maven-checkstyle-plugin.version>
         <puppycrawl-tools-checkstyle.version>8.10</puppycrawl-tools-checkstyle.version>
->>>>>>> 127df273
     </properties>
 
     <profiles>
