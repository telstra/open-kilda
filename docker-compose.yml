version: '2.1'
services:

#  hello-world:
#    build:
#      context: .
#      dockerfile:  services/hello-world/Dockerfile
#    image: "kilda/hello-world:${full_build_number:-latest}"
#    command: /app/helloworld.sh
#    env_file:
#      - services/hello-world/variables.env

  mininet:
    build:
      context: .
      dockerfile:  services/mininet/Dockerfile
    image: "kilda/mininet:${full_build_number:-latest}"
    command: /app/startup
    env_file:
      - services/mininet/variables.env
    ports:
      - "38080:38080"
    links:
      - floodlight:kilda
    privileged: true

  neo4j:
    build:
      context: .
      dockerfile:  services/neo4j/Dockerfile
    image: "kilda/neo4j:${full_build_number:-latest}"
    command: neo4j console
    ports:
      - "7474:7474"
      - "7687:7687"
    healthcheck:
      test: ["CMD-SHELL", "curl --fail http://localhost:7474/"]
      interval: 30s
      timeout: 10s
      retries: 3

  topology-engine:
    build:
      context: .
      dockerfile:  services/topology-engine/Dockerfile
    image: "kilda/topology-engine:${full_build_number:-latest}"
    command: ./entrypoint.sh
    volumes:
      - app_server_data:/var/data
    ports:
      - "80:80"
    links:
      - neo4j
      - kafka:kafka.pendev
<<<<<<< HEAD
    environment:
      neo4jhost: 'neo4j'
      neo4juser: 'neo4j'
      neo4jpass: 'temppass'
      neo4jbolt: 'http://neo4j:7474/db/data/cypher'
      bootstrapServer: 'kafka.pendev:9092'
      topic: 'kilda-test'
=======
    depends_on:
      kafka:
        condition: service_healthy
      neo4j:
        condition: service_healthy
>>>>>>> 0fa8b8d1

  zookeeper:
    build:
      context: .
      dockerfile:  services/zookeeper/Dockerfile
    image: "kilda/zookeeper:${full_build_number:-latest}"
    command: /opt/zookeeper/bin/zkServer.sh start-foreground
    ports:
      - "2181:2181"
    healthcheck:
      test: ["CMD-SHELL", "jps | grep --silent QuorumPeer"]
      interval: 30s
      timeout: 10s
      retries: 3

  kafka:
    build:
      context: .
      dockerfile:  services/kafka/Dockerfile
    image: "kilda/kafka:${full_build_number:-latest}"
    command: /opt/kafka/bin/kafka-server-start.sh /opt/kafka/config/server.properties
    volumes:
      - kafka_data:/data/kafka
    depends_on:
      zookeeper:
        condition: service_healthy
    links:
      - zookeeper:zookeeper.pendev
    ports:
      - "9092:9092"
    extra_hosts:
      - "kafka.pendev:127.0.0.1"
    healthcheck:
      test: ["CMD-SHELL", "jps | grep --silent Kafka"]
      interval: 30s
      timeout: 10s
      retries: 3

  wfm:
    build:
      context: .
      dockerfile:  services/wfm/Dockerfile
    image: "kilda/wfm:${full_build_number:-latest}"
    command: /app/wfm-poc.py kafka.pendev:9092 kilda-test
    depends_on:
      kafka:
        condition: service_healthy
    links:
      - kafka:kafka.pendev

#  hbase:
#    build:
#      context: .
#      dockerfile: services/hbase/Dockerfile
#    image: "kilda/hbase:${full_build_number:-latest}"
#    command: /opt/hbase/bin/start-hbase
#    volumes:
#      - hbase_data:/data/hbase
#    depends_on:
#      zookeeper:
#        condition: service_healthy
#    links:
#      - zookeeper:zookeeper.pendev
#    ports:
#      - "60000:60000"
#      - "60010:60010"
#      - "60020:60020"
#      - "60030:60030"
#      - "8070:8070"
#      - "8090:8090"
#      - "9070:9070"
#      - "9090:9090"

#  tools:
#    build:
#      context: .
#      dockerfile:  services/tools/Dockerfile
#    image: "kilda/tools:${full_build_number:-latest}"
#    command: sleep 10d
#    depends_on:
#      - zookeeper
#      - hbase
#      - storm_nimbus
#      - storm_supervisor
#    links:
#      - zookeeper:zookeeper.pendev
#      - hbase:hbase.pendev
#      - storm_nimbus:nimbus.pendev
#      - storm_supervisor:supervisor.pendev
#    ports:
#      - "22:8022"
#    container_name: "hadoop-tools"

#  storm_nimbus:
#    build:
#      context: .
#      dockerfile:  services/storm/Dockerfile
#    image: "kilda/storm:${full_build_number:-latest}"
#    command: /app/wait-for-it.sh -t 120 -h zookeeper.pendev -p 2181 -- /opt/storm/bin/storm nimbus
#    depends_on:
#      zookeeper:
#        condition: service_healthy
#    links:
#      - zookeeper:zookeeper.pendev
#      - hbase:hbase.pendev
#    ports:
#      - "6627:6627"
#      - "3772:3772"
#      - "3773:3773"

#  storm_ui:
#    build:
#      context: .
#      dockerfile:  services/storm/Dockerfile
#    image: "kilda/storm:${full_build_number:-latest}"
#    command: /app/wait-for-it.sh -t 120 -h zookeeper.pendev -p 2181 -- /opt/storm/bin/storm ui
#    depends_on:
#      zookeeper:
#        condition: service_healthy
#      storm_nimbus:
#        condition: service_healthy
#      storm_supervisor:
#        condition: service_healthy
#    links:
#      - zookeeper:zookeeper.pendev
#      - hbase:hbase.pendev
#      - storm_nimbus:nimbus.pendev
#      - storm_supervisor:supervisor.pendev
#    ports:
#      - "8888:8080"

#  storm_supervisor:
#    build:
#      context: .
#      dockerfile:  services/storm/Dockerfile
#    image: "kilda/storm:${full_build_number:-latest}"
#    command: /app/wait-for-it.sh -t 120 -h zookeeper.pendev -p 2181 -- /opt/storm/bin/storm supervisor
#    depends_on:
#      zookeeper:
#        condition: service_healthy
#      storm_nimbus:
#        condition: service_healthy
#    links:
#      - zookeeper:zookeeper.pendev
#      - hbase:hbase.pendev
#      - storm_nimbus:nimbus.pendev
#    ports:
#      - "6700:6700"
#      - "6701:6701"
#      - "6702:6702"
#      - "6703:6703"
#      - "8000:8000"

  floodlight:
    build:
      context: .
      dockerfile:  services/floodlight/Dockerfile
    image: "kilda/floodlight:${full_build_number:-latest}"
    command: java -Dlogback.configurationFile=/app/logback.xml -cp /app/floodlight/target/floodlight.jar:/app/floodlight-modules/target/floodlight-modules.jar net.floodlightcontroller.core.Main -cf /app/floodlightkilda.properties
    ports:
      - "6653:6653"
      - "8180:8080"
      - "6655:6655"
      - "6642:6642"
      - "8081:8080"
    links:
      - kafka:kafka.pendev
    depends_on:
      kafka:
        condition: service_healthy


volumes:
  zookeeper_data:
  kafka_data:
  app_server_data:
# mininet_data:
# hbase_data:<|MERGE_RESOLUTION|>--- conflicted
+++ resolved
@@ -52,7 +52,6 @@
     links:
       - neo4j
       - kafka:kafka.pendev
-<<<<<<< HEAD
     environment:
       neo4jhost: 'neo4j'
       neo4juser: 'neo4j'
@@ -60,13 +59,11 @@
       neo4jbolt: 'http://neo4j:7474/db/data/cypher'
       bootstrapServer: 'kafka.pendev:9092'
       topic: 'kilda-test'
-=======
     depends_on:
       kafka:
         condition: service_healthy
       neo4j:
         condition: service_healthy
->>>>>>> 0fa8b8d1
 
   zookeeper:
     build:
