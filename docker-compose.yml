version: '2.1'
services:

#  hello-world:
#    build:
#      context: .
#      dockerfile:  services/hello-world/Dockerfile
#    image: "kilda/hello-world:${full_build_number:-latest}"
#    command: /app/helloworld.sh
#    env_file:
#      - services/hello-world/variables.env

  mininet:
    build:
      context: .
      dockerfile:  services/mininet/Dockerfile
    image: "kilda/mininet:${full_build_number:-latest}"
    command: /app/startup
    env_file:
      - services/mininet/variables.env
    ports:
      - "38080:38080"
    links:
      - floodlight:kilda
    privileged: true

  neo4j:
    build:
      context: .
      dockerfile:  services/neo4j/Dockerfile
    image: "kilda/neo4j:${full_build_number:-latest}"
    command: neo4j console
    ports:
      - "7474:7474"
      - "7687:7687"
    healthcheck:
      test: ["CMD-SHELL", "curl --fail http://localhost:7474/"]
      interval: 30s
      timeout: 10s
      retries: 3

  topology-engine:
<<<<<<< HEAD
    build:
      context: .
      dockerfile:  services/topology-engine/Dockerfile
=======
    build: 
      context: services/topology-engine/
      dockerfile: Dockerfile
>>>>>>> fa945b29
    image: "kilda/topology-engine:${full_build_number:-latest}"
    command: ./entrypoint.sh
    ports:
      - "80:80"
    links:
      - neo4j
      - kafka:kafka.pendev
    depends_on:
      kafka:
        condition: service_healthy
      neo4j:
        condition: service_healthy

  zookeeper:
    build:
      context: .
      dockerfile:  services/zookeeper/Dockerfile
    image: "kilda/zookeeper:${full_build_number:-latest}"
    command: /opt/zookeeper/bin/zkServer.sh start-foreground
    ports:
      - "2181:2181"
    healthcheck:
      test: ["CMD-SHELL", "jps | grep --silent QuorumPeer"]
      interval: 30s
      timeout: 10s
      retries: 3

  kafka:
    build:
      context: .
      dockerfile:  services/kafka/Dockerfile
    image: "kilda/kafka:${full_build_number:-latest}"
    command: /opt/kafka/bin/kafka-server-start.sh /opt/kafka/config/server.properties
    volumes:
      - kafka_data:/data/kafka
    depends_on:
      zookeeper:
        condition: service_healthy
    links:
      - zookeeper:zookeeper.pendev
    ports:
      - "9092:9092"
    extra_hosts:
      - "kafka.pendev:127.0.0.1"
    healthcheck:
      test: ["CMD-SHELL", "jps | grep --silent Kafka"]
      interval: 30s
      timeout: 10s
      retries: 3

  wfm:
    build:
      context: .
      dockerfile:  services/wfm/Dockerfile
    image: "kilda/wfm:${full_build_number:-latest}"
    command: /app/wfm-poc.py kafka.pendev:9092 kilda-test
    depends_on:
      kafka:
        condition: service_healthy
    links:
      - kafka:kafka.pendev

#  hbase:
#    build:
#      context: .
#      dockerfile: services/hbase/Dockerfile
#    image: "kilda/hbase:${full_build_number:-latest}"
#    command: /opt/hbase/bin/start-hbase
#    volumes:
#      - hbase_data:/data/hbase
#    depends_on:
#      zookeeper:
#        condition: service_healthy
#    links:
#      - zookeeper:zookeeper.pendev
#    ports:
#      - "60000:60000"
#      - "60010:60010"
#      - "60020:60020"
#      - "60030:60030"
#      - "8070:8070"
#      - "8090:8090"
#      - "9070:9070"
#      - "9090:9090"

#  tools:
#    build:
#      context: .
#      dockerfile:  services/tools/Dockerfile
#    image: "kilda/tools:${full_build_number:-latest}"
#    command: sleep 10d
#    depends_on:
#      - zookeeper
#      - hbase
#      - storm_nimbus
#      - storm_supervisor
#    links:
#      - zookeeper:zookeeper.pendev
#      - hbase:hbase.pendev
#      - storm_nimbus:nimbus.pendev
#      - storm_supervisor:supervisor.pendev
#    ports:
#      - "22:8022"
#    container_name: "hadoop-tools"

#  storm_nimbus:
#    build:
#      context: .
#      dockerfile:  services/storm/Dockerfile
#    image: "kilda/storm:${full_build_number:-latest}"
#    command: /app/wait-for-it.sh -t 120 -h zookeeper.pendev -p 2181 -- /opt/storm/bin/storm nimbus
#    depends_on:
#      zookeeper:
#        condition: service_healthy
#    links:
#      - zookeeper:zookeeper.pendev
#      - hbase:hbase.pendev
#    ports:
#      - "6627:6627"
#      - "3772:3772"
#      - "3773:3773"

#  storm_ui:
#    build:
#      context: .
#      dockerfile:  services/storm/Dockerfile
#    image: "kilda/storm:${full_build_number:-latest}"
#    command: /app/wait-for-it.sh -t 120 -h zookeeper.pendev -p 2181 -- /opt/storm/bin/storm ui
#    depends_on:
#      zookeeper:
#        condition: service_healthy
#      storm_nimbus:
#        condition: service_healthy
#      storm_supervisor:
#        condition: service_healthy
#    links:
#      - zookeeper:zookeeper.pendev
#      - hbase:hbase.pendev
#      - storm_nimbus:nimbus.pendev
#      - storm_supervisor:supervisor.pendev
#    ports:
#      - "8888:8080"

#  storm_supervisor:
#    build:
#      context: .
#      dockerfile:  services/storm/Dockerfile
#    image: "kilda/storm:${full_build_number:-latest}"
#    command: /app/wait-for-it.sh -t 120 -h zookeeper.pendev -p 2181 -- /opt/storm/bin/storm supervisor
#    depends_on:
#      zookeeper:
#        condition: service_healthy
#      storm_nimbus:
#        condition: service_healthy
#    links:
#      - zookeeper:zookeeper.pendev
#      - hbase:hbase.pendev
#      - storm_nimbus:nimbus.pendev
#    ports:
#      - "6700:6700"
#      - "6701:6701"
#      - "6702:6702"
#      - "6703:6703"
#      - "8000:8000"

  floodlight:
    build:
      context: .
      dockerfile:  services/floodlight/Dockerfile
    image: "kilda/floodlight:${full_build_number:-latest}"
    command: java -Dlogback.configurationFile=/app/logback.xml -cp /app/floodlight/target/floodlight.jar:/app/floodlight-modules/target/floodlight-modules.jar net.floodlightcontroller.core.Main -cf /app/floodlightkilda.properties
    ports:
      - "6653:6653"
      - "8180:8080"
      - "6655:6655"
      - "6642:6642"
      - "8081:8080"
    links:
      - kafka:kafka.pendev
    depends_on:
      kafka:
        condition: service_healthy


volumes:
#  hbase_data:
  zookeeper_data:
  kafka_data:
#  mininet_data:<|MERGE_RESOLUTION|>--- conflicted
+++ resolved
@@ -40,15 +40,9 @@
       retries: 3
 
   topology-engine:
-<<<<<<< HEAD
     build:
       context: .
       dockerfile:  services/topology-engine/Dockerfile
-=======
-    build: 
-      context: services/topology-engine/
-      dockerfile: Dockerfile
->>>>>>> fa945b29
     image: "kilda/topology-engine:${full_build_number:-latest}"
     command: ./entrypoint.sh
     ports:
