--- conflicted
+++ resolved
@@ -95,8 +95,7 @@
       file: 027-add-ha-flow-feature-toggle-and-groups.yaml
   - include:
       relativeToChangelogFile: true
-<<<<<<< HEAD
-      file: 028-add-ha-flow-history-event.yaml
-=======
       file: 028-add-ha-flow-status-info.yaml
->>>>>>> 49ca9393
+  - include:
+      relativeToChangelogFile: true
+      file: 029-add-ha-flow-history-event.yaml
